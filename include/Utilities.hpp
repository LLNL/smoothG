/*BHEADER**********************************************************************
 *
 * Copyright (c) 2018, Lawrence Livermore National Security, LLC.
 * Produced at the Lawrence Livermore National Laboratory.
 * LLNL-CODE-745247. All Rights reserved. See file COPYRIGHT for details.
 *
 * This file is part of smoothG. For more information and source code
 * availability, see https://www.github.com/llnl/smoothG.
 *
 * smoothG is free software; you can redistribute it and/or modify it under the
 * terms of the GNU Lesser General Public License (as published by the Free
 * Software Foundation) version 2.1 dated February 1999.
 *
 ***********************************************************************EHEADER*/

/** @file

    @brief Implementations of some utility routines for linear algebra.

    These are implemented with and operate on linalgcpp data structures.
*/

#ifndef __UTILITIES_HPP__
#define __UTILITIES_HPP__

#include <map>

#include "linalgcpp.hpp"
#include "parlinalgcpp.hpp"

/// Call output only on processor 0
#define ParPrint(myid, output) if (myid == 0) output

#if __cplusplus > 201103L
using std::make_unique;
#else
template<typename T, typename... Ts>
std::unique_ptr<T> make_unique(Ts&& ... params)
{
    return std::unique_ptr<T>(new T(std::forward<Ts>(params)...));
}
#endif

namespace smoothg
{

// Aliases to avoid unnecessary type verbosity
using Vector = linalgcpp::Vector<double>;
using VectorView = linalgcpp::VectorView<double>;
using BlockVector = linalgcpp::BlockVector<double>;
using SparseMatrix = linalgcpp::SparseMatrix<double>;
using DenseMatrix = linalgcpp::DenseMatrix;
using CooMatrix = linalgcpp::CooMatrix<double>;
using BlockMatrix = linalgcpp::BlockMatrix<double>;
using ParMatrix = parlinalgcpp::ParMatrix;
using Timer = linalgcpp::Timer;

/** @brief Find processor id on given communicator
    @param comm MPI Communicator
    @returns processor id
*/
int MyId(MPI_Comm comm = MPI_COMM_WORLD);

/** @brief Create an edge to true edge relationship
    @param comm MPI Communicator
    @param proc_edge processor edge relationship
    @param edge_map local to global edge map
    @returns global edge to true edge
*/
ParMatrix MakeEdgeTrueEdge(MPI_Comm comm, const SparseMatrix& proc_edge,
                           const std::vector<int>& edge_map);

/** @brief Restricts aggregate relationship to interior only
    @param mat extended aggregate relationship
    @param mat interior aggregate relationship
*/
SparseMatrix RestrictInterior(const SparseMatrix& mat);

/** @brief Restricts aggregate relationship to interior only
    @param mat extended aggregate relationship
    @returns mat interior aggregate relationship
*/
ParMatrix RestrictInterior(const ParMatrix& mat);

/** @brief Create entity to true entity relationship
    @param entity_entity entity to entity relationship on false dofs
    @return entity_true_entity entity to true entity
*/
ParMatrix MakeEntityTrueEntity(const ParMatrix& entity_entity);

/** @brief Sparse identity of given size
    @param size square size of identity
    @return identity matrix
*/
SparseMatrix SparseIdentity(int size);

/** @brief Construct an rectangular identity matrix (as a SparseMatrix)
    @param rows number of row
    @param cols number of columns
    @param row_offset offset row where diagonal identity starts
    @param col_offset offset column where diagonal identity starts
*/
SparseMatrix SparseIdentity(int rows, int cols, int row_offset = 0, int col_offset = 0);

/** @brief Set a global marker with given local indices
    Such that marker[global_index] = local_index and
    all other entries are -1

    @param marker global marker to set
    @param indices local indices
*/
void SetMarker(std::vector<int>& marker, const std::vector<int>& indices);

/** @brief Clear a global marker with given local indices
    Such that marker[global_index] = -1

    @param marker global marker to clear
    @param indices local indices
*/
void ClearMarker(std::vector<int>& marker, const std::vector<int>& indices);

DenseMatrix Orthogonalize(DenseMatrix& mat, int max_keep = -1);
DenseMatrix Orthogonalize(DenseMatrix& mat, const VectorView& vect, int max_keep = -1);

/** @brief Orthogonalize all column vectors in the matrix from the constant vector.
    This is equivalent to shifting the vector so it has zero mean.

    @param mat Dense matrix of vectors to orthogonalize
*/
void OrthoConstant(DenseMatrix& mat);

/** @brief Orthogonalize this vector from the constant vector.
    This is equivalent to shifting the vector so it has zero mean.

    @param vect vector to orthogonalize
*/
void OrthoConstant(VectorView vect);

/** @brief Orthogonalize this vector from the constant vector in parallel
    This is equivalent to shifting the vector so it has zero mean.

    @param comm MPI Communicator
    @param vect vector to orthogonalize
    @param global_size global size of the vector
*/
void OrthoConstant(MPI_Comm comm, VectorView vect, int global_size);

/** @brief Make all column vectors of a dense matrix orthogonal to v

    @param A matrix to deflate
    @param vect vector to deflate by, assumed to be a unit vector
*/
void Deflate(DenseMatrix& A, const VectorView& vect);

/** @brief Compute D(numer - denom) / D(denom)
    @param comm MPI Communicator
    @param D D matrix
    @param numer numerator vector
    @param denom denominator vector
*/
double DivError(MPI_Comm comm, const SparseMatrix& D, const VectorView& numer,
                const VectorView& denom);

/** @brief Compute l2 error (numer - denom) / denom
    @param comm MPI Communicator
    @param numer numerator vector
    @param denom denominator vector
*/
double CompareError(MPI_Comm comm, const VectorView& numer, const VectorView& denom);

/** @brief Show error information.
    @param error_info array of size 3 or 4 that has vertex, edge, div errors, and optionally operator complexity.
*/
void ShowErrors(const std::vector<double>& error_info, std::ostream& out = std::cout,
                bool pretty = true);

/** @brief Compare errors between upscaled and fine solution.
    @param M matrix to scale edge values
    @param D matrix to compute div error
    @param upscaled_sol coarse approximation solution
    @param fine_sol fine level solution
    @returns array of {vertex_error, edge_error, div_error}
*/
std::vector<double> ComputeErrors(MPI_Comm comm, const SparseMatrix& M,
                                  const SparseMatrix& D,
                                  const BlockVector& upscaled_sol,
                                  const BlockVector& fine_sol);

/** @brief Print (string, double) pairs in JSON
    @param values values to print
    @param out output stream
    @param pretty print each pair on its own line if true
*/
void PrintJSON(const std::map<std::string, double>& values, std::ostream& out = std::cout,
               bool pretty = true);

/** @brief Create aggregate to vertex relationship
    @param partition partition of vertices
    @returns agg_vertex aggregate to vertex relationship
*/
SparseMatrix MakeAggVertex(const std::vector<int>& partition);

/** @brief Create processor to aggregate relationship
    @param num_procs number of processors
    @param num_aggs_global number of global aggregates
    @returns proc_agg processor to aggregate relationship
*/
SparseMatrix MakeProcAgg(int num_procs, int num_aggs_global);

/** @brief Use power iterations to find the maximum eigenpair of A
    @param comm MPI Communicator
    @param A operator to apply action of A
    @param result result on output, initial guess on input
    @param max_iter maxiumum number of iterations to perform
    @param tol tolerance to iterate to
    @param verbose print additional information if true
*/
double PowerIterate(MPI_Comm comm, const linalgcpp::Operator& A, VectorView result,
                    int max_iter = 1000, double tol = 1e-8, bool verbose = false);

/** @brief Broadcast a matrix from rank 0 to all other ranks
    @param comm MPI Communicator
    @param mat matrix to broadcast
*/
void BroadCast(MPI_Comm comm, SparseMatrix& mat);

/** @brief Extract a dense submatrix from a sparse matrix
    @param A matrix from which to extract
    @param row row indices to extract
    @param col column indices to extract
    @param colMapper map of global to local indices
    @param A_sub holds the extracted submatrix
*/
void ExtractSubMatrix(const SparseMatrix& A, const std::vector<int>& rows,
                      const std::vector<int>& cols, const std::vector<int>& colMapper,
                      DenseMatrix& A_sub);

/** @brief Compute the (scaled) outer product \f$ a v v^T \f$.

    @param a scalar multiple
    @param v the vector to outer product.
    @param aVVt the returned dense matrix.
*/
void MultScalarVVt(double a, const VectorView& v, DenseMatrix& aVVt);

<<<<<<< HEAD
SparseMatrix AssembleElemMat(const SparseMatrix& elem_dof, const std::vector<DenseMatrix>& elems);

SparseMatrix Add(double alpha, const SparseMatrix& A, double beta, const SparseMatrix& B);
=======
/** @todo(gelever1) Move into GraphCoarsen*/
DenseMatrix RestrictLocal(const DenseMatrix& ext_mat,
                          std::vector<int>& global_marker,
                          const std::vector<int>& ext_indices,
                          const std::vector<int>& local_indices);

/** @todo(gelever1) Move into GraphCoarsen*/
std::vector<int> GetExtDofs(const ParMatrix& mat_ext, int row);

/** @todo(gelever1) Move into GraphCoarsen*/
ParMatrix MakeExtPermutation(const ParMatrix& parmat);
>>>>>>> 3c224f6d

} //namespace smoothg

#endif // __UTILITIES_HPP__<|MERGE_RESOLUTION|>--- conflicted
+++ resolved
@@ -243,11 +243,24 @@
 */
 void MultScalarVVt(double a, const VectorView& v, DenseMatrix& aVVt);
 
-<<<<<<< HEAD
+/** @brief Assemble element matrices
+
+    @param elem_dof element to dof relationship
+    @param elems set of elements to assemble
+    @returns assembled matrix
+*/
 SparseMatrix AssembleElemMat(const SparseMatrix& elem_dof, const std::vector<DenseMatrix>& elems);
 
+/** @brief Adds two sparse matrices C = alpha * A + beta * B
+
+    @param alpha scale for A
+    @param A A matrix
+    @param beta scale for B
+    @param B B matrix
+    @returns C such that C = alpha * A + beta * B
+*/
 SparseMatrix Add(double alpha, const SparseMatrix& A, double beta, const SparseMatrix& B);
-=======
+
 /** @todo(gelever1) Move into GraphCoarsen*/
 DenseMatrix RestrictLocal(const DenseMatrix& ext_mat,
                           std::vector<int>& global_marker,
@@ -259,7 +272,6 @@
 
 /** @todo(gelever1) Move into GraphCoarsen*/
 ParMatrix MakeExtPermutation(const ParMatrix& parmat);
->>>>>>> 3c224f6d
 
 } //namespace smoothg
 
