--- conflicted
+++ resolved
@@ -138,12 +138,8 @@
         const int seed = argseed + myid;
         sampler = make_unique<PDESampler>(
                       nDimensions, spe10problem.CellVolume(), kappa, seed,
-<<<<<<< HEAD
                       upscale.GetHierarchy().GetMatrix(0).GetGraph(),
-                      partitioning, ess_attr, upscale_param);
-=======
-                      graph, upscale_param, &partitioning, &ess_attr);
->>>>>>> 7310a527
+                      upscale_param, &partitioning, &ess_attr);
     }
     else
     {
