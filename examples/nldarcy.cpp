/*BHEADER**********************************************************************
 *
 * Copyright (c) 2018, Lawrence Livermore National Security, LLC.
 * Produced at the Lawrence Livermore National Laboratory.
 * LLNL-CODE-745247. All Rights reserved. See file COPYRIGHT for details.
 *
 * This file is part of smoothG. For more information and source code
 * availability, see https://www.github.com/llnl/smoothG.
 *
 * smoothG is free software; you can redistribute it and/or modify it under the
 * terms of the GNU Lesser General Public License (as published by the Free
 * Software Foundation) version 2.1 dated February 1999.
 *
 ***********************************************************************EHEADER*/

/**
   @file nldarcy.cpp
   @brief nonlinear Darcy's problem.
*/

#include <fstream>
#include <sstream>
#include <mpi.h>

#include "pde.hpp"

#include "../src/picojson.h"

using namespace smoothg;

using std::unique_ptr;

enum Soil { Loam, Sand };

/// storing some constants for evaluating nonlinear permeability multiplier
struct Kappa
{
    double alpha;
    double beta;
    double K_s; // cm/day
    mfem::Vector Z;

    Kappa(double alpha) : alpha(alpha), beta(0.0), K_s(0.0) { }
    Kappa(Soil soil, const mfem::Vector& Z_in);
    mfem::Vector Eval(const mfem::Vector& p) const;
    mfem::Vector dKinv_dp(const mfem::Vector& p) const;
};

/**
   @brief Solver for nonlinear elliptic problem associated with div (K(p) grad p)

   Given \f$f \in L^2(\Omega)\f$, \f$k(p)\f$ a differentiable function of p,
   find \f$p\f$ such that \f$-div(k_0 k(p)\nabla p) = f\f$.
*/
class LevelSolver : public NonlinearSolver
{
public:
    LevelSolver(const MixedMatrix& mixed_system, Kappa kappa,
                const mfem::Array<int>& ess_attr, NLSolverParameters param);

    mfem::Vector Residual(const mfem::Vector& x, const mfem::Vector& y) override;

    /// @return l2 norm of "true" vec
    double Norm(const mfem::Vector& vec) override;

    void SetLinearRelTol(double tol) override { linear_solver_->SetRelTol(tol); }
private:
    void PicardStep(const mfem::BlockVector& rhs, mfem::BlockVector& x);
    void NewtonStep(const mfem::BlockVector& rhs, mfem::BlockVector& x);
    void Build_dMdp(const mfem::Vector& flux, const mfem::Vector& p);
    void IterationStep(const mfem::Vector& rhs, mfem::Vector& sol) override;
    void AdjustChange(mfem::Vector& x, mfem::Vector& dx); // limit change in k(p)

    const MixedMatrix& mixed_system_;
    unique_ptr<MixedLaplacianSolver> linear_solver_;
    mfem::Vector p_; // projected pressure in piecewise 1 basis
    mfem::Vector kp_; // kp_ = k(p)
    mfem::BlockVector delta_x_;
    std::vector<mfem::DenseMatrix> dMdp_;
    Kappa kappa_;
};

// FAS for nonlinear elliptic problem
class EllipticFAS : public FAS
{
public:
    EllipticFAS(const Hierarchy& hierarchy_, const Kappa& kappa,
                const mfem::Array<int>& ess_attr, FASParameters param);
private:
    void Restrict(int level, const mfem::Vector& fine, mfem::Vector& coarse) const override;
    void Interpolate(int level, const mfem::Vector& coarse, mfem::Vector& fine) const override;
    void Project(int level, const mfem::Vector& fine, mfem::Vector& coarse) const override;

<<<<<<< HEAD
    virtual void BackTracking(int level, const mfem::Vector& rhs, double prev_resid_norm,
                              mfem::Vector& x, mfem::Vector& dx)
    {
        solvers_[level].BackTracking(rhs, prev_resid_norm, x, dx, true);
    }

    virtual mfem::Vector AssembleTrueVector(int level, const mfem::Vector& vec_dof) const
    {
        return hierarchy_.GetMatrix(level).AssembleTrueVector(vec_dof);
    }

    virtual const mfem::Array<int>& GetEssDofs(int level) const
    {
        return hierarchy_.GetMatrix(level).GetEssDofs();
    }

    Hierarchy& hierarchy_;
    std::vector<LevelSolver> solvers_;
=======
    const Hierarchy& hierarchy_;
>>>>>>> 6396f100
};

void SetOptions(FASParameters& param, bool use_vcycle, bool use_newton,
                int num_backtrack, double diff_tol);

int main(int argc, char* argv[])
{
    int num_procs, myid;
    picojson::object serialize;

    // 1. Initialize MPI
    mpi_session session(argc, argv);
    MPI_Comm comm = MPI_COMM_WORLD;
    MPI_Comm_size(comm, &num_procs);
    MPI_Comm_rank(comm, &myid);

    // program options from command line
    mfem::OptionsParser args(argc, argv);

    UpscaleParameters upscale_param;
    upscale_param.RegisterInOptionsParser(args);

    const char* problem_name = "spe10";
    args.AddOption(&problem_name, "-mp", "--model-problem",
                   "Model problem (spe10, egg, lognormal, richard)");
    const char* perm_file = "spe_perm.dat";
    args.AddOption(&perm_file, "-p", "--perm", "SPE10 permeability file data.");
    int dim = 2;
    args.AddOption(&dim, "-d", "--dim",
                   "Dimension of the physical space.");
    int slice = 0;
    args.AddOption(&slice, "-s", "--slice",
                   "Slice of SPE10 data to take for 2D run.");
    int num_sr = 0;
    args.AddOption(&num_sr, "-nsr", "--num-serial-refine",
                   "Number of serial refinement");
    int num_pr = 0;
    args.AddOption(&num_pr, "-npr", "--num-parallel-refine",
                   "Number of parallel refinement");
    double correlation = 0.1;
    args.AddOption(&correlation, "-cl", "--correlation-length",
                   "Correlation length");
    double alpha = 1.0;
    args.AddOption(&alpha, "-alpha", "--alpha", "alpha");
    bool use_newton = true;
    args.AddOption(&use_newton, "-newton", "--use-newton", "-picard",
                   "--use-picard", "Use Newton or Picard iteration.");
    bool use_vcycle = true;
    args.AddOption(&use_vcycle, "-VCycle", "--use-VCycle", "-FMG",
                   "--use-FMG", "Use V-cycle or FMG-cycle.");
    bool visualization = false;
    args.AddOption(&visualization, "-vis", "--visualization", "-no-vis",
                   "--no-visualization", "Enable visualization.");
    int num_backtrack = 4;
    args.AddOption(&num_backtrack, "--num-backtrack", "--num-backtrack",
                   "Maximum number of backtracking steps.");
    double diff_tol = -1.0;
    args.AddOption(&diff_tol, "--diff-tol", "--diff-tol",
                   "Tolerance for coefficient change.");
    FASParameters mg_param;
    args.AddOption(&mg_param.fine.max_num_iter, "--num-relax-fine", "--num-relax-fine",
                   "Number of relaxation in fine level.");
    args.AddOption(&mg_param.mid.max_num_iter, "--num-relax-mid", "--num-relax-mid",
                   "Number of relaxation in intermediate levels.");
    args.AddOption(&mg_param.coarse.max_num_iter, "--num-relax-coarse", "--num-relax-coarse",
                   "Number of relaxation in coarse level.");
    args.AddOption(&mg_param.nl_solve.init_linear_tol, "--init-linear-tol", "--init-linear-tol",
                   "Initial tol for linear solve inside nonlinear iterations.");
    args.Parse();
    if (!args.Good())
    {
        if (myid == 0)
        {
            args.PrintUsage(std::cout);
        }
        MPI_Finalize();
        return 1;
    }
    if (myid == 0)
    {
        args.PrintOptions(std::cout);
    }
    mg_param.num_levels = upscale_param.max_levels;
    SetOptions(mg_param, use_vcycle, use_newton, num_backtrack, diff_tol);

    // Setting up finite volume discretization problem
    double use_metis = true;
    std::string problem(problem_name);
    mfem::Array<int> ess_attr(problem == "egg" ? 3 : (dim == 3 ? 6 : 4));
    ess_attr = 1;

    unique_ptr<DarcyProblem> fv_problem;
    Kappa kappa(alpha);
    if (problem == "spe10")
    {
        ess_attr[dim - 2] = 0;
        fv_problem.reset(new SPE10Problem(perm_file, dim, 5, slice, use_metis, ess_attr));

    }
    else if (problem == "egg")
    {
        ess_attr[1] = 0;
        fv_problem.reset(new EggModel(num_sr, num_pr, ess_attr));
    }
    else if (problem == "lognormal")
    {
        ess_attr = 0;
        fv_problem.reset(new LognormalModel(dim, num_sr, num_pr, correlation, ess_attr));
    }
    else if (problem == "richard")
    {
        ess_attr[0] = 0;
        fv_problem.reset(new Richards(num_sr, ess_attr));
        kappa = Kappa(Loam, fv_problem->ComputeZ());
    }
    else
    {
        mfem::mfem_error("Unknown model problem!");
    }

    Graph graph = fv_problem->GetFVGraph(true);

    mfem::Array<int> partitioning;
    if (upscale_param.max_levels > 1)
    {
        mfem::Array<int> coarsening_factors(problem == "egg" ? 3 : dim);
        coarsening_factors = 1;
        coarsening_factors[0] = upscale_param.coarse_factor;
        fv_problem->Partition(use_metis, coarsening_factors, partitioning);
        upscale_param.num_iso_verts = fv_problem->NumIsoVerts();
    }

    // Create hierarchy
    Hierarchy hierarchy(graph, upscale_param, &partitioning, &ess_attr);
    hierarchy.PrintInfo();

    mfem::BlockVector rhs(hierarchy.BlockOffsets(0));
    rhs.GetBlock(0) = fv_problem->GetEdgeRHS();
    rhs.GetBlock(1) = fv_problem->GetVertexRHS();

    mfem::BlockVector sol_nlmg(rhs);
    sol_nlmg = 0.0;

    EllipticFAS nlmg(hierarchy, kappa, ess_attr, mg_param);
    nlmg.SetPrintLevel(1);
    nlmg.SetRelTol(1e-6);
    nlmg.SetMaxIter(200);
    nlmg.Solve(rhs, sol_nlmg);

    serialize["nonlinear-iterations"] = picojson::value((double)nlmg.GetNumIterations());

    if (visualization)
    {
<<<<<<< HEAD
        alpha = alpha_;
        if (myid == 0) std::cout << "alpha = " << alpha << "\n";
        sol_nlmg = 0.0;
        nlmg.Solve(rhs, sol_nlmg);
        timings.Append(nlmg.GetTiming());

=======
        sol_nlmg.GetBlock(1).Add(problem == "richard" ? -1.0 : 0.0, kappa.Z);
>>>>>>> 6396f100

        mfem::socketstream sout;
        fv_problem->VisSetup(sout, sol_nlmg.GetBlock(0), 0.0, 0.0, "", false, false);
        fv_problem->VisSetup(sout, sol_nlmg.GetBlock(1), 0.0, 0.0, "", false, true);
    }
<<<<<<< HEAD
    if (myid == 0) timings.Print(std::cout, timings.Size());

    if (visualization)
    {
        if (problem == "richard")
        {
            sol_nlmg.GetBlock(1) -= Z_fine;
        }

        mfem::socketstream sout;
//        fv_problem->VisSetup2(sout, sol_nlmg.GetBlock(0), 0.0, 0.0, "coarse flux");
        fv_problem->VisSetup(sout, sol_nlmg.GetBlock(1), 0.0, 0.0, "coarse pressure");
//        fv_problem->VisSetup2(sout, sol_nlmg2.GetBlock(0), 0.0, 0.0, "fine flux");
        fv_problem->VisSetup(sout, sol_nlmg2.GetBlock(1), 0.0, 0.0, "fine pressure");
        if (problem == "richard")
            sout << "keys ]]]]]]]]]]]]]]]]]]]]]]]]]]]]fmm\n";
=======

    if (myid == 0)
    {
        std::cout << picojson::value(serialize).serialize(true) << std::endl;
>>>>>>> 6396f100
    }

    return EXIT_SUCCESS;
}

void SetOptions(FASParameters& param, bool use_vcycle, bool use_newton,
                int num_backtrack, double diff_tol)
{
    param.cycle = use_vcycle ? V_CYCLE : FMG;
    param.nl_solve.linearization = use_newton ? Newton : Picard;
    param.coarse_correct_tol = use_newton ? 1e-4 : 1e-8;
    param.fine.check_converge = false;
    param.fine.linearization = param.nl_solve.linearization;
    param.mid.linearization = param.nl_solve.linearization;
    param.coarse.linearization = param.nl_solve.linearization;
    param.fine.num_backtrack = num_backtrack;
    param.mid.num_backtrack = num_backtrack;
    param.coarse.num_backtrack = num_backtrack;
    param.fine.diff_tol = diff_tol;
    param.mid.diff_tol = diff_tol;
    param.coarse.diff_tol = diff_tol;
}

LevelSolver::LevelSolver(const MixedMatrix& mixed_system, Kappa kappa,
                         const mfem::Array<int>& ess_attr, NLSolverParameters param)
    : NonlinearSolver(mixed_system.GetComm(), param), mixed_system_(mixed_system),
      p_(mixed_system.GetGraph().NumVertices()), kp_(p_.Size()),
      delta_x_(mixed_system.BlockOffsets()), kappa_(std::move(kappa))
{
    tag_ = param.linearization ? "Picard" : "Newton";

    if (IsDiag(mixed_system.GetM())) // L2-H1 block diagonal preconditioner
    {
        linear_solver_.reset(new BlockSolverFalse(mixed_system_, &ess_attr));
    }
    else // Hybridization solver
    {
        linear_solver_.reset(new HybridSolver(mixed_system_, &ess_attr));
    }
    linear_solver_->SetPrintLevel(-1);
    linear_solver_->SetMaxIter(200);
}

mfem::Vector LevelSolver::Residual(const mfem::Vector& sol, const mfem::Vector& rhs)
{
    mfem::Vector out(sol.Size());
    out = 0.0;

    mfem::BlockVector blk_sol(sol.GetData(), mixed_system_.BlockOffsets());
    mfem::BlockVector blk_out(out.GetData(), mixed_system_.BlockOffsets());

    p_ = mixed_system_.PWConstProject(blk_sol.GetBlock(1));
    kp_ = kappa_.Eval(p_);
    mixed_system_.Mult(kp_, blk_sol, blk_out);

    out -= rhs;
    SetZeroAtMarker(mixed_system_.GetEssDofs(), out);
    return out;
}

double LevelSolver::Norm(const mfem::Vector& vec)
{
    return mfem::ParNormlp(mixed_system_.AssembleTrueVector(vec), 2, comm_);
}

void LevelSolver::IterationStep(const mfem::Vector& rhs, mfem::Vector& sol)
{
    mfem::BlockVector block_sol(sol.GetData(), mixed_system_.BlockOffsets());
    mfem::BlockVector block_rhs(rhs.GetData(), mixed_system_.BlockOffsets());

    if (param_.linearization == Picard)
    {
        PicardStep(block_rhs, block_sol);
    }
    else
    {
        NewtonStep(block_rhs, block_sol);
    }

    AdjustChange(block_sol, delta_x_);
    BackTracking(rhs, prev_resid_norm_, block_sol, delta_x_);
}

void LevelSolver::PicardStep(const mfem::BlockVector& rhs, mfem::BlockVector& x)
{
    delta_x_ = x;
    prev_resid_norm_ = Norm(Residual(x, rhs)); // kp_ is updated in Residual

    linear_solver_->UpdateElemScaling(kp_);
    linear_solver_->Solve(rhs, x);
    delta_x_ -= x;
}

void LevelSolver::NewtonStep(const mfem::BlockVector& rhs, mfem::BlockVector& x)
{
    mfem::Vector resid = Residual(x, rhs);  // p_, kp_ are updated here
    prev_resid_norm_ = Norm(resid);

    Build_dMdp(x.GetBlock(0), p_);
    linear_solver_->UpdateJacobian(kp_, dMdp_);

    mfem::BlockVector blk_resid(resid.GetData(), mixed_system_.BlockOffsets());
    linear_solver_->Solve(blk_resid, delta_x_);
    x -= delta_x_;
}

void LevelSolver::AdjustChange(mfem::Vector& x, mfem::Vector& dx)
{
    if (param_.diff_tol <= 0.0) { return; }

    mfem::BlockVector block_dx(dx.GetData(), mixed_system_.BlockOffsets());
    auto delta_p = mixed_system_.PWConstProject(block_dx.GetBlock(1));
    auto max_dp = AbsMax(delta_p, comm_);
    auto relative_change = max_dp * kappa_.alpha / std::log(param_.diff_tol);

    if (relative_change > 1.0)
    {
        dx /= relative_change;
        x.Add(relative_change - 1.0, dx);
    }
}

void LevelSolver::Build_dMdp(const mfem::Vector& flux, const mfem::Vector& p)
{
    auto& vert_edof = mixed_system_.GetGraphSpace().VertexToEDof();
    auto& vert_vdof = mixed_system_.GetGraphSpace().VertexToVDof();
    auto& MB = dynamic_cast<const ElementMBuilder&>(mixed_system_.GetMBuilder());
    auto& M_el = MB.GetElementMatrices();
    auto& proj_pwc = const_cast<mfem::SparseMatrix&>(mixed_system_.GetPWConstProj());

    dMdp_.resize(M_el.size());
    mfem::Array<int> local_edofs, local_vdofs, vert(1);
    mfem::Vector sigma_loc, Msigma_vec;
    mfem::DenseMatrix proj_pwc_loc;

    mfem::Vector dkinv_dp = kappa_.dKinv_dp(p); // dkinv_dp = d (K(p)^{-1}) / dp

    for (int i = 0; i < vert_edof.NumRows(); ++i)
    {
        GetTableRow(vert_edof, i, local_edofs);
        GetTableRow(vert_vdof, i, local_vdofs);
        vert[0] = i;

        flux.GetSubVector(local_edofs, sigma_loc);
        Msigma_vec.SetSize(local_edofs.Size());
        M_el[i].Mult(sigma_loc, Msigma_vec);
        mfem::DenseMatrix Msigma_loc(Msigma_vec.GetData(), M_el[i].Size(), 1);

        proj_pwc_loc.SetSize(1, local_vdofs.Size());
        proj_pwc_loc = 0.0;
        proj_pwc.GetSubMatrix(vert, local_vdofs, proj_pwc_loc);
        proj_pwc_loc *= dkinv_dp[i];

        dMdp_[i].SetSize(local_edofs.Size(), local_vdofs.Size());
        mfem::Mult(Msigma_loc, proj_pwc_loc, dMdp_[i]);
    }
}

EllipticFAS::EllipticFAS(const Hierarchy& hierarchy, const Kappa& kappa,
                         const mfem::Array<int>& ess_attr, FASParameters param)
    : FAS(hierarchy.GetComm(), param), hierarchy_(hierarchy)
{
    std::vector<mfem::Vector> Zs(param.num_levels);
    solvers_.reserve(param.num_levels);
    for (int l = 0; l < param.num_levels; ++l)
    {
        Kappa kappa_l(kappa);
        if (kappa.Z.Size())
        {
            Zs[l] = l ? hierarchy.Project(l - 1, Zs[l - 1]) : kappa.Z;
            kappa_l.Z = hierarchy.PWConstProject(l, Zs[l]);
        }

        auto& matrix_l = hierarchy.GetMatrix(l);
        auto& param_l = l ? (l < param.num_levels - 1 ? param.mid : param.coarse) : param.fine;
        solvers_[l].reset(new LevelSolver(matrix_l, std::move(kappa_l), ess_attr, param_l));
        solvers_[l]->SetPrintLevel(param_.cycle == V_CYCLE ? -1 : 0);

        if (l > 0)
        {
            rhs_[l].SetSize(matrix_l.NumTotalDofs());
            sol_[l].SetSize(matrix_l.NumTotalDofs());
            rhs_[l] = 0.0;
            sol_[l] = 0.0;
        }
        help_[l].SetSize(matrix_l.NumTotalDofs());
        help_[l] = 0.0;

        if (myid_ == 0 && param.nl_solve.print_level >= 0)
        {
            std::cout << "\nMG level " << l << " parameters:\n  Number of "
                      << "smoothing steps: " << param_l.max_num_iter << "\n"
                      << "  Kappa change tol: " << param_l.diff_tol << "\n"
                      << "  Max number of residual-based backtracking: "
                      << param_l.num_backtrack << "\n";
        }
    }
}

void EllipticFAS::Restrict(int level, const mfem::Vector& fine, mfem::Vector& coarse) const
{
    mfem::BlockVector blk_fine(fine.GetData(), hierarchy_.BlockOffsets(level));
    mfem::BlockVector blk_coarse(coarse.GetData(), hierarchy_.BlockOffsets(level + 1));
    hierarchy_.Restrict(level, blk_fine, blk_coarse);
}

void EllipticFAS::Interpolate(int level, const mfem::Vector& coarse, mfem::Vector& fine) const
{
    mfem::BlockVector blk_fine(fine.GetData(), hierarchy_.BlockOffsets(level - 1));
    mfem::BlockVector blk_coarse(coarse.GetData(), hierarchy_.BlockOffsets(level));
    hierarchy_.Interpolate(level, blk_coarse, blk_fine);
}

void EllipticFAS::Project(int level, const mfem::Vector& fine, mfem::Vector& coarse) const
{
    mfem::BlockVector blk_fine(fine.GetData(), hierarchy_.BlockOffsets(level));
    mfem::BlockVector blk_coarse(coarse.GetData(), hierarchy_.BlockOffsets(level + 1));
    hierarchy_.Project(level, blk_fine, blk_coarse);
}

Kappa::Kappa(Soil soil, const mfem::Vector& Z_in)
    : alpha(soil == Loam ? 124.6 : 1.175e6), beta(soil == Loam ? 1.77 : 4.74),
      K_s(soil == Loam ? 1.067 : 816.), Z(Z_in) { }

mfem::Vector Kappa::Eval(const mfem::Vector& p) const
{
    mfem::Vector out(p.Size());

    if (Z.Size() == 0)    // Kappa(p) = exp(\alpha p)
    {
        for (int i = 0; i < p.Size(); i++)
        {
            out[i] = std::exp(alpha * p[i]);
            assert(out[i] > 0.0);
        }
    }
    else    // Kappa(p) = K\alpha / (\alpha + |p(x, y, z) - z|^\beta)
    {
        const double alpha_K_s = K_s * alpha;

        mfem::Vector out(p.Size());
        assert(Z.Size() == p.Size());
        for (int i = 0; i < p.Size(); i++)
        {
            out[i] = alpha_K_s / (alpha + std::pow(std::fabs(p[i] - Z[i]), beta));
            assert(out[i] > 0.0);
        }
        return out;
    }
    return out;
}

mfem::Vector Kappa::dKinv_dp(const mfem::Vector& p) const
{
    mfem::Vector out(p.Size());

    if (Z.Size() == 0)
    {
        for (int i = 0; i < p.Size(); i++)
        {
            double exp_ap = std::exp(alpha * p[i]);
            assert(exp_ap > 0.0);
            out[i] = -(alpha * exp_ap) / (exp_ap * exp_ap);
        }
    }
    else
    {
        const double b_over_a_K_s = beta / (K_s * alpha);
        const double beta_minus_1 = beta - 1.0;

        mfem::Vector out(p.Size());
        assert(Z.Size() == p.Size());
        for (int i = 0; i < p.Size(); i++)
        {
            double p_head = p[i] - Z[i];
            double sign = p_head < 0.0 ? -1.0 : 1.0;
            out[i] = sign * b_over_a_K_s * std::pow(std::fabs(p_head), beta_minus_1);
        }
    }
    return out;
}<|MERGE_RESOLUTION|>--- conflicted
+++ resolved
@@ -91,28 +91,7 @@
     void Interpolate(int level, const mfem::Vector& coarse, mfem::Vector& fine) const override;
     void Project(int level, const mfem::Vector& fine, mfem::Vector& coarse) const override;
 
-<<<<<<< HEAD
-    virtual void BackTracking(int level, const mfem::Vector& rhs, double prev_resid_norm,
-                              mfem::Vector& x, mfem::Vector& dx)
-    {
-        solvers_[level].BackTracking(rhs, prev_resid_norm, x, dx, true);
-    }
-
-    virtual mfem::Vector AssembleTrueVector(int level, const mfem::Vector& vec_dof) const
-    {
-        return hierarchy_.GetMatrix(level).AssembleTrueVector(vec_dof);
-    }
-
-    virtual const mfem::Array<int>& GetEssDofs(int level) const
-    {
-        return hierarchy_.GetMatrix(level).GetEssDofs();
-    }
-
-    Hierarchy& hierarchy_;
-    std::vector<LevelSolver> solvers_;
-=======
     const Hierarchy& hierarchy_;
->>>>>>> 6396f100
 };
 
 void SetOptions(FASParameters& param, bool use_vcycle, bool use_newton,
@@ -266,44 +245,16 @@
 
     if (visualization)
     {
-<<<<<<< HEAD
-        alpha = alpha_;
-        if (myid == 0) std::cout << "alpha = " << alpha << "\n";
-        sol_nlmg = 0.0;
-        nlmg.Solve(rhs, sol_nlmg);
-        timings.Append(nlmg.GetTiming());
-
-=======
         sol_nlmg.GetBlock(1).Add(problem == "richard" ? -1.0 : 0.0, kappa.Z);
->>>>>>> 6396f100
 
         mfem::socketstream sout;
         fv_problem->VisSetup(sout, sol_nlmg.GetBlock(0), 0.0, 0.0, "", false, false);
         fv_problem->VisSetup(sout, sol_nlmg.GetBlock(1), 0.0, 0.0, "", false, true);
     }
-<<<<<<< HEAD
-    if (myid == 0) timings.Print(std::cout, timings.Size());
-
-    if (visualization)
-    {
-        if (problem == "richard")
-        {
-            sol_nlmg.GetBlock(1) -= Z_fine;
-        }
-
-        mfem::socketstream sout;
-//        fv_problem->VisSetup2(sout, sol_nlmg.GetBlock(0), 0.0, 0.0, "coarse flux");
-        fv_problem->VisSetup(sout, sol_nlmg.GetBlock(1), 0.0, 0.0, "coarse pressure");
-//        fv_problem->VisSetup2(sout, sol_nlmg2.GetBlock(0), 0.0, 0.0, "fine flux");
-        fv_problem->VisSetup(sout, sol_nlmg2.GetBlock(1), 0.0, 0.0, "fine pressure");
-        if (problem == "richard")
-            sout << "keys ]]]]]]]]]]]]]]]]]]]]]]]]]]]]fmm\n";
-=======
 
     if (myid == 0)
     {
         std::cout << picojson::value(serialize).serialize(true) << std::endl;
->>>>>>> 6396f100
     }
 
     return EXIT_SUCCESS;
