--- conflicted
+++ resolved
@@ -126,7 +126,6 @@
         upscale.Solve(level, rhs_fine, sol[level]);
         upscale.ShowSolveInfo(level);
 
-<<<<<<< HEAD
         if (lateral_pressure)
         {
             double QoI = mfem::InnerProduct(comm, sol[level], rhs_fine);
@@ -137,12 +136,7 @@
             }
         }
 
-        auto error_info = upscale.ComputeErrors(sol[level], sol[0]);
-
-        if (level > 0 && myid == 0)
-=======
         if (level > 0)
->>>>>>> 28609ed0
         {
             upscale.ShowErrors(sol[level], sol[0], level);
         }
