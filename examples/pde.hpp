--- conflicted
+++ resolved
@@ -116,12 +116,10 @@
     /// Frobenius norm of permeability
     double FroNorm(const mfem::Vector& x);
 
-<<<<<<< HEAD
     void InversePermeability(const mfem::Vector& x, mfem::Vector& val);
-=======
+
     std::vector<double>& GetRawInversePermeability() { return inverse_permeability_; }
 
->>>>>>> 87cca71e
 private:
     void ReadPermeabilityFile(const std::string& fileName,
                               const mfem::Array<int>& max_N);
@@ -604,6 +602,8 @@
     void BuildReservoirGraph();
     void InitGraph();
     void ComputeGraphWeight();
+    virtual void MetisPart(const mfem::Array<int>& coarsening_factor,
+                           mfem::Array<int>& partitioning) const;
     virtual void CartPart(const mfem::Array<int>& coarsening_factor,
                           mfem::Array<int>& partitioning) const
     {
@@ -614,13 +614,6 @@
         }
         MetisPart(coarsening_factor, partitioning);
     }
-<<<<<<< HEAD
-    virtual void MetisPart(const mfem::Array<int>& coarsening_factor,
-                           mfem::Array<int>& partitioning) const;
-=======
-    void MetisPart(const mfem::Array<int>& coarsening_factor,
-                   mfem::Array<int>& partitioning) const;
->>>>>>> 87cca71e
 
     MPI_Comm comm_;
     int myid_;
@@ -701,7 +694,7 @@
     const mfem::HypreParMatrix& edge_trueedge = *sigma_fes_->Dof_TrueDof_Matrix();
     mfem::Vector temp_weight(weight_.Size());
     temp_weight = 1.0;
-    return Graph(vertex_edge_, edge_trueedge, temp_weight, &edge_bdratt_);
+    return Graph(vertex_edge_, edge_trueedge, temp_weight, &edge_bdr_);
 }
 
 void DarcyProblem::BuildReservoirGraph()
@@ -747,23 +740,18 @@
 void DarcyProblem::ComputeGraphWeight()
 {
     // Compute local edge weights
+    assert(kinv_vector_ == nullptr || kinv_scalar_ == nullptr);
+
     unique_ptr<LocalTPFA> tpfa;
     if (kinv_vector_)
     {
-        tpfa = make_unique<LocalTPFA>(*pmesh_, *kinv_vector_);
-    }
-<<<<<<< HEAD
-
-    // Compute local edge weights
-    LocalTPFA local_TPFA(*mesh_, *kinv_vector_);
-    local_weight_ = local_TPFA.ComputeLocalWeights();
-=======
+        tpfa = make_unique<LocalTPFA>(*mesh_, *kinv_vector_);
+    }
     else
     {
-        tpfa = make_unique<LocalTPFA>(*pmesh_, *kinv_scalar_);
+        tpfa = make_unique<LocalTPFA>(*mesh_, *kinv_scalar_);
     }
     local_weight_ = tpfa->ComputeLocalWeights();
->>>>>>> 87cca71e
 
     // Assemble edge weights w_ij = (w_{ij,i}^{-1} + w_{ij,j}^{-1})^{-1}
     mfem::Array<int> edges;
@@ -1147,7 +1135,7 @@
                                                  const mfem::Array<int>& ess_attr)
     : DarcyProblem(pmesh.GetComm(), pmesh.Dimension(), ess_attr)
 {
-    pmesh_ = make_unique<mfem::ParMesh>(pmesh, false);
+    mesh_ = make_unique<mfem::ParMesh>(pmesh, false);
     InitGraph();
     kinv_scalar_ = make_unique<mfem::ConstantCoefficient>(1.0);
     ComputeGraphWeight();
@@ -1158,7 +1146,7 @@
 {
     mfem::Array<int> nat_negative_one(ess_attr_.Size());
     nat_negative_one = 0;
-    nat_negative_one[pmesh_->Dimension() - 2] = 1;
+    nat_negative_one[mesh_->Dimension() - 2] = 1;
 
     mfem::ConstantCoefficient negative_one(-1.0);
     mfem::RestrictedCoefficient pinflow_coeff(negative_one, nat_negative_one);
@@ -1190,32 +1178,20 @@
        @param unit_weight ignore permFile and set perms to 1
               (note well this means something different in DarcyProblem!)
     */
-<<<<<<< HEAD
     SPE10Problem(const char* perm_file, int dim, int spe10_scale, int slice,
-                 bool use_metis, const mfem::Array<int>& ess_attr, bool unit_weight = false);
-=======
-    SPE10Problem(const char* perm_file, int nDimensions, int spe10_scale,
-                 int slice, bool metis_parition,
-                 const mfem::Array<int>& ess_attr, bool unit_weight = false,
-                 double anisotropy = 1.0);
->>>>>>> 87cca71e
+                 bool use_metis, const mfem::Array<int>& ess_attr,
+                 bool unit_weight = false, double anisotropy = 1.0);
 
     /// Setup a vector that equals initial_val in half of the domain (in y-direction)
     /// and -initial_val in the other half
     mfem::Vector InitialCondition(double initial_val) const;
-<<<<<<< HEAD
+
+    mfem::Vector& GetRawInversePermeability() { return inverse_permeability_; }
+
 protected:
     void SetupMeshAndCoeff(const char* perm_file, int dim, int spe10_scale,
-                           bool use_metis, int slice);
-=======
-
-    mfem::Vector& GetRawInversePermeability() { return inverse_permeability_; }
-
-private:
-    void SetupMeshAndCoeff(const char* perm_file, int nDimensions,
-                           int spe10_scale, bool metis_partition, int slice,
-                           bool unit_weight, double anisotropy);
->>>>>>> 87cca71e
+                           bool use_metis, int slice, bool unit_weight, double anisotropy);
+
     unique_ptr<mfem::ParMesh> MakeParMesh(mfem::Mesh& mesh, bool metis_partition);
     void MakeRHS();
     virtual void CartPart(const mfem::Array<int>& coarsening_factor,
@@ -1226,77 +1202,43 @@
     mfem::Vector inverse_permeability_;
 };
 
-<<<<<<< HEAD
 SPE10Problem::SPE10Problem(const char* perm_file, int dim, int spe10_scale, int slice,
-                           bool use_metis, const mfem::Array<int>& ess_attr, bool unit_weight)
+                           bool use_metis, const mfem::Array<int>& ess_attr,
+                           bool unit_weight, double anisotropy)
     : DarcyProblem(MPI_COMM_WORLD, dim, ess_attr)
 {
-    SetupMeshAndCoeff(perm_file, dim, spe10_scale, use_metis, slice);
-=======
-SPE10Problem::SPE10Problem(const char* perm_file, int nDimensions, int spe10_scale,
-                           int slice, bool metis_parition,
-                           const mfem::Array<int>& ess_attr, bool unit_weight,
-                           double anisotropy)
-    : DarcyProblem(MPI_COMM_WORLD, nDimensions, ess_attr)
-{
-    SetupMeshAndCoeff(perm_file, nDimensions, spe10_scale, metis_parition, slice,
-                      unit_weight, anisotropy);
->>>>>>> 87cca71e
+    SetupMeshAndCoeff(perm_file, dim, spe10_scale, use_metis, slice, unit_weight, anisotropy);
 
     if (myid_ == 0)
     {
-        std::cout << pmesh_->GetNEdges() << " fine edges, "
-                  << pmesh_->GetNFaces() << " fine faces, "
-                  << pmesh_->GetNE() << " fine elements\n";
-    }
-
-<<<<<<< HEAD
-//    VisualizePermeability();
-
-    ComputeGraphWeight(unit_weight);
-    MakeRHS();
-}
-
-void SPE10Problem::SetupMeshAndCoeff(const char* perm_file, int dim,
-                                     int spe10_scale, bool use_metis, int slice)
-=======
+        std::cout << mesh_->GetNEdges() << " fine edges, "
+                  << mesh_->GetNFaces() << " fine faces, "
+                  << mesh_->GetNE() << " fine elements\n";
+    }
+
     InitGraph();
     ComputeGraphWeight();
     MakeRHS();
 }
 
-void SPE10Problem::SetupMeshAndCoeff(const char* perm_file, int nDimensions,
-                                     int spe10_scale, bool metis_partition, int slice,
+void SPE10Problem::SetupMeshAndCoeff(const char* perm_file, int dim,
+                                     int spe10_scale, bool use_metis, int slice,
                                      bool unit_weight, double anisotropy)
->>>>>>> 87cca71e
 {
     mfem::Array<int> max_N(3);
     max_N[0] = 60;
     max_N[1] = 220;
     max_N[2] = 85;
 
-    N_.SetSize(3, 12 * spe10_scale); // 60
-    N_[1] = 44 * spe10_scale; // 220
-<<<<<<< HEAD
-    N_[2] = 5;//max_N[2];//17 * spe10_scale; // 85
-=======
-    N_[2] = max_N[2]; //17 * spe10_scale; // 85
->>>>>>> 87cca71e
+    N_.SetSize(3, 12 * spe10_scale);        // 60
+    N_[1] = 44 * spe10_scale;               // 220
+    N_[2] = max_N[2];  // 17 * spe10_scale; // 85
 
     // SPE10 grid cell sizes
     mfem::Vector h(3);
-    h(0) = 20.0 * ft_; // 365.76 / 60. in meters
+    h(0) = 20.0 * ft_; // 365.76 / 60.  in meters
     h(1) = 10.0 * ft_; // 670.56 / 220. in meters
-    h(2) = 2.0 * ft_; // 51.816 / 85. in meters
-
-//    N_ = 15;
-//    N_[1] = 55;
-//    N_[2] = 20;
-
-
-//    h(0) = 1200.0 / N_[0];
-//    h(1) = 2200.0 / N_[1];
-//    h(2) = 40.0 / N_[2];
+    h(2) = 2.0 * ft_;  // 51.816 / 85.  in meters
 
     const double Lx = N_[0] * h(0);
     const double Ly = N_[1] * h(1);
@@ -1306,14 +1248,7 @@
     Ly_g = Ly;
 
     using IPC = InversePermeabilityCoefficient;
-<<<<<<< HEAD
     IPC::SliceOrientation orient = dim == 2 ? IPC::XY : IPC::NONE;
-    kinv_vector_ = make_unique<IPC>(comm_, perm_file, N_, max_N, h, orient, slice);
-//    mfem::Vector constant(dim);
-//    constant = 1.0e12;
-//    kinv_vector_ = make_unique<mfem::VectorConstantCoefficient>(constant);
-=======
-    IPC::SliceOrientation orient = nDimensions == 2 ? IPC::XY : IPC::NONE;
     std::unique_ptr<IPC> ip_kinv_vector;
     if (unit_weight)
     {
@@ -1337,7 +1272,6 @@
         inverse_permeability_(i) = s_ip[i];
     }
     kinv_vector_ = std::move(ip_kinv_vector);
->>>>>>> 87cca71e
 
     const double Hx = 10 * h(0);
     const double Hy = 10 * h(1);
@@ -1345,31 +1279,18 @@
 
     if (dim == 2)
     {
-<<<<<<< HEAD
         mfem::Mesh mesh(N_[0], N_[1], mfem::Element::QUADRILATERAL, true, Lx, Ly);
-
-//        mfem::Mesh mesh(N_[0], N_[1], mfem::Element::QUADRILATERAL, true, 1.0, 1.0);
-//        mfem::Mesh mesh("well_amr.mesh", 1, 1);
         mesh_ = MakeParMesh(mesh, use_metis);
-        return;
-    }
-    mfem::Mesh mesh(N_[0], N_[1], N_[2], mfem::Element::HEXAHEDRON, true, Lx, Ly, Lz);
-//    mfem::Mesh mesh("well_amr_spe10.mesh", 1, 1);
-    mesh_ = MakeParMesh(mesh, use_metis);
-=======
-        mfem::Mesh mesh(N_[0], N_[1], mfem::Element::QUADRILATERAL, 1, Lx, Ly);
-        pmesh_ = MakeParMesh(mesh, metis_partition);
     }
     else
     {
-        mfem::Mesh mesh(N_[0], N_[1], N_[2], mfem::Element::HEXAHEDRON, 1, Lx, Ly, Lz);
-        pmesh_ = MakeParMesh(mesh, metis_partition);
-    }
-    {
-        std::ofstream fd("out.mesh");
-        pmesh_->Print(fd);
-    }
->>>>>>> 87cca71e
+        mfem::Mesh mesh(N_[0], N_[1], N_[2], mfem::Element::HEXAHEDRON, true, Lx, Ly, Lz);
+        mesh_ = MakeParMesh(mesh, use_metis);
+    }
+    {
+        std::ofstream fd("spe10.mesh");
+        mesh_->Print(fd);
+    }
 }
 
 unique_ptr<mfem::ParMesh> SPE10Problem::MakeParMesh(mfem::Mesh& mesh, bool metis_partition)
@@ -1508,13 +1429,8 @@
     {
         mesh = make_unique<mfem::Mesh>(N, N, N, mfem::Element::HEXAHEDRON, true);
     }
-<<<<<<< HEAD
-
     mesh_ = make_unique<mfem::ParMesh>(comm_, *mesh);
-=======
-    pmesh_ = make_unique<mfem::ParMesh>(comm_, *mesh);
-
->>>>>>> 87cca71e
+
     for (int i = 0; i < num_par_ref ; i++)
     {
         mesh_->UniformRefinement();
@@ -1553,24 +1469,15 @@
     sol = 0.0;
     solver.Solve(rhs, sol);
 
-<<<<<<< HEAD
     for (int i = 0; i < coeff_gf_.Size(); ++i)
-=======
-
-    for (int i = 0; i < coeff_gf_->Size(); ++i)
->>>>>>> 87cca71e
     {
         coeff_gf_[i] = std::exp(sol[i]);
     }
-<<<<<<< HEAD
+
+    mfem::socketstream soc;
+    VisSetup(soc, coeff_gf_, 0., 0., "Lognormal permeability", 1);
+
     kinv_scalar_ = make_unique<mfem::GridFunctionCoefficient>(&coeff_gf_);
-=======
-
-    mfem::socketstream soc;
-    VisSetup(soc, *coeff_gf_, 0., 0., "Lognormal permeability", 1);
-
-    kinv_scalar_ = make_unique<mfem::GridFunctionCoefficient>(coeff_gf_.get());
->>>>>>> 87cca71e
 }
 
 /*  The mesh and permeability data files in EggModel are postprocessed from
@@ -1687,14 +1594,9 @@
     {
         mesh.UniformRefinement();
     }
-<<<<<<< HEAD
-
     mesh_ = make_unique<mfem::ParMesh>(comm_, mesh);
-=======
-    pmesh_ = make_unique<mfem::ParMesh>(comm_, mesh);
 
     kinv_scalar_ = make_unique<mfem::ConstantCoefficient>(1.0);
->>>>>>> 87cca71e
 }
 
 void Velocity(const mfem::Vector& x, mfem::Vector& out)
