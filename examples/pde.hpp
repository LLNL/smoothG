--- conflicted
+++ resolved
@@ -503,13 +503,10 @@
     /// Volume of a cell in the mesh (assuming all cells have the same volume)
     double CellVolume() const { return pmesh_->GetElementVolume(0); }
 
+    /// @return number of isolated (graph) vertices
     int NumIsoVerts() const { return iso_vert_count_; }
 
-<<<<<<< HEAD
-    mfem::Vector GetZVector() const;
-=======
     const mfem::ParMesh& GetMesh() const { return *pmesh_; }
->>>>>>> 6396f100
 
     /// Save mesh with partitioning information (GLVis can separate partitions)
     void PrintMeshWithPartitioning(mfem::Array<int>& partition);
@@ -530,14 +527,12 @@
     /// Construct partitioning array for vertices
     void Partition(bool metis_parition, const mfem::Array<int>& coarsening_factors,
                    mfem::Array<int>& partitioning) const;
-<<<<<<< HEAD
-=======
-
+
+    /// Visualize F-norm of inverse of coefficient
     void VisualizePermeability();
 
     /// @return a vector of size number of cells containing z-coordinates of cell centers
     mfem::Vector ComputeZ() const;
->>>>>>> 6396f100
 protected:
     void BuildReservoirGraph();
     void InitGraph();
@@ -551,7 +546,8 @@
         }
         MetisPart(coarsening_factor, partitioning);
     }
-    virtual void MetisPart(const mfem::Array<int>& coarsening_factor, mfem::Array<int>& partitioning) const;
+    virtual void MetisPart(const mfem::Array<int>& coarsening_factor,
+                           mfem::Array<int>& partitioning) const;
 
     MPI_Comm comm_;
     int myid_;
@@ -573,15 +569,11 @@
     mfem::Vector rhs_sigma_;
     mfem::Vector rhs_u_;
 
-    mutable int iso_vert_count_;
-
-<<<<<<< HEAD
+    mutable int iso_vert_count_ = 0;
+
     const double ft_ = 0.3048;          // 1 ft = 0.3048 meter
 
     mfem::Array<int> ess_attr_;
-=======
-    mutable int iso_vert_count_ = 0;
->>>>>>> 6396f100
 
     mfem::SparseMatrix vertex_edge_;
     mfem::Vector weight_;
@@ -620,7 +612,7 @@
 void DarcyProblem::BuildReservoirGraph()
 {
     auto& v_e_table = pmesh_->Dimension() == 2 ? pmesh_->ElementToEdgeTable()
-                                               : pmesh_->ElementToFaceTable();
+                      : pmesh_->ElementToFaceTable();
     vertex_edge_ = TableToMatrix(v_e_table);
     edge_trueedge_ = sigma_fes_->Dof_TrueDof_Matrix();
     edge_bdr_ = GenerateEdgeToBoundary(*pmesh_);
@@ -685,19 +677,12 @@
     pmesh_->PrintWithPartitioning(partition.GetData(), ofid, 1);
 }
 
-<<<<<<< HEAD
-void DarcyProblem::VisSetup(mfem::socketstream& vis_v, mfem::Vector& vec, double range_min,
-                            double range_max, const std::string& caption, int coef) const
-{
-    mfem::ParGridFunction u_fes_gf(u_fes_.get(), vec.GetData());
-=======
 void DarcyProblem::VisSetup(mfem::socketstream& vis_v, mfem::Vector& vec,
                             double range_min, double range_max, const std::string& caption,
                             bool coef, bool vec_is_cell_based) const
 {
     auto& fes = vec_is_cell_based ? u_fes_ : sigma_fes_;
     mfem::ParGridFunction gf(fes.get(), vec.GetData());
->>>>>>> 6396f100
 
     const char vishost[] = "localhost";
     const int  visport   = 19916;
@@ -706,13 +691,8 @@
     vis_v.precision(8);
 
     vis_v << "parallel " << num_procs_ << " " << myid_ << "\n";
-<<<<<<< HEAD
-    vis_v << "solution\n" << *pmesh_ << u_fes_gf;
-    vis_v << "window_size 650 800\n";// 900 800
-=======
     vis_v << "solution\n" << *pmesh_ << gf;
     vis_v << "window_size 500 800\n"; // Richard's example 800 250
->>>>>>> 6396f100
     vis_v << "window_title 'vertex space unknown'\n";
     vis_v << "autoscale off\n"; // update value-range; keep mesh-extents fixed
     if (range_max > range_min)
@@ -724,11 +704,7 @@
     {
         vis_v << "view 0 0\n"; // view from top
         vis_v << "keys jl\n";  // turn off perspective and light
-<<<<<<< HEAD
-        vis_v << "keys ]]]]]]]]]]]]]]]]]]]]]]]]]]]]]]]\n";  // increase size
-=======
         vis_v << "keys ]]]]]]]]]]]]]]]]]]]]]]]]]]]]]]]]]]]]]]\n";  // increase size
->>>>>>> 6396f100
     }
     else
     {
@@ -749,7 +725,7 @@
 
     MPI_Barrier(comm_);
 
-//    vis_v << "keys S\n";         //Screenshot
+    //    vis_v << "keys S\n";         //Screenshot
 
     MPI_Barrier(comm_);
 }
@@ -757,22 +733,15 @@
 void DarcyProblem::VisUpdate(mfem::socketstream& vis_v, mfem::Vector& vec,
                              bool vec_is_cell_based) const
 {
-<<<<<<< HEAD
-    mfem::ParGridFunction u_fes_gf(u_fes_.get(), vec.GetData());
-
-    vis_v << "parallel " << num_procs_ << " " << myid_ << "\n";
-    vis_v << "solution\n" << *pmesh_ << u_fes_gf;
-=======
     auto& fes = vec_is_cell_based ? u_fes_ : sigma_fes_;
     mfem::ParGridFunction gf(fes.get(), vec.GetData());
 
     vis_v << "parallel " << num_procs_ << " " << myid_ << "\n";
     vis_v << "solution\n" << *pmesh_ << gf;
->>>>>>> 6396f100
 
     MPI_Barrier(comm_);
 
-//    vis_v << "keys S\n";         //Screenshot
+    //    vis_v << "keys S\n";         //Screenshot
 
     MPI_Barrier(comm_);
 }
@@ -780,12 +749,8 @@
 void DarcyProblem::SaveFigure(const mfem::Vector& sol, const std::string& name,
                               bool vec_is_cell_based) const
 {
-<<<<<<< HEAD
-    mfem::ParGridFunction u_fes_gf(u_fes_.get(), sol.GetData());
-=======
     auto& fes = vec_is_cell_based ? u_fes_ : sigma_fes_;
     mfem::ParGridFunction gf(fes.get(), sol.GetData());
->>>>>>> 6396f100
     {
         std::stringstream filename;
         filename << name << ".mesh";
@@ -796,11 +761,7 @@
         std::stringstream filename;
         filename << name << ".gridfunction";
         std::ofstream out(filename.str().c_str());
-<<<<<<< HEAD
-        u_fes_gf.Save(out);
-=======
         gf.Save(out);
->>>>>>> 6396f100
     }
 }
 
@@ -819,54 +780,10 @@
     }
     DivOp.SpMat().ScaleColumns(weight_sqrt);
 
-<<<<<<< HEAD
-    int metis_coarsening_factor = 1;
-    for (const auto factor : coarsening_factor)
-        metis_coarsening_factor *= factor;
-
-    mfem::Array<int> nat_attr(ess_attr_.Size()), nat_edges_marker, iso_verts_marker;
-
-//    int num_nat_attr = ess_attr_.Size() - const_cast<mfem::Array<int>&>(ess_attr_).Sum();
-    std::vector<std::vector<int>> iso_verts;
-
-    iso_vert_count_ = 0;
-//    for (int k = 0; k < num_nat_attr; k++)
-    if (false)
-    {
-        if (myid_ == 0)
-        {
-            std::cout << "Elements on essential boundary are isolated! \n";
-        }
-        for (int i = 0; i < ess_attr_.Size(); ++i)
-        {
-            nat_attr[i] = 1 - ess_attr_[i];
-        }
-        BooleanMult(edge_bdr_, nat_attr, nat_edges_marker);
-        BooleanMult(vertex_edge_, nat_edges_marker, iso_verts_marker);
-
-//        std::vector<int>iso_verts_i(iso_verts_marker.Sum());
-//        assert(nat_edges_marker.Sum() - iso_verts_i.size() == 0);
-
-        for (int i = 0; i < iso_verts_marker.Size(); ++i)
-        {
-            if (iso_verts_marker[i])
-            {
-//                iso_verts_i[iso_vert_count_++] = i;
-                iso_vert_count_++;
-                iso_verts.push_back(std::vector<int>(1, i));
-            }
-        }
-//        iso_verts.push_back(iso_verts_i);
-    }
-
-//    iso_vert_count_ = 0;
-    PartitionAAT(DivOp.SpMat(), partitioning, metis_coarsening_factor, iso_verts);
-=======
     const int dim = pmesh_->Dimension();
     const int xy_cf = coarsening_factor[0] * coarsening_factor[1];
     const int metis_cf = xy_cf * (dim > 2 ? coarsening_factor[2] : 1);
     PartitionAAT(DivOp.SpMat(), partitioning, metis_cf, dim > 2);
->>>>>>> 6396f100
 }
 
 void DarcyProblem::Partition(bool metis_parition,
@@ -919,11 +836,11 @@
             }
             center[index] /= vertices.Size();
         }
-        (*coeff_gf_)[i] = ((InversePermeabilityCoefficient&)(*kinv_vector_)).FroNorm(center);
+        coeff_gf_[i] = ((InversePermeabilityCoefficient&)(*kinv_vector_)).FroNorm(center);
     }
 
     mfem::socketstream soc;
-    VisSetup(soc, *coeff_gf_, 0., 0., "", 1);
+    VisSetup(soc, coeff_gf_, 0., 0., "", 1);
 }
 
 double hy_g, Ly_g;
@@ -955,7 +872,7 @@
     /**
        @brief Constructor
        @param perm_file file name
-       @param nDimensions
+       @param dim dimension of physical space
        @param spe10_scale scale of problem size (1-5)
        @param slice
        @param metis_parition whether to call METIS/Cartesian partitioner
@@ -963,27 +880,15 @@
               condition is imposed
        @param unit_weight whether set edge weight as unit weight (1.0)
     */
-<<<<<<< HEAD
-    SPE10Problem(const char* perm_file, int dim, int spe10_scale,
-=======
-    SPE10Problem(const char* perm_file, int nDimensions, int spe10_scale,
->>>>>>> 6396f100
-                 int slice, bool metis_parition,
-                 const mfem::Array<int>& ess_attr, bool unit_weight = false);
+    SPE10Problem(const char* perm_file, int dim, int spe10_scale, int slice,
+                 bool use_metis, const mfem::Array<int>& ess_attr, bool unit_weight = false);
 
     /// Setup a vector that equals initial_val in half of the domain (in y-direction)
     /// and -initial_val in the other half
     mfem::Vector InitialCondition(double initial_val) const;
-
-<<<<<<< HEAD
 protected:
     void SetupMeshAndCoeff(const char* perm_file, int dim, int spe10_scale,
-                           bool metis_partition, int slice);
-=======
-private:
-    void SetupMeshAndCoeff(const char* perm_file, int nDimensions,
-                           int spe10_scale, bool metis_partition, int slice);
->>>>>>> 6396f100
+                           bool use_metis, int slice);
     unique_ptr<mfem::ParMesh> MakeParMesh(mfem::Mesh& mesh, bool metis_partition);
     void MakeRHS();
     virtual void CartPart(const mfem::Array<int>& coarsening_factor,
@@ -993,27 +898,11 @@
     unique_ptr<GCoefficient> source_coeff_;
 };
 
-<<<<<<< HEAD
-SPE10Problem::SPE10Problem(const char* perm_file, int dim, int spe10_scale,
-=======
-SPE10Problem::SPE10Problem(const char* perm_file, int nDimensions, int spe10_scale,
->>>>>>> 6396f100
-                           int slice, bool metis_parition,
-                           const mfem::Array<int>& ess_attr, bool unit_weight)
+SPE10Problem::SPE10Problem(const char* perm_file, int dim, int spe10_scale, int slice,
+                           bool use_metis, const mfem::Array<int>& ess_attr, bool unit_weight)
     : DarcyProblem(MPI_COMM_WORLD, dim, ess_attr)
 {
-<<<<<<< HEAD
-    SetupMeshAndCoeff(perm_file, dim, spe10_scale, metis_parition, slice);
-
-//    if (myid_ == 0)
-//    {
-//        std::cout << pmesh_->GetNEdges() << " fine edges, "
-//                  << pmesh_->GetNFaces() << " fine faces, "
-//                  << pmesh_->GetNE() << " fine elements\n";
-//    }
-=======
-    SetupMeshAndCoeff(perm_file, nDimensions, spe10_scale, metis_parition, slice);
->>>>>>> 6396f100
+    SetupMeshAndCoeff(perm_file, dim, spe10_scale, use_metis, slice);
 
     InitGraph();
 
@@ -1021,13 +910,8 @@
     MakeRHS();
 }
 
-<<<<<<< HEAD
-void SPE10Problem::SetupMeshAndCoeff(const char* perm_file, int dim, int spe10_scale,
-                                     bool metis_partition, int slice)
-=======
-void SPE10Problem::SetupMeshAndCoeff(const char* perm_file, int nDimensions,
-                                     int spe10_scale, bool metis_partition, int slice)
->>>>>>> 6396f100
+void SPE10Problem::SetupMeshAndCoeff(const char* perm_file, int dim,
+                                     int spe10_scale, bool use_metis, int slice)
 {
     mfem::Array<int> max_N(3);
     max_N[0] = 60;
@@ -1051,19 +935,12 @@
     hy_g = h(1);
     Ly_g = Ly;
 
-<<<<<<< HEAD
-//    using IPC = InversePermeabilityCoefficient;
-//    IPC::SliceOrientation orient = dim == 2 ? IPC::XY : IPC::NONE;
-//    kinv_vector_ = make_unique<IPC>(comm_, perm_file, N_, max_N, h, orient, slice);
-    mfem::Vector constant(dim);
-    constant = 1.0e10;
-    kinv_vector_ = make_unique<mfem::VectorConstantCoefficient>(constant);
-
-=======
     using IPC = InversePermeabilityCoefficient;
-    IPC::SliceOrientation orient = nDimensions == 2 ? IPC::XY : IPC::NONE;
+    IPC::SliceOrientation orient = dim == 2 ? IPC::XY : IPC::NONE;
     kinv_vector_ = make_unique<IPC>(comm_, perm_file, N_, max_N, h, orient, slice);
->>>>>>> 6396f100
+    //    mfem::Vector constant(dim);
+    //    constant = 1.0e10;
+    //    kinv_vector_ = make_unique<mfem::VectorConstantCoefficient>(constant);
 
     mfem::Array<int> coarsening_factor(dim);
     coarsening_factor = 10;
@@ -1076,11 +953,11 @@
     if (dim == 2)
     {
         mfem::Mesh mesh(N_[0], N_[1], mfem::Element::QUADRILATERAL, 1, Lx, Ly);
-        pmesh_ = MakeParMesh(mesh, metis_partition);
+        pmesh_ = MakeParMesh(mesh, use_metis);
         return;
     }
     mfem::Mesh mesh(N_[0], N_[1], N_[2], mfem::Element::HEXAHEDRON, 1, Lx, Ly, Lz);
-    pmesh_ = MakeParMesh(mesh, metis_partition);
+    pmesh_ = MakeParMesh(mesh, use_metis);
 }
 
 unique_ptr<mfem::ParMesh> SPE10Problem::MakeParMesh(mfem::Mesh& mesh, bool metis_partition)
@@ -1120,48 +997,6 @@
 
     partitioning.MakeRef(pmesh_->CartesianPartitioning(nxyz), pmesh_->GetNE());
     partitioning.MakeDataOwner();
-<<<<<<< HEAD
-
-    iso_vert_count_ = 0;
-//    return;
-    // isolate essential boundary
-    if (myid_ == 0)
-    {
-        std::cout << "Elements on essential boundary is isolated! \n";
-    }
-    std::vector<std::vector<int>> iso_verts;
-
-    mfem::Array<int> nat_attr(ess_attr_.Size()), nat_edges_marker, iso_verts_marker;
-
-    {
-        for (int i = 0; i < ess_attr_.Size(); ++i)
-        {
-            nat_attr[i] = 1 - ess_attr_[i];
-        }
-        BooleanMult(edge_bdr_, nat_attr, nat_edges_marker);
-        BooleanMult(vertex_edge_, nat_edges_marker, iso_verts_marker);
-
-        for (int i = 0; i < iso_verts_marker.Size(); ++i)
-        {
-            if (iso_verts_marker[i])
-            {
-                iso_vert_count_++;
-                iso_verts.push_back(std::vector<int>(1, i));
-            }
-        }
-    }
-
-    int num_partitions = partitioning.Max() + 1;
-    for (auto& partition : iso_verts)
-    {
-        for (auto vertex : partition)
-        {
-            partitioning[vertex] = num_partitions;
-        }
-        num_partitions++;
-    }
-=======
->>>>>>> 6396f100
 }
 
 void SPE10Problem::MakeRHS()
@@ -1312,14 +1147,7 @@
     {
         coeff_gf_[i] = std::exp(sol[i]);
     }
-<<<<<<< HEAD
     kinv_scalar_ = make_unique<mfem::GridFunctionCoefficient>(&coeff_gf_);
-
-    //    mfem::socketstream soc;
-    //    VisSetup(soc, coeff_gf_, 0., 0., "", 1);
-=======
-    kinv_scalar_ = make_unique<mfem::GridFunctionCoefficient>(coeff_gf_.get());
->>>>>>> 6396f100
 }
 
 class EggModel : public DarcyProblem
