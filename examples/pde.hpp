/*BHEADER**********************************************************************
 *
 * Copyright (c) 2018, Lawrence Livermore National Security, LLC.
 * Produced at the Lawrence Livermore National Laboratory.
 * LLNL-CODE-745247. All Rights reserved. See file COPYRIGHT for details.
 *
 * This file is part of smoothG. For more information and source code
 * availability, see https://www.github.com/llnl/smoothG.
 *
 * smoothG is free software; you can redistribute it and/or modify it under the
 * terms of the GNU Lesser General Public License (as published by the Free
 * Software Foundation) version 2.1 dated February 1999.
 *
 ***********************************************************************EHEADER*/

/**
   @file pde.hpp
   @brief Implementation of some partial differential equation problems.

   Reads data from file and creates the appropriate finite element/volume structures.
*/

#include "../src/smoothG.hpp"

using std::unique_ptr;

namespace smoothg
{

/**
   @brief Construct edge to boundary attribute table (orientation is not considered)

   Copied from parelag::AgglomeratedTopology::generateFacetBdrAttributeTable

   Given a mesh this computes a table with a row for every face and a column for
   every boundary attribute, with a 1 if the face has that boundary attribute.
*/
mfem::SparseMatrix GenerateBoundaryAttributeTable(const mfem::Mesh* mesh)
{
    int nedges = mesh->Dimension() == 2 ? mesh->GetNEdges() : mesh->GetNFaces();
    int nbdr_edges = mesh->GetNBE();

    int* I = new int[nedges + 1]();
    int* J = new int[nbdr_edges];

    for (int j = 0; j < nbdr_edges; ++j)
    {
        I[mesh->GetBdrElementEdgeIndex(j) + 1]++ ;
    }

    std::partial_sum(I, I + nedges + 1, I);

    for (int j = 0; j < nbdr_edges; ++j)
    {
        J[I[mesh->GetBdrElementEdgeIndex(j)]] = mesh->GetBdrAttribute(j) - 1;
    }

    double* Data = new double[nbdr_edges];
    std::fill_n(Data, nbdr_edges, 1.0);

    return mfem::SparseMatrix(I, J, Data, nedges, mesh->bdr_attributes.Max());
}

/**
   @brief A utility class for working with the SPE10 or Egg model data set.

   The SPE10 data set can be found at: http://www.spe.org/web/csp/datasets/set02.htm
*/
class InversePermeabilityCoefficient : public mfem::VectorCoefficient
{
public:
    enum SliceOrientation {NONE, XY, XZ, YZ};

    /**
       @brief MFEM Coefficient constructed from permeability data set
       @param comm MPI communicator
       @param fileName file name of permeability data set
       @param N number of data in each direction intended to store from data set
       @param max_N data set size in each direction.
              For SPE10, it should be {60, 220, 85}
              For egg model, it should be {60, 60, 7}
       @param h element size in each direction
       @param orientation if NONE (default), full data set will be read (3D);
              otherwise, it tells which 2D plane {XY, XZ, or YZ} to read
       @param slice which slice of the selected 2D plane to read
    */
    InversePermeabilityCoefficient(MPI_Comm comm,
                                   const std::string& fileName,
                                   const mfem::Array<int>& N,
                                   const mfem::Array<int>& max_N,
                                   const mfem::Vector& h,
                                   SliceOrientation orientation = NONE,
                                   int slice = -1);

    virtual void Eval(mfem::Vector& V, mfem::ElementTransformation& T,
                      const mfem::IntegrationPoint& ip)
    {
        mfem::Vector transip(vdim);
        T.Transform(ip, transip);
        InversePermeability(transip, V);
    }

    /// Inverse of Frobenius norm of the inverse permeability
    double InvNorm2(const mfem::Vector& x);
private:
    void ReadPermeabilityFile(const std::string& fileName,
                              const mfem::Array<int>& max_N);
    void ReadPermeabilityFile(MPI_Comm comm, const std::string& fileName,
                              const mfem::Array<int>& max_N);
    void BlankPermeability();
    void InversePermeability(const mfem::Vector& x, mfem::Vector& val);

    mfem::Array<int> N_;
    mfem::Vector h_;
    int slice_;
    SliceOrientation orientation_;

    int N_slice_;
    int N_all_;
    std::vector<double> inverse_permeability_;
};

InversePermeabilityCoefficient::InversePermeabilityCoefficient(
    MPI_Comm comm, const std::string& file_name, const mfem::Array<int>& N,
    const mfem::Array<int>& max_N, const mfem::Vector& h,
    SliceOrientation orientation, int slice)
    : mfem::VectorCoefficient(orientation == NONE ? 3 : 2), h_(h), slice_(slice),
      orientation_(orientation), N_slice_(N[0] * N[1]), N_all_(N_slice_ * N[2]),
      inverse_permeability_(3 * N_all_)
{
    assert(N.Size() == max_N.Size());
    for (int i = 0; i < N.Size(); ++i)
    {
        assert(N[i] <= max_N[i]);
    }

    N.Copy(N_);

    if (file_name == "")
    {
        BlankPermeability();
        return;
    }
    ReadPermeabilityFile(comm, file_name, max_N);
}

void InversePermeabilityCoefficient::ReadPermeabilityFile(const std::string& fileName,
                                                          const mfem::Array<int>& max_N)
{
    std::ifstream permfile(fileName.c_str());

    if (!permfile.is_open())
    {
        std::cerr << "Error in opening file " << fileName << std::endl;
        mfem::mfem_error("File does not exist");
    }

    double* ip = inverse_permeability_.data();
    double tmp;
    for (int l = 0; l < 3; l++)
    {
        for (int k = 0; k < N_[2]; k++)
        {
            for (int j = 0; j < N_[1]; j++)
            {
                for (int i = 0; i < N_[0]; i++)
                {
                    permfile >> *ip;
                    *ip = 1. / (*ip);
                    ip++;
                }
                for (int i = 0; i < max_N[0] - N_[0]; i++)
                    permfile >> tmp; // skip unneeded part
            }
            for (int j = 0; j < max_N[1] - N_[1]; j++)
                for (int i = 0; i < max_N[0]; i++)
                    permfile >> tmp;  // skip unneeded part
        }

        if (l < 2) // if not processing Kz, skip unneeded part
            for (int k = 0; k < max_N[2] - N_[2]; k++)
                for (int j = 0; j < max_N[1]; j++)
                    for (int i = 0; i < max_N[0]; i++)
                        permfile >> tmp;
    }
}

void InversePermeabilityCoefficient::ReadPermeabilityFile(MPI_Comm comm,
                                                          const std::string& fileName,
                                                          const mfem::Array<int>& max_N)
{
    int myid;
    MPI_Comm_rank(comm, &myid);

    mfem::StopWatch chrono;

    chrono.Start();
    if (myid == 0)
        ReadPermeabilityFile(fileName, max_N);
    chrono.Stop();

    if (myid == 0)
        std::cout << "Permeability file read in " << chrono.RealTime() << ".s \n";

    chrono.Clear();

    chrono.Start();
    MPI_Bcast(inverse_permeability_.data(), 3 * N_all_, MPI_DOUBLE, 0, comm);
    chrono.Stop();

    if (myid == 0)
        std::cout << "Permeability field distributed in " << chrono.RealTime() << ".s \n";

}

void InversePermeabilityCoefficient::BlankPermeability()
{
    std::fill(inverse_permeability_.begin(), inverse_permeability_.end(), 1.0);
}

void InversePermeabilityCoefficient::InversePermeability(const mfem::Vector& x,
                                                         mfem::Vector& val)
{
    val.SetSize(x.Size());

    unsigned int i = 0, j = 0, k = 0;

    switch (orientation_)
    {
        case NONE:
            i = N_[0] - 1 - (int)floor(x[0] / h_[0] / (1. + 3e-16));
            j = (int)floor(x[1] / h_[1] / (1. + 3e-16));
            k = N_[2] - 1 - (int)floor(x[2] / h_[2] / (1. + 3e-16));
            break;
        case XY:
            i = N_[0] - 1 - (int)floor(x[0] / h_[0] / (1. + 3e-16));
            j = (int)floor(x[1] / h_[1] / (1. + 3e-16));
            k = slice_;
            break;
        case XZ:
            i = N_[0] - 1 - (int)floor(x[0] / h_[0] / (1. + 3e-16));
            j = slice_;
            k = N_[2] - 1 - (int)floor(x[2] / h_[2] / (1. + 3e-16));
            break;
        case YZ:
            i = slice_;
            j = (int)floor(x[1] / h_[1] / (1. + 3e-16));
            k = N_[2] - 1 - (int)floor(x[2] / h_[2] / (1. + 3e-16));
            break;
        default:
            mfem::mfem_error("InversePermeabilityCoefficient::InversePermeability");
    }

    const int offset = N_slice_ * k + N_[0] * j + i;
    double val_inv;
    for (int l = 0; l < vdim; ++l)
    {
        val[l] = inverse_permeability_[offset + N_all_ * l];
        val_inv = 1. / val[l];
        double k_min(0.0022715), k_max(2e4);
        assert(val_inv > k_min);
        val_inv = (val_inv - k_min) / (k_max - k_min) * (1. - 1.e-5) + 1.e-5;
        assert(val_inv >= 1.e-5);

        val[l] = 1. / (val_inv * 9.869233e-16 / 1e-3);
    }
}

double InversePermeabilityCoefficient::InvNorm2(const mfem::Vector& x)
{
    mfem::Vector val(3);
    InversePermeability(x, val);
    return 1.0 / val.Norml2();
}

/**
   @brief A forcing function that is supposed to very roughly represent some wells
   that are resolved on the *coarse* level.

   The forcing function is 1 on the top-left coarse cell, and -1 on the
   bottom-right coarse cell, and 0 elsewhere.

   @param Lx length of entire domain in x direction
   @param Hx size in x direction of a coarse cell.
*/
class GCoefficient : public mfem::Coefficient
{
public:
    GCoefficient(double Lx, double Ly, double Lz,
                 double Hx, double Hy, double Hz);
    double Eval(mfem::ElementTransformation& T,
                const mfem::IntegrationPoint& ip);
private:
    double Lx_, Ly_, Lz_;
    double Hx_, Hy_, Hz_;
};

GCoefficient::GCoefficient(double Lx, double Ly, double Lz,
                           double Hx, double Hy, double Hz)
    :
    Lx_(Lx),
    Ly_(Ly),
    Lz_(Lz),
    Hx_(Hx),
    Hy_(Hy),
    Hz_(Hz)
{
}

double GCoefficient::Eval(mfem::ElementTransformation& T,
                          const mfem::IntegrationPoint& ip)
{
    double dx[3];
    mfem::Vector transip(dx, 3);

    T.Transform(ip, transip);

    if ((transip(0) < Hx_) && (transip(1) > (Ly_ - Hy_)))
        return 1.0;
    else if ((transip(0) > (Lx_ - Hx_)) && (transip(1) < Hy_))
        return -1.0;
    return 0.0;
}

/**
   @brief A function that marks half the resevior w/ value and the other -value.

   @param spe10_scale scale for length
*/
class HalfCoeffecient : public mfem::Coefficient
{
public:
    HalfCoeffecient(double value, int spe10_scale = 5)
        : value_(value), spe10_scale_(spe10_scale) {}
    double Eval(mfem::ElementTransformation& T,
                const mfem::IntegrationPoint& ip);
private:
    double value_;
    int spe10_scale_;
};

double HalfCoeffecient::Eval(mfem::ElementTransformation& T,
                             const mfem::IntegrationPoint& ip)
{
    double dx[3];
    mfem::Vector transip(dx, 3);

    T.Transform(ip, transip);

    return transip(1) < (spe10_scale_ * 44 * 5) ? -value_ : value_;
}

/**
 @brief compute transmissibility based on two-point flux approximation

 The implementation is based on (Sec. 4.4.1 of) the preliminary version of

 K.-A. Lie. An introduction to reservoir simulation using MATLAB/GNU Octave
 **/
class LocalTPFA
{
    mfem::Coefficient* Q_;
    mfem::VectorCoefficient* VQ_;
    const mfem::ParMesh& mesh_;

    mfem::DenseMatrix EvalKappa(int i);
    mfem::Vector ComputeShapeCenter(const mfem::Element& el);
    mfem::Vector ComputeLocalWeight(int i);
public:
    LocalTPFA(const mfem::ParMesh& mesh)
        : Q_(NULL), VQ_(NULL), mesh_(mesh) { }

    /// @param q inverse of permeability \f$ kappa^{-1} \f$ in Darcy's law
    LocalTPFA(const mfem::ParMesh& mesh, mfem::Coefficient& q)
        : Q_(&q), VQ_(NULL), mesh_(mesh) { }

    LocalTPFA(const mfem::ParMesh& mesh, mfem::VectorCoefficient& q)
        : Q_(NULL), VQ_(&q), mesh_(mesh) { }

    /// Compute local edge weights for the corresponding graph Laplacian
    std::vector<mfem::Vector> ComputeLocalWeights()
    {
        std::vector<mfem::Vector> local_weights(mesh_.GetNE());
        for (int i = 0; i < mesh_.GetNE(); ++i)
        {
            local_weights[i] = ComputeLocalWeight(i);
        }
        return local_weights;
    }
};

mfem::DenseMatrix LocalTPFA::EvalKappa(int i)
{
    const int dim = mesh_.Dimension();
    const mfem::Element& el = *(mesh_.GetElement(i));
    auto trans = const_cast<mfem::ParMesh&>(mesh_).GetElementTransformation(i);
    const auto& ip = mfem::IntRules.Get(el.GetType(), 1).IntPoint(0);

    mfem::DenseMatrix kappa(dim);

    // Note that Q is kappa^{-1}
    if (VQ_)
    {
        mfem::Vector vq(dim);
        VQ_->Eval(vq, *trans, ip);
        for (int d = 0; d < dim; ++d)
            kappa(d, d) = 1.0 / vq(d);
    }
    else if (Q_)
    {
        double sq = Q_->Eval(*trans, ip);
        for (int d = 0; d < dim; ++d)
            kappa(d, d) = 1.0 / sq;
    }
    else
    {
        for (int d = 0; d < dim; ++d)
            kappa(d, d) = 1.0;
    }

    return kappa;
}

mfem::Vector LocalTPFA::ComputeShapeCenter(const mfem::Element& el)
{
    const int dim = mesh_.Dimension();
    const int num_verts = el.GetNVertices();

    mfem::Vector center(dim);
    center = 0.0;

    for (int v = 0; v < num_verts; ++v)
    {
        const double* vert_coord = mesh_.GetVertex(el.GetVertices()[v]);
        for (int d = 0; d < dim; ++d)
        {
            center[d] += vert_coord[d];
        }
    }
    return center /= num_verts;
}

mfem::Vector LocalTPFA::ComputeLocalWeight(int i)
{
    const int dim = mesh_.Dimension();
    auto& elem_face = dim > 2 ? mesh_.ElementToFaceTable() : mesh_.ElementToEdgeTable();
    const int num_faces = elem_face.RowSize(i);
    const mfem::DenseMatrix kappa = EvalKappa(i);
    const mfem::Vector cell_center = ComputeShapeCenter(*(mesh_.GetElement(i)));
    const int* faces = elem_face.GetRow(i);

    mfem::ParMesh& non_const_mesh = const_cast<mfem::ParMesh&>(mesh_);
    mfem::Vector normal(dim), c_vector(dim);
    mfem::Vector local_weight(num_faces);

    for (int f = 0; f < num_faces; ++f)
    {
        auto trans = non_const_mesh.GetFaceTransformation(faces[f]);
        auto& ip = mfem::IntRules.Get(trans->GetGeometryType(), 1).IntPoint(0);
        trans->SetIntPoint(&ip);

        double face_measure = ip.weight * trans->Weight();
        assert(face_measure > 0);

        mfem::CalcOrtho(trans->Jacobian(), normal);
        normal /= normal.Norml2();   // make it unit normal

        auto facet_ceter = ComputeShapeCenter(*(mesh_.GetFace(faces[f])));

        for (int d = 0; d < dim; ++d)
        {
            c_vector[d] = facet_ceter[d] - cell_center[d];
        }

        // Note that edge weight is inverse of M
        double delta_x = c_vector.Norml2();
        double nkc = std::fabs(kappa.InnerProduct(normal, c_vector));
        local_weight(f) = (face_measure * nkc) / (delta_x * delta_x);
    }

    return local_weight;
}

/**
   @brief Darcy's flow problem discretized in finite volume (TPFA)

   Abstract class serves as interface between graph and finite volume problem.
   It produces the weighted graph, partition, right hand side of an FV problem,
   and it can visualize coefficient vectors in vertex space.
*/
class DarcyProblem
{
public:
    /**
       @brief Abstract constructor, actual construction is done in derived class
       @param comm MPI communicator
       @param num_dims number of dimensions of underlying physical space
       @param ess_attr marker for boundary attributes where essential edge
              condition is imposed
    */
    DarcyProblem(MPI_Comm comm, int num_dims, const mfem::Array<int>& ess_attr);

    /**
       @brief Construct an FV problem assuming constant 1 permeability
       @param pmesh mesh where the finite volume problem is defined on
       @param ess_attr marker for boundary attributes where essential edge
              condition is imposed
    */
    DarcyProblem(const mfem::ParMesh& pmesh, const mfem::Array<int>& ess_attr);

    /**
       @param use_local_weight whether to store "element" weight
       @return weighted graph associated with the finite volume problem
    */
    Graph GetFVGraph(bool use_local_weight = false);

    /// Getter for vertex-block right hand side
    const mfem::Vector& GetVertexRHS() const
    {
        return rhs_u_;
    }

    /// Getter for edge-block right hand side
    const mfem::Vector& GetEdgeRHS() const
    {
        return rhs_sigma_;
    }

    /// Volume of a cell in the mesh (assuming all cells have the same volume)
    double CellVolume() const
    {
        assert(pmesh_);
        return pmesh_->GetElementVolume(0); // assumed uniform mesh
    }

    /// Save mesh with partitioning information (GLVis can separate partitions)
    void PrintMeshWithPartitioning(mfem::Array<int>& partition);

    /// Setup visualization of vertex space vector
    void VisSetup(mfem::socketstream& vis_v, mfem::Vector& vec, double range_min = 0.0,
                  double range_max = 0.0, const std::string& caption = "", int coef = 0) const;

    /// Update visualization of vertex space vector, VisSetup needs to be called first
    void VisUpdate(mfem::socketstream& vis_v, mfem::Vector& vec) const;

    /// Save plot of sol (in vertex space)
    void SaveFigure(const mfem::Vector& sol, const std::string& name) const;

    /// Construct partitioning array for vertices
    void Partition(bool metis_parition, const mfem::Array<int>& coarsening_factors,
                   mfem::Array<int>& partitioning) const;

    mfem::Vector GetZVector() const;
protected:
    void BuildReservoirGraph();
    void InitGraph();
    void ComputeGraphWeight(bool unit_weight = false);
    void CartPart(const mfem::Array<int>& coarsening_factor, mfem::Array<int>& partitioning) const;
    void MetisPart(const mfem::Array<int>& coarsening_factor, mfem::Array<int>& partitioning) const;

    unique_ptr<mfem::ParMesh> pmesh_;

    mfem::Array<int> num_procs_xyz_;
    mfem::RT_FECollection sigma_fec_;
    mfem::L2_FECollection u_fec_;
    unique_ptr<mfem::ParFiniteElementSpace> sigma_fes_;
    unique_ptr<mfem::ParFiniteElementSpace> u_fes_;

    unique_ptr<mfem::GridFunction> coeff_gf_;

    mfem::SparseMatrix vertex_edge_;
    mfem::SparseMatrix edge_bdratt_;

    mfem::Vector weight_;
    std::vector<mfem::Vector> local_weight_;

    unique_ptr<mfem::VectorCoefficient> kinv_vector_;
    unique_ptr<mfem::Coefficient> kinv_scalar_;

    mfem::Vector rhs_sigma_;
    mfem::Vector rhs_u_;

    mfem::Array<int> ess_attr_;

    mutable mfem::ParGridFunction u_fes_gf_;

    MPI_Comm comm_;
    int myid_;
    int num_procs_;
};

DarcyProblem::DarcyProblem(MPI_Comm comm, int num_dims, const mfem::Array<int>& ess_attr)
    : sigma_fec_(0, num_dims), u_fec_(0, num_dims), comm_(comm)
{
    MPI_Comm_size(comm_, &num_procs_);
    MPI_Comm_rank(comm_, &myid_);

    ess_attr.Copy(ess_attr_);
}

DarcyProblem::DarcyProblem(const mfem::ParMesh& pmesh, const mfem::Array<int>& ess_attr)
    : DarcyProblem(pmesh.GetComm(), pmesh.Dimension(), ess_attr)
{
    pmesh_ = make_unique<mfem::ParMesh>(pmesh, false);
    InitGraph();
    kinv_scalar_ = make_unique<mfem::ConstantCoefficient>(1.0);
    ComputeGraphWeight();
}

Graph DarcyProblem::GetFVGraph(bool use_local_weight)
{
    const mfem::HypreParMatrix& edge_trueedge = *sigma_fes_->Dof_TrueDof_Matrix();
    if (use_local_weight && local_weight_.size() > 0)
    {
        return Graph(vertex_edge_, edge_trueedge, local_weight_, &edge_bdratt_);
    }
    return Graph(vertex_edge_, edge_trueedge, weight_, &edge_bdratt_);
}

void DarcyProblem::BuildReservoirGraph()
{
    mfem::SparseMatrix edge_bdratt = GenerateBoundaryAttributeTable(pmesh_.get());
    edge_bdratt_.Swap(edge_bdratt);
    assert(edge_bdratt_.NumCols() == ess_attr_.Size());

    const mfem::Table& v_e_table = pmesh_->Dimension() == 2 ? pmesh_->ElementToEdgeTable()
                                   : pmesh_->ElementToFaceTable();
    mfem::SparseMatrix v_e = TableToMatrix(v_e_table);
    vertex_edge_.Swap(v_e);
}

void DarcyProblem::InitGraph()
{
    sigma_fes_ = make_unique<mfem::ParFiniteElementSpace>(pmesh_.get(), &sigma_fec_);
    u_fes_ = make_unique<mfem::ParFiniteElementSpace>(pmesh_.get(), &u_fec_);
    coeff_gf_ = make_unique<mfem::GridFunction>(u_fes_.get());

    BuildReservoirGraph();

    rhs_sigma_.SetSize(vertex_edge_.NumCols());
    rhs_u_.SetSize(vertex_edge_.NumRows());
    rhs_sigma_ = 0.0;
    rhs_u_ = 0.0;
}

void DarcyProblem::ComputeGraphWeight(bool unit_weight)
{
    if (unit_weight)
    {
        weight_.SetSize(vertex_edge_.NumCols());
        weight_ = 1.0;
        return;
    }

    // Compute local edge weights
    LocalTPFA local_TPFA(*pmesh_, *kinv_vector_);
    local_weight_ = local_TPFA.ComputeLocalWeights();

    // Assemble edge weights w_ij = (w_{ij,i}^{-1} + w_{ij,j}^{-1})^{-1}
    mfem::Array<int> edges;

    weight_.SetSize(vertex_edge_.NumCols());
    weight_ = 0.0;

    for (int i = 0; i < vertex_edge_.NumRows(); ++i)
    {
        GetTableRow(vertex_edge_, i, edges);
        for (int j = 0; j < edges.Size(); ++j)
        {
            weight_[edges[j]] += 1.0 / local_weight_[i][j];
        }
    }

    for (int i = 0; i < weight_.Size(); ++i)
    {
        assert(mfem::IsFinite(weight_[i]) && weight_[i] != 0.0);
        weight_[i] = 1.0 / weight_[i];
    }
}

void DarcyProblem::PrintMeshWithPartitioning(mfem::Array<int>& partition)
{
    std::stringstream fname;
    fname << "mesh0.mesh." << std::setfill('0') << std::setw(6) << myid_;
    std::ofstream ofid(fname.str().c_str());
    ofid.precision(8);
    pmesh_->PrintWithPartitioning(partition.GetData(), ofid, 1);
}
int yo=0;
void DarcyProblem::VisSetup(mfem::socketstream& vis_v, mfem::Vector& vec, double range_min,
                            double range_max, const std::string& caption, int coef) const
{
    u_fes_gf_.MakeRef(u_fes_.get(), vec.GetData());

    const char vishost[] = "localhost";
    const int  visport   = 19916;
    if (yo==0)
    {vis_v.open(vishost, visport);yo=0;}
    vis_v.precision(8);

    vis_v << "parallel " << num_procs_ << " " << myid_ << "\n";
    vis_v << "solution\n" << *pmesh_ << u_fes_gf_;
    vis_v << "window_size 900 800\n";//800 250
    vis_v << "window_title 'vertex space unknown'\n";
    vis_v << "autoscale on\n"; // update value-range; keep mesh-extents fixed
//    if (range_max > range_min)
//    {
//        vis_v << "valuerange " << range_min << " " << range_max << "\n";
//    }

    if (pmesh_->SpaceDimension() == 2)
    {
        vis_v << "view 0 0\n"; // view from top
        vis_v << "keys jl\n";  // turn off perspective and light
//        vis_v << "keys ]]]]]]]]]]]]]]]]]]]]]]]]]]]]]]]]]]]]]]\n";  // increase size
        vis_v << "keys ]]]]]]]]]]]]]]]]]]]]]]]]\n";
    }
    else
    {
        vis_v << "keys ]]]]]]]]]]]]]\n";  // increase size
    }

        vis_v << "keys c\n"; // colorbar

    if (coef)
    {
        vis_v << "keys fL\n";  // smoothing and logarithmic scale
    }

    if (!caption.empty())
    {
        vis_v << "plot_caption '" << caption << "'\n";
    }

    MPI_Barrier(comm_);

    vis_v << "keys S\n";         //Screenshot

    MPI_Barrier(comm_);
}

void DarcyProblem::VisUpdate(mfem::socketstream& vis_v, mfem::Vector& vec) const
{
    u_fes_gf_.MakeRef(u_fes_.get(), vec.GetData());

    vis_v << "parallel " << num_procs_ << " " << myid_ << "\n";
    vis_v << "solution\n" << *pmesh_ << u_fes_gf_;

    vis_v << "keys ]]]]]]]]]]]]]]]]]]]]]]]]\n";
//    vis_v << "keys c\n"; // colorbar
//    vis_v << "autoscale on\n"; // update value-range; keep mesh-extents fixed
//    vis_v << "keys c\n"; // colorbar

    MPI_Barrier(comm_);

    vis_v << "keys S\n";         //Screenshot

    MPI_Barrier(comm_);
}

void DarcyProblem::SaveFigure(const mfem::Vector& sol, const std::string& name) const
{
    u_fes_gf_.MakeRef(u_fes_.get(), sol.GetData());
    {
        std::stringstream filename;
        filename << name << ".mesh";
        std::ofstream out(filename.str().c_str());
        pmesh_->Print(out);
    }
    {
        std::stringstream filename;
        filename << name << ".gridfunction";
        std::ofstream out(filename.str().c_str());
        u_fes_gf_.Save(out);
    }
}

void DarcyProblem::CartPart(const mfem::Array<int>& coarsening_factor,
                            mfem::Array<int>& partitioning) const
{
    const int SPE10_num_x_volumes = 60;
    const int SPE10_num_y_volumes = 220;
    const int SPE10_num_z_volumes = 85;

    const int nDimensions = num_procs_xyz_.Size();

    mfem::Array<int> nxyz(nDimensions);
    nxyz[0] = SPE10_num_x_volumes / num_procs_xyz_[0] / coarsening_factor[0];
    nxyz[1] = SPE10_num_y_volumes / num_procs_xyz_[1] / coarsening_factor[1];
    if (nDimensions == 3)
        nxyz[2] = SPE10_num_z_volumes / num_procs_xyz_[2] / coarsening_factor[2];

    for (int& i : nxyz)
    {
        i = std::max(1, i);
    }

    mfem::Array<int> cart_part(pmesh_->CartesianPartitioning(nxyz), pmesh_->GetNE());
    cart_part.MakeDataOwner();
    partitioning.Append(cart_part);
}

void DarcyProblem::MetisPart(const mfem::Array<int>& coarsening_factor,
                             mfem::Array<int>& partitioning) const
{
    mfem::DiscreteLinearOperator DivOp(sigma_fes_.get(), u_fes_.get());
    DivOp.AddDomainInterpolator(new mfem::DivergenceInterpolator);
    DivOp.Assemble();
    DivOp.Finalize();

    mfem::Vector weight_sqrt(weight_);
    for (int i = 0; i < weight_.Size(); ++i)
    {
        weight_sqrt[i] = std::sqrt(weight_[i]);
    }
    DivOp.SpMat().ScaleColumns(weight_sqrt);

    int metis_coarsening_factor = 1;
    for (const auto factor : coarsening_factor)
        metis_coarsening_factor *= factor;

    PartitionAAT(DivOp.SpMat(), partitioning, metis_coarsening_factor);
}

void DarcyProblem::Partition(bool metis_parition,
                             const mfem::Array<int>& coarsening_factors,
                             mfem::Array<int>& partitioning) const
{
    if (metis_parition)
    {
        MetisPart(coarsening_factors, partitioning);
    }
    else
    {
        CartPart(coarsening_factors, partitioning);
    }
}

mfem::Vector DarcyProblem::GetZVector() const
{
    mfem::Vector Z_vector(vertex_edge_.NumRows());
    Z_vector = 0.0;

    int z_index = pmesh_->SpaceDimension() - 1;

    mfem::Array<int> vertices;
    for (int i = 0; i < pmesh_->GetNE(); ++i)
    {
        pmesh_->GetElement(i)->GetVertices(vertices);
        for (auto& vertex : vertices)
        {
            Z_vector[i] += pmesh_->GetVertex(vertex)[z_index];
        }
        Z_vector[i] /= vertices.Size();
    }

    return Z_vector;
}

/**
   @brief Construct finite volume problem on the SPE10 data set
*/
class SPE10Problem : public DarcyProblem
{
public:
    /**
       @brief Constructor
       @param permFile file name
       @param nDimensions
       @param spe10_scale scale of problem size (1-5)
       @param slice
       @param metis_parition whether to call METIS/Cartesian partitioner
       @param ess_attr marker for boundary attributes where essential edge
              condition is imposed
       @param unit_weight whether set edge weight as unit weight (1.0)
    */
    SPE10Problem(const char* permFile, int nDimensions, int spe10_scale,
                 int slice, bool metis_parition,
                 const mfem::Array<int>& ess_attr, bool unit_weight = false);

    /// Setup a vector that equals initial_val in half of the domain (in y-direction)
    /// and -initial_val in the other half
    mfem::Vector InitialCondition(double initial_val) const;

private:
    void SetupMeshAndCoeff(const char* permFile, int nDimensions,
                           int spe10_scale, bool metis_partition, int slice);
    unique_ptr<mfem::ParMesh> MakeParMesh(mfem::Mesh& mesh, bool metis_partition);
    void MakeRHS();

    unique_ptr<GCoefficient> source_coeff_;
};

SPE10Problem::SPE10Problem(const char* permFile, int nDimensions, int spe10_scale,
                           int slice, bool metis_parition,
                           const mfem::Array<int>& ess_attr, bool unit_weight)
    : DarcyProblem(MPI_COMM_WORLD, nDimensions, ess_attr)
{
    SetupMeshAndCoeff(permFile, nDimensions, spe10_scale, metis_parition, slice);

    if (myid_ == 0)
    {
        std::cout << pmesh_->GetNEdges() << " fine edges, "
                  << pmesh_->GetNFaces() << " fine faces, "
                  << pmesh_->GetNE() << " fine elements\n";
    }

    InitGraph();

    // coeff visual
//    {
//        mfem::Array<int> vertices;
//        for (int i = 0; i < pmesh_->GetNE(); ++i)
//        {
//            pmesh_->GetElement(i)->GetVertices(vertices);
//            mfem::Vector center(nDimensions);
//            center = 0.0;
//            for (int index = 0; index < nDimensions; ++index)
//            {
//                for (auto& vertex : vertices)
//                {
//                    center[index] += pmesh_->GetVertex(vertex)[index];
//                }
//                center[index] /= vertices.Size();
//            }
//            (*coeff_gf_)[i] = ((InversePermeabilityCoefficient&)(*kinv_vector_)).InvNorm2(center)*std::sqrt(2.);
//        }

//        mfem::socketstream soc;
//        VisSetup(soc, *coeff_gf_, 0., 0., "", 1);
//        std::cout<<"max min = "<<coeff_gf_->Max()<<" "<<coeff_gf_->Min()<<"\n";
//    }


    ComputeGraphWeight(unit_weight);
    MakeRHS();
}

void SPE10Problem::SetupMeshAndCoeff(const char* permFile, int nDimensions,
                                     int spe10_scale, bool metis_partition, int slice)
{
    mfem::Array<int> max_N(3);
    max_N[0] = 60;
    max_N[1] = 220;
    max_N[2] = 85;

    mfem::Array<int> N(3);
    N[0] = 12 * spe10_scale; // 60
    N[1] = 44 * spe10_scale; // 220
    N[2] = 17 * spe10_scale; // 85

    // SPE10 grid cell sizes
    mfem::Vector h(3);
    h(0) = 365.76 / 60.; // 20.0;
    h(1) = 670.56 / 220.; // 10.0;
    h(2) = 51.816 / 85.; // 2.0;

    const int Lx = N[0] * h(0);
    const int Ly = N[1] * h(1);
    const int Lz = N[2] * h(2);

    using IPC = InversePermeabilityCoefficient;
    IPC::SliceOrientation orient = nDimensions == 2 ? IPC::XY : IPC::NONE;
    kinv_vector_ = make_unique<IPC>(comm_, permFile, N, max_N, h, orient, slice);

    mfem::Array<int> coarsening_factor(nDimensions);
    coarsening_factor = 10;
    coarsening_factor.Last() = nDimensions == 3 ? 5 : 10;

    int Hx = coarsening_factor[0] * h(0);
    int Hy = coarsening_factor[1] * h(1);
    int Hz = 1.0;
    if (nDimensions == 3)
        Hz = coarsening_factor[2] * h(2);
    source_coeff_ = make_unique<GCoefficient>(Lx, Ly, Lz, Hx, Hy, Hz);

    if (nDimensions == 2)
    {
        mfem::Mesh mesh(N[0], N[1], mfem::Element::QUADRILATERAL, 1, Lx, Ly);
        pmesh_ = MakeParMesh(mesh, metis_partition);

        return;
    }
    mfem::Mesh mesh(N[0], N[1], N[2], mfem::Element::HEXAHEDRON, 1, Lx, Ly, Lz);
    pmesh_ = MakeParMesh(mesh, metis_partition);
}

unique_ptr<mfem::ParMesh> SPE10Problem::MakeParMesh(mfem::Mesh& mesh, bool metis_partition)
{
    mfem::Array<int> partition;
    if (metis_partition)
    {
        auto elem_elem = TableToMatrix(mesh.ElementToElementTable());
        smoothg::Partition(elem_elem, partition, num_procs_);
        assert(partition.Max() + 1 == num_procs_);
    }
    else
    {
        int num_procs_x = static_cast<int>(std::sqrt(num_procs_) + 0.5);
        while (num_procs_ % num_procs_x)
            num_procs_x -= 1;

        num_procs_xyz_.SetSize(mesh.SpaceDimension(), 1);
        num_procs_xyz_[0] = num_procs_x;
        num_procs_xyz_[1] = num_procs_ / num_procs_x;
        assert(num_procs_xyz_[0] * num_procs_xyz_[1] == num_procs_);

        partition.MakeRef(mesh.CartesianPartitioning(num_procs_xyz_), mesh.GetNE());
        partition.MakeDataOwner();
    }
    return make_unique<mfem::ParMesh>(comm_, mesh, partition);
}

void SPE10Problem::MakeRHS()
{
    if (ess_attr_.Find(0) == -1) // Neumann condition on whole boundary
    {
        rhs_sigma_ = 0.0;

        mfem::LinearForm q(u_fes_.get());
        q.AddDomainIntegrator(new mfem::DomainLFIntegrator(*source_coeff_));
        q.Assemble();
        rhs_u_ = q;
    }
    else
    {
        mfem::Array<int> nat_negative_one(ess_attr_.Size());
        nat_negative_one = 0;
<<<<<<< HEAD
        nat_negative_one[pmesh_->Dimension() == 2 ? 0 : 1] = 1;
=======
        nat_negative_one[pmesh_->Dimension() - 2] = 1;
>>>>>>> 41ade9ff

        mfem::ConstantCoefficient negative_one(1.0);
        mfem::RestrictedCoefficient pinflow_coeff(negative_one, nat_negative_one);

        mfem::LinearForm g(sigma_fes_.get());
        g.AddBoundaryIntegrator(
            new mfem::VectorFEBoundaryFluxLFIntegrator(pinflow_coeff));
        g.Assemble();
        rhs_sigma_ = g;

        rhs_u_ = 0.0;
    }
}

mfem::Vector SPE10Problem::InitialCondition(double initial_val) const
{
    HalfCoeffecient half(initial_val);
    mfem::GridFunction init(u_fes_.get());
    init.ProjectCoefficient(half);

    return init;
}

class LognormalModel : public DarcyProblem
{
public:
    LognormalModel(int nDimensions, int num_ser_ref, int num_par_ref,
                   double correlation_length, const mfem::Array<int>& ess_attr);
private:
    void SetupMesh(int nDimensions, int num_ser_ref, int num_par_ref);
    void SetupCoeff(int nDimensions, double correlation_length, int more_ref);

    unique_ptr<mfem::ParMesh> pmesh_c_;
};

LognormalModel::LognormalModel(int nDimensions, int num_ser_ref,
                               int num_par_ref, double correlation_length,
                               const mfem::Array<int>& ess_attr)
    : DarcyProblem(MPI_COMM_WORLD, nDimensions, ess_attr)
{
    SetupMesh(nDimensions, num_ser_ref, num_par_ref);
    InitGraph();

    int more_ref = num_par_ref ;
    SetupCoeff(nDimensions, correlation_length, more_ref);
    ComputeGraphWeight();

    rhs_u_ = -1.0 * CellVolume();
}

void LognormalModel::SetupMesh(int nDimensions, int num_ser_ref, int num_par_ref)
{
    const int N = std::pow(2, num_ser_ref);
    unique_ptr<mfem::Mesh> mesh;
    if (nDimensions == 2)
    {
        mesh = make_unique<mfem::Mesh>(N, N, mfem::Element::QUADRILATERAL, 1);
    }
    else
    {
        mesh = make_unique<mfem::Mesh>(N, N, N, mfem::Element::HEXAHEDRON, 1);
    }

    pmesh_ = make_unique<mfem::ParMesh>(comm_, *mesh);
    for (int i = 0; i < 0; i++)
    {
        pmesh_->UniformRefinement();
    }
    pmesh_c_ = make_unique<mfem::ParMesh>(*pmesh_);
    for (int i = 0; i < num_par_ref ; i++)
    {
        pmesh_->UniformRefinement();
    }
}

void LognormalModel::SetupCoeff(int nDimensions, double correlation_length, int more_ref)
{
    double nu_parameter = nDimensions == 2 ? 1.0 : 0.5;
    double kappa = std::sqrt(2.0 * nu_parameter) / correlation_length;

    double ddim = static_cast<double>(nDimensions);
    double scalar_g = std::pow(4.0 * M_PI, ddim / 4.0) * std::pow(kappa, nu_parameter) *
                      std::sqrt( std::tgamma(nu_parameter + ddim / 2.0) / tgamma(nu_parameter) );

    mfem::Array<int> ess_attr(ess_attr_.Size(), 0);

    DarcyProblem darcy_problem(*pmesh_, ess_attr);
    mfem::SparseMatrix W_block = SparseIdentity(pmesh_->GetNE());
    double cell_vol = CellVolume();
    W_block = cell_vol * kappa * kappa;
    MixedMatrix mgL(darcy_problem.GetFVGraph(), W_block);
    mgL.BuildM();

    NormalDistribution normal_dist(0.0, 1.0, 22 + myid_);
    mfem::Vector rhs(mgL.GetD().NumRows());

    for (int i = 0; i < rhs.Size(); ++i)
    {
        rhs[i] = scalar_g * std::sqrt(cell_vol) * normal_dist.Sample();
    }

    MinresBlockSolverFalse solver(mgL, &ess_attr);
    mfem::Vector sol;
    sol = 0.0;
    solver.Solve(rhs, sol);

    for (int i = 0; i < coeff_gf_->Size(); ++i)
    {
        coeff_gf_->Elem(i) = std::exp(sol[i]);
    }
    kinv_scalar_ = make_unique<mfem::GridFunctionCoefficient>(coeff_gf_.get());

    //    mfem::socketstream soc;
    //    VisSetup(soc, *coeff_gf_, 0., 0., "", 1);
}

class EggModel : public DarcyProblem
{
public:
    EggModel(int num_ser_ref, int num_par_ref, const mfem::Array<int>& ess_attr);
private:
    void SetupMesh(int num_ser_ref, int num_par_ref);
    void SetupCoeff();
};

EggModel::EggModel(int num_ser_ref, int num_par_ref, const mfem::Array<int>& ess_attr)
    : DarcyProblem(MPI_COMM_WORLD, 3, ess_attr)
{
    SetupMesh(num_ser_ref, num_par_ref);
    InitGraph();

    SetupCoeff();
    ComputeGraphWeight();

    rhs_u_ = -1.0 * CellVolume();
}

void EggModel::SetupMesh(int num_ser_ref, int num_par_ref)
{
    std::ifstream imesh("egg_model.mesh");
    mfem::Mesh mesh(imesh, 1, 1);

    for (int i = 0; i < num_ser_ref; i++)
    {
        mesh.UniformRefinement();
    }

    pmesh_ = make_unique<mfem::ParMesh>(comm_, mesh);
    for (int i = 0; i < num_par_ref; i++)
    {
        pmesh_->UniformRefinement();
    }
}

void EggModel::SetupCoeff()
{
    mfem::Array<int> N(3);
    N = 60;
    N[2] = 7;

    mfem::Vector h(3);
    h = 8.0;
    h(2) = 4.0;

    using IPC = InversePermeabilityCoefficient;
    kinv_vector_ = make_unique<IPC>(comm_, "egg_perm_27.txt", N, N, h);

    // visualize coefficient norm
    //    kinv_scalar_ = make_unique<mfem::FunctionCoefficient>(IPC::InvNorm2);
    //    coeff_gf_->ProjectCoefficient(*kinv_scalar_);
    //    mfem::socketstream soc;
    //    VisSetup(soc, *coeff_gf_, 0., 0., "", 1);
}

// domain = (0, 4000) x (0, 1000) cm
// BC 10 cm/year = (10 / 365) cm/day on (0, 2000) x {1000} cm
class Richards : public DarcyProblem
{
public:
    Richards(int num_ref, const mfem::Array<int>& ess_attr);
    mfem::Vector GetZVector() const;
private:
    void SetupMeshCoeff(int num_ref);
    void SetupRHS();
};

Richards::Richards(int num_ref, const mfem::Array<int>& ess_attr)
    : DarcyProblem(MPI_COMM_WORLD, 2, ess_attr)
{
    SetupMeshCoeff(num_ref);
    InitGraph();

    kinv_scalar_ = make_unique<mfem::ConstantCoefficient>(1.0);
    ComputeGraphWeight();

    SetupRHS();
}

void Richards::SetupMeshCoeff(int num_ref)
{
    mfem::Mesh mesh(40, 10, mfem::Element::QUADRILATERAL, 1, 4000.0, 1000.0);
    for (int i = 0; i < num_ref; i++)
    {
        mesh.UniformRefinement();
    }

    pmesh_ = make_unique<mfem::ParMesh>(comm_, mesh);
}

void Velocity(const mfem::Vector& x, mfem::Vector& out)
{
    out.SetSize(x.Size());
    out[0] = 0.0;
    out[1] = x[0] <= 2000.0 ? -10. / 365.0 : 0.0;
}

void Richards::SetupRHS()
{
    mfem::ParMixedBilinearForm bVarf(sigma_fes_.get(), u_fes_.get());
    bVarf.AddDomainIntegrator(new mfem::VectorFEDivergenceIntegrator);
    bVarf.Assemble();
    bVarf.Finalize();

    mfem::ParGridFunction flux_gf(sigma_fes_.get());
    flux_gf = 0.0;

    mfem::VectorFunctionCoefficient velocity_coeff(2, Velocity);
    flux_gf.ProjectBdrCoefficientNormal(velocity_coeff, ess_attr_);

    bVarf.SpMat().AddMult(flux_gf, rhs_u_, 1.0);
}

} // namespace smoothg
<|MERGE_RESOLUTION|>--- conflicted
+++ resolved
@@ -1026,11 +1026,7 @@
     {
         mfem::Array<int> nat_negative_one(ess_attr_.Size());
         nat_negative_one = 0;
-<<<<<<< HEAD
-        nat_negative_one[pmesh_->Dimension() == 2 ? 0 : 1] = 1;
-=======
         nat_negative_one[pmesh_->Dimension() - 2] = 1;
->>>>>>> 41ade9ff
 
         mfem::ConstantCoefficient negative_one(1.0);
         mfem::RestrictedCoefficient pinflow_coeff(negative_one, nat_negative_one);
