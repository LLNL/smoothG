--- conflicted
+++ resolved
@@ -997,7 +997,7 @@
 //    IPC::SliceOrientation orient = dim == 2 ? IPC::XY : IPC::NONE;
 //    kinv_vector_ = make_unique<IPC>(comm_, perm_file, N_, max_N, h, orient, slice);
     mfem::Vector constant(dim);
-    constant = 1.0e10;
+    constant = 1.0e5;
     kinv_vector_ = make_unique<mfem::VectorConstantCoefficient>(constant);
 
 
@@ -1005,16 +1005,9 @@
     coarsening_factor = 10;
     coarsening_factor.Last() = dim == 3 ? 2 : 10;
 
-<<<<<<< HEAD
-    const int Hx = coarsening_factor[0] * h(0);
-    const int Hy = coarsening_factor[1] * h(1);
-    const int Hz = dim == 3 ? coarsening_factor[2] * h(2) : 1.0;
-    source_coeff_ = make_unique<GCoefficient>(Lx, Ly, Lz, Hx, Hy, Hz);
-=======
-    double Hx = coarsening_factor[0] * h(0);
-    double Hy = coarsening_factor[1] * h(1);
+    const double Hx = coarsening_factor[0] * h(0);
+    const double Hy = coarsening_factor[1] * h(1);
     source_coeff_ = make_unique<GCoefficient>(Lx, Ly, Hx, Hy);
->>>>>>> 65264fd1
 
     if (dim == 2)
     {
