--- conflicted
+++ resolved
@@ -38,8 +38,14 @@
     picojson::object serialize;
 
     // Setup Parameters
-    SpectralCoarsenerParameters coarsen_param;
-    coarsen_param.coarsening_factor = 80;
+    UpscaleParameters param;
+    param.coarse_factor = 80;
+    param.max_evects = 4;
+    param.spect_tol = 1.0;
+    param.dual_target = false;
+    param.scaled_dual = false;
+    param.energy_dual = false;
+    param.hybridization = false;
 
     // Solve Parameters
     constexpr auto max_iter = 800;
@@ -55,19 +61,7 @@
     // Power Iteration With Upscale Operators
     {
         // Upscaler
-<<<<<<< HEAD
-        const GraphUpscale upscale(comm, vertex_edge, coarsen_param);
-=======
-        UpscaleParameters param;
-        param.spect_tol = spect_tol;
-        param.max_evects = max_evects;
-        param.dual_target = dual_target;
-        param.scaled_dual = scaled_dual;
-        param.energy_dual = energy_dual;
-        param.hybridization = hybridization;
-        param.coarse_factor = coarse_factor;
         const GraphUpscale upscale(comm, vertex_edge, param);
->>>>>>> 5657a83c
 
         // Wrapper for solving on the fine level, no upscaling
         const UpscaleFineSolve fine_solver(upscale);
