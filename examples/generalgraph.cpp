--- conflicted
+++ resolved
@@ -195,14 +195,8 @@
         {
             upscale.Solve(level, fine_rhs, sol[level]);
             upscale.ShowSolveInfo(level);
-<<<<<<< HEAD
-            auto error_info = upscale.ComputeErrors(sol[level], sol[0]);
-
-            if (level > 0 && myid == 0)
-=======
 
             if (level > 0)
->>>>>>> 28609ed0
             {
                 upscale.ShowErrors(sol[level], sol[0], level);
             }
