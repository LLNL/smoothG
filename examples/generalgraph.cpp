/*BHEADER**********************************************************************
 *
 * Copyright (c) 2018, Lawrence Livermore National Security, LLC.
 * Produced at the Lawrence Livermore National Laboratory.
 * LLNL-CODE-745247. All Rights reserved. See file COPYRIGHT for details.
 *
 * This file is part of smoothG. For more information and source code
 * availability, see https://www.github.com/llnl/smoothG.
 *
 * smoothG is free software; you can redistribute it and/or modify it under the
 * terms of the GNU Lesser General Public License (as published by the Free
 * Software Foundation) version 2.1 dated February 1999.
 *
 ***********************************************************************EHEADER*/

/**
   @example
   @file generalgraph.cpp
   @brief Compares a graph upscaled solution to the fine solution.
*/

#include <fstream>
#include <sstream>
#include <mpi.h>

#include "mfem.hpp"

#include "../src/picojson.h"
#include "../src/smoothG.hpp"

using std::unique_ptr;
using std::shared_ptr;
using std::make_shared;

using namespace smoothg;

void MetisGraphPart(const mfem::SparseMatrix& vertex_edge, mfem::Array<int>& part, int num_parts,
                    int isolate);
mfem::Vector ComputeFiedlerVector(const MixedMatrix& mixed_laplacian);

int main(int argc, char* argv[])
{
    // 1. Initialize MPI
    int num_procs, myid;
    MPI_Init(&argc, &argv);
    MPI_Comm comm = MPI_COMM_WORLD;
    MPI_Comm_size(comm, &num_procs);
    MPI_Comm_rank(comm, &myid);

    SpectralCoarsenerParameters coarsen_param;

    // program options from command line
    UpscaleParameters upscale_param;
    mfem::OptionsParser args(argc, argv);
    int num_partitions = 12;
    args.AddOption(&num_partitions, "-np", "--num-part",
                   "Number of partitions to generate with Metis.");
    const char* graphFileName = "../../graphdata/vertex_edge_sample.txt";
    args.AddOption(&graphFileName, "-g", "--graph",
                   "File to load for graph connection data.");
    const char* FiedlerFileName = "../../graphdata/fiedler_sample.txt";
    args.AddOption(&FiedlerFileName, "-f", "--fiedler",
                   "File to load for the Fiedler vector.");
    const char* partition_filename = "../../graphdata/partition_sample.txt";
    args.AddOption(&partition_filename, "-p", "--partition",
                   "Partition file to load (instead of using metis).");
    const char* weight_filename = "";
    args.AddOption(&weight_filename, "-w", "--weight",
                   "File to load for graph edge weights.");
    const char* w_block_filename = "";
    args.AddOption(&w_block_filename, "-wb", "--w_block",
                   "File to load for w block.");
    bool metis_agglomeration = false;
    args.AddOption(&metis_agglomeration, "-ma", "--metis-agglomeration",
                   "-nm", "--no-metis-agglomeration",
                   "Use Metis as the partitioner (instead of loading partition).");
<<<<<<< HEAD
    args.AddOption(&(coarsen_param.max_evects), "-m", "--max-evects",
                   "Maximum eigenvectors per aggregate.");
    args.AddOption(&(coarsen_param.spectral_tol), "-t", "--spect-tol",
                   "Spectral tolerance for eigenvalue problems.");
    args.AddOption(&(coarsen_param.use_hybridization), "-hb", "--hybridization", "-no-hb",
                   "--no-hybridization", "Enable hybridization.");
=======
>>>>>>> 5657a83c
    bool generate_graph = false;
    args.AddOption(&generate_graph, "-gg", "--generate-graph", "-no-gg",
                   "--no-generate-graph", "Generate a graph at runtime.");
    bool generate_fiedler = false;
    args.AddOption(&generate_fiedler, "-gf", "--generate-fiedler", "-no-gf",
                   "--no-generate-fiedler", "Generate a fiedler vector at runtime.");
    bool save_fiedler = false;
    args.AddOption(&save_fiedler, "-sf", "--save-fiedler", "-no-sf",
                   "--no-save-fiedler", "Save a generate a fiedler vector at runtime.");
    int gen_vertices = 1000;
    args.AddOption(&gen_vertices, "-nv", "--num-vert",
                   "Number of vertices of the graph to be generated.");
    int mean_degree = 40;
    args.AddOption(&mean_degree, "-md", "--mean-degree",
                   "Average vertex degree of the graph to be generated.");
    double beta = 0.15;
    args.AddOption(&beta, "-b", "--beta",
                   "Probability of rewiring in the Watts-Strogatz model.");
    int seed = 0;
    args.AddOption(&seed, "-s", "--seed",
                   "Seed (unsigned integer) for the random number generator.");
    int isolate = -1;
    args.AddOption(&isolate, "--isolate", "--isolate",
                   "Isolate a single vertex (for debugging so far).");
<<<<<<< HEAD
    args.AddOption(&(coarsen_param.dual_target), "-dt", "--dual-target", "-no-dt",
                   "--no-dual-target", "Use dual graph Laplacian in trace generation.");
    args.AddOption(&(coarsen_param.scaled_dual), "-sd", "--scaled-dual", "-no-sd",
                   "--no-scaled-dual", "Scale dual graph Laplacian by (inverse) edge weight.");
    args.AddOption(&(coarsen_param.energy_dual), "-ed", "--energy-dual", "-no-ed",
                   "--no-energy-dual", "Use energy matrix in trace generation.");
=======
    // Read upscaling options from command line into upscale_param object
    upscale_param.RegisterInOptionsParser(args);
>>>>>>> 5657a83c
    args.Parse();
    if (!args.Good())
    {
        if (myid == 0)
        {
            args.PrintUsage(std::cout);
        }
        MPI_Finalize();
        return 1;
    }
    if (myid == 0)
    {
        args.PrintOptions(std::cout);
    }

    assert(num_partitions >= num_procs);
    upscale_param.coarse_components = (upscale_param.coarse_components &&
                                       !upscale_param.hybridization);

    /// [Load graph from file or generate one]
    mfem::SparseMatrix global_vertex_edge;
    if (generate_graph)
    {
        mfem::SparseMatrix tmp = GenerateGraph(comm, gen_vertices, mean_degree, beta, seed);
        global_vertex_edge.Swap(tmp);
    }
    else
    {
        mfem::SparseMatrix tmp = ReadVertexEdge(graphFileName);
        global_vertex_edge.Swap(tmp);
    }

    const int nedges_global = global_vertex_edge.Width();
    const int nvertices_global = global_vertex_edge.Height();

    /// [Load graph from file or generate one]

    /// [Partitioning]
    mfem::Array<int> global_partitioning;
    if (metis_agglomeration || generate_graph)
    {
<<<<<<< HEAD
        MetisPart(global_vertex_edge, global_partitioning, num_partitions, isolate);
=======
        MetisGraphPart(vertex_edge_global, global_partitioning, num_partitions, isolate);
>>>>>>> 5657a83c
    }
    else
    {
        std::ifstream partFile(partition_filename);
        global_partitioning.SetSize(nvertices_global);
        global_partitioning.Load(partFile, nvertices_global);
    }
    /// [Partitioning]

    /// [Load the edge weights]
    mfem::Vector edge_weight(nedges_global);
    if (std::strlen(weight_filename))
    {
        std::ifstream weight_file(weight_filename);
        edge_weight.Load(weight_file, nedges_global);
    }
    else
    {
        edge_weight = 1.0;
    }
    /// [Load the edge weights]

    // Set up GraphUpscale
    {
        /// [Upscale]
<<<<<<< HEAD
        GraphUpscale upscale(comm, global_vertex_edge, global_partitioning,
                             coarsen_param, edge_weight);
=======
        GraphUpscale upscale(comm, vertex_edge_global, global_partitioning,
                             upscale_param, weight);
>>>>>>> 5657a83c

        upscale.PrintInfo();
        upscale.ShowSetupTime();
        /// [Upscale]

        mfem::Vector rhs_u_fine;

        /// [Right Hand Side]
        if (generate_graph || generate_fiedler)
        {
            rhs_u_fine = ComputeFiedlerVector(upscale.GetMatrix(0));
        }
        else
        {
            rhs_u_fine = upscale.ReadVertexVector(FiedlerFileName);
        }

        mfem::BlockVector fine_rhs(upscale.GetBlockVector(0));
        fine_rhs.GetBlock(0) = 0.0;
        fine_rhs.GetBlock(1) = rhs_u_fine;
        /// [Right Hand Side]

        /// [Solve]
        std::vector<mfem::BlockVector> sol(upscale_param.max_levels, fine_rhs);
        for (int level = 0; level < upscale_param.max_levels; ++level)
        {
            upscale.Solve(level, fine_rhs, sol[level]);
            upscale.ShowSolveInfo(level);

            auto error_info = upscale.ComputeErrors(sol[level], sol[0]);

            if (level > 0 && myid == 0)
            {
                ShowErrors(error_info);
            }
        }
        /// [Solve]

        if (save_fiedler)
        {
            upscale.WriteVertexVector(rhs_u_fine, FiedlerFileName);
        }
    }

    MPI_Finalize();
    return 0;
}

void MetisGraphPart(const mfem::SparseMatrix& vertex_edge, mfem::Array<int>& part, int num_parts,
                    int isolate)
{
    smoothg::MetisGraphPartitioner partitioner;
    partitioner.setUnbalanceTol(2);
    mfem::SparseMatrix edge_vertex = smoothg::Transpose(vertex_edge);
    mfem::SparseMatrix vertex_vertex = smoothg::Mult(vertex_edge, edge_vertex);

    mfem::Array<int> post_isolate_vertices;
    if (isolate >= 0)
        post_isolate_vertices.Append(isolate);

    partitioner.SetPostIsolateVertices(post_isolate_vertices);

    partitioner.doPartition(vertex_vertex, num_parts, part);
}

mfem::Vector ComputeFiedlerVector(const MixedMatrix& mixed_laplacian)
{
    auto& pM = mixed_laplacian.GetParallelM();
    auto& pD = mixed_laplacian.GetParallelD();
    auto* pW = mixed_laplacian.GetParallelW();

    unique_ptr<mfem::HypreParMatrix> MinvDT(pD.Transpose());

    mfem::HypreParVector M_inv(pM.GetComm(), pM.GetGlobalNumRows(), pM.GetRowStarts());
    pM.GetDiag(M_inv);
    MinvDT->InvScaleRows(M_inv);

    unique_ptr<mfem::HypreParMatrix> A(mfem::ParMult(&pD, MinvDT.get()));

    const bool use_w = mixed_laplacian.CheckW();

    if (use_w)
    {
        (*pW) *= -1.0;
        // TODO(gelever1): define ParSub lol
        A.reset(ParAdd(*A, *pW));
        (*pW) *= -1.0;
    }
    else
    {
        // Adding identity to A so that it is non-singular
        mfem::SparseMatrix diag;
        A->GetDiag(diag);
        for (int i = 0; i < diag.Width(); i++)
            diag(i, i) += 1.0;
    }

    mfem::HypreBoomerAMG prec(*A);
    prec.SetPrintLevel(0);

    mfem::HypreLOBPCG lobpcg(A->GetComm());
    lobpcg.SetMaxIter(5000);
    lobpcg.SetTol(1e-8);
    lobpcg.SetPrintLevel(0);
    lobpcg.SetNumModes(2);
    lobpcg.SetOperator(*A);
    lobpcg.SetPreconditioner(prec);
    lobpcg.Solve();

    mfem::Array<double> evals;
    lobpcg.GetEigenvalues(evals);

    bool converged = true;

    // First eigenvalue of A+I should be 1 (graph Laplacian has a 1D null space)
    if (!use_w)
    {
        converged &= std::abs(evals[0] - 1.0) < 1e-8;
    }

    // Second eigenvalue of A+I should be greater than 1 for connected graphs
    converged &= std::abs(evals[1] - 1.0) > 1e-8;

    int myid;
    MPI_Comm_rank(MPI_COMM_WORLD, &myid);

    if (!converged && myid == 0)
    {
        std::cout << "LOBPCG Failed to converge: \n";
        std::cout << evals[0] << "\n";
        std::cout << evals[1] << "\n";
    }

    return lobpcg.GetEigenvector(1);
}<|MERGE_RESOLUTION|>--- conflicted
+++ resolved
@@ -74,15 +74,6 @@
     args.AddOption(&metis_agglomeration, "-ma", "--metis-agglomeration",
                    "-nm", "--no-metis-agglomeration",
                    "Use Metis as the partitioner (instead of loading partition).");
-<<<<<<< HEAD
-    args.AddOption(&(coarsen_param.max_evects), "-m", "--max-evects",
-                   "Maximum eigenvectors per aggregate.");
-    args.AddOption(&(coarsen_param.spectral_tol), "-t", "--spect-tol",
-                   "Spectral tolerance for eigenvalue problems.");
-    args.AddOption(&(coarsen_param.use_hybridization), "-hb", "--hybridization", "-no-hb",
-                   "--no-hybridization", "Enable hybridization.");
-=======
->>>>>>> 5657a83c
     bool generate_graph = false;
     args.AddOption(&generate_graph, "-gg", "--generate-graph", "-no-gg",
                    "--no-generate-graph", "Generate a graph at runtime.");
@@ -107,17 +98,9 @@
     int isolate = -1;
     args.AddOption(&isolate, "--isolate", "--isolate",
                    "Isolate a single vertex (for debugging so far).");
-<<<<<<< HEAD
-    args.AddOption(&(coarsen_param.dual_target), "-dt", "--dual-target", "-no-dt",
-                   "--no-dual-target", "Use dual graph Laplacian in trace generation.");
-    args.AddOption(&(coarsen_param.scaled_dual), "-sd", "--scaled-dual", "-no-sd",
-                   "--no-scaled-dual", "Scale dual graph Laplacian by (inverse) edge weight.");
-    args.AddOption(&(coarsen_param.energy_dual), "-ed", "--energy-dual", "-no-ed",
-                   "--no-energy-dual", "Use energy matrix in trace generation.");
-=======
+
     // Read upscaling options from command line into upscale_param object
     upscale_param.RegisterInOptionsParser(args);
->>>>>>> 5657a83c
     args.Parse();
     if (!args.Good())
     {
@@ -159,11 +142,7 @@
     mfem::Array<int> global_partitioning;
     if (metis_agglomeration || generate_graph)
     {
-<<<<<<< HEAD
-        MetisPart(global_vertex_edge, global_partitioning, num_partitions, isolate);
-=======
-        MetisGraphPart(vertex_edge_global, global_partitioning, num_partitions, isolate);
->>>>>>> 5657a83c
+        MetisGraphPart(global_vertex_edge, global_partitioning, num_partitions, isolate);
     }
     else
     {
@@ -189,13 +168,8 @@
     // Set up GraphUpscale
     {
         /// [Upscale]
-<<<<<<< HEAD
         GraphUpscale upscale(comm, global_vertex_edge, global_partitioning,
-                             coarsen_param, edge_weight);
-=======
-        GraphUpscale upscale(comm, vertex_edge_global, global_partitioning,
-                             upscale_param, weight);
->>>>>>> 5657a83c
+                             upscale_param, edge_weight);
 
         upscale.PrintInfo();
         upscale.ShowSetupTime();
