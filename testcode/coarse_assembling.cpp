--- conflicted
+++ resolved
@@ -15,11 +15,8 @@
 
 /**
    @file coarse_assembling.cpp
-<<<<<<< HEAD
-   @brief Test if the coarse M and D constructed in GraphCoarsen coincides
-=======
+
    @brief Test if the coarse M and D constructed in GraphCoarsen coincide
->>>>>>> 0115aa57
    with the RAP approach.
 */
 
