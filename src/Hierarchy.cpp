/*BHEADER**********************************************************************
 *
 * Copyright (c) 2018, Lawrence Livermore National Security, LLC.
 * Produced at the Lawrence Livermore National Laboratory.
 * LLNL-CODE-745247. All Rights reserved. See file COPYRIGHT for details.
 *
 * This file is part of smoothG. For more information and source code
 * availability, see https://www.github.com/llnl/smoothG.
 *
 * smoothG is free software; you can redistribute it and/or modify it under the
 * terms of the GNU Lesser General Public License (as published by the Free
 * Software Foundation) version 2.1 dated February 1999.
 *
 ***********************************************************************EHEADER*/

/** @file

    @brief Implements Hierarchy class
*/

#include "Hierarchy.hpp"
#include "GraphCoarsen.hpp"
#include <iostream>
#include <fstream>

namespace smoothg
{

Hierarchy::Hierarchy(MixedMatrix mixed_system,
                     const UpscaleParameters& param,
                     const mfem::Array<int>* partitioning,
                     const mfem::Array<int>* ess_attr)
    : comm_(mixed_system.GetComm()),
      solvers_(param.max_levels),
      setup_time_(0.0),
      ess_attr_(ess_attr),
      param_(param)
{
    mfem::StopWatch chrono;
    chrono.Start();

    MPI_Comm_rank(comm_, &myid_);

    mixed_systems_.reserve(param.max_levels);
    mixed_systems_.push_back(std::move(mixed_system));
    if (ess_attr)
        mixed_systems_.back().SetEssDofs(*ess_attr);
    MakeSolver(0, param);

    agg_vert.reserve(param.max_levels - 1);

    for (int level = 0; level < param.max_levels - 1; ++level)
    {
        Coarsen(level, param, level ? nullptr : partitioning);
        MakeSolver(level + 1, param);
        if (ess_attr)
            mixed_systems_.back().SetEssDofs(*ess_attr);
    }

    chrono.Stop();
    setup_time_ = chrono.RealTime();
}

void Hierarchy::Coarsen(int level, const UpscaleParameters& param,
                        const mfem::Array<int>* partitioning)
{
    MixedMatrix& mgL = GetMatrix(level);
    mgL.BuildM();

    GraphTopology topology;
    Graph coarse_graph = partitioning ? topology.Coarsen(mgL.GetGraph(), *partitioning)
                         : topology.Coarsen(mgL.GetGraph(), param.coarse_factor);

    agg_vert.push_back(topology.Agg_vertex_);

    DofAggregate dof_agg(topology, mgL.GetGraphSpace());

    std::vector<mfem::DenseMatrix> edge_traces;
    std::vector<mfem::DenseMatrix> vertex_targets;

    LocalMixedGraphSpectralTargets localtargets(mgL, coarse_graph, dof_agg, param);
    localtargets.Compute(edge_traces, vertex_targets);

    GraphCoarsen graph_coarsen(mgL, dof_agg, edge_traces, vertex_targets, std::move(coarse_graph));

    Pu_.push_back(graph_coarsen.BuildPVertices());
    Psigma_.push_back(graph_coarsen.BuildPEdges(param.coarse_components));
    Proj_sigma_.push_back(graph_coarsen.BuildEdgeProjection());

    mixed_systems_.push_back(graph_coarsen.BuildCoarseMatrix(mgL, Pu_[level]));

#ifdef SMOOTHG_DEBUG
    Debug_tests(level);
#endif
}

void Hierarchy::MakeSolver(int level, const UpscaleParameters& param)
{
    if (param.hybridization & level) // Hybridization solver
    {
        SAAMGeParam* sa_param = level ? param.saamge_param : nullptr;
<<<<<<< HEAD
//        SAAMGeParam saamge_param;
//        saamge_param.first_coarsen_factor = 12;
//        saamge_param.num_levels = 3;
//        saamge_param.first_theta = 1e-4;
//        saamge_param.do_aggregates = false;
//        SAAMGeParam* sa_param = (level == 1) ? &saamge_param : nullptr;
        solvers_[level].reset(new HybridSolver(GetMatrix(level), ess_attr_,
                                               level ? 5 : 0, sa_param));
=======
        solvers_[level].reset(new HybridSolver(GetMatrix(level), ess_attr_,
                                               param.rescale_iter, sa_param));
>>>>>>> 41ade9ff
    }
    else // L2-H1 block diagonal preconditioner
    {
        GetMatrix(level).BuildM();
        solvers_[level].reset(new MinresBlockSolverFalse(GetMatrix(level), ess_attr_));
    }
}

void Hierarchy::Solve(int level, const mfem::BlockVector& x, mfem::BlockVector& y) const
{
    assert(level >= 0 && level < NumLevels());
    solvers_[level]->Solve(x, y);

//    if (level)
//    {
//    auto tmp = PWConstProject(level, y.GetBlock(1));
//    y.GetBlock(1) = PWConstInterpolate(level, tmp);
//    }
}

mfem::BlockVector Hierarchy::Solve(int level, const mfem::BlockVector& x) const
{
    mfem::BlockVector y(BlockOffsets(level));
    y = 0.0;
    Solve(level, x, y);
    return y;
}

void Hierarchy::Solve(int level, const mfem::Vector& x, mfem::Vector& y) const
{
    assert(level >= 0 && level < NumLevels());
    solvers_[level]->Solve(x, y);
}

mfem::Vector Hierarchy::Solve(int level, const mfem::Vector& x) const
{
    mfem::Vector y(GetMatrix(level).NumVDofs());
    y = 0.0;
    Solve(level, x, y);
    return y;
}

void Hierarchy::Interpolate(int level, const mfem::Vector& x, mfem::Vector& y) const
{
    assert(level >= 1 && level < NumLevels());
    Pu_[level - 1].Mult(x, y);
}

mfem::Vector Hierarchy::Interpolate(int level, const mfem::Vector& x) const
{
    mfem::Vector fine_vect(GetMatrix(level - 1).NumVDofs());
    Interpolate(level, x, fine_vect);
    return fine_vect;
}

void Hierarchy::Interpolate(int level, const mfem::BlockVector& x, mfem::BlockVector& y) const
{
    assert(level >= 1 && level < NumLevels());
    Psigma_[level - 1].Mult(x.GetBlock(0), y.GetBlock(0));
    Pu_[level - 1].Mult(x.GetBlock(1), y.GetBlock(1));

//    auto tmp = PWConstProject(level, x.GetBlock(1));
//    auto tmp2 = PWConstInterpolate(level, tmp);
//    Pu_[level - 1].Mult(tmp2, y.GetBlock(1));
}

mfem::BlockVector Hierarchy::Interpolate(int level, const mfem::BlockVector& x) const
{
    mfem::BlockVector fine_vect(BlockOffsets(level - 1));
    Interpolate(level, x, fine_vect);
    return fine_vect;
}

void Hierarchy::Restrict(int level, const mfem::Vector& x, mfem::Vector& y) const
{
    assert(level >= 0 && level < NumLevels() - 1);
    Pu_[level].MultTranspose(x, y);
}

mfem::Vector Hierarchy::Restrict(int level, const mfem::Vector& x) const
{
    mfem::Vector coarse_vect(GetMatrix(level + 1).NumVDofs());
    Restrict(level, x, coarse_vect);
    return coarse_vect;
}

void Hierarchy::Restrict(int level, const mfem::BlockVector& x, mfem::BlockVector& y) const
{
    assert(level >= 0 && level < NumLevels() - 1);
    Psigma_[level].MultTranspose(x.GetBlock(0), y.GetBlock(0));
    Pu_[level].MultTranspose(x.GetBlock(1), y.GetBlock(1));
}

mfem::BlockVector Hierarchy::Restrict(int level, const mfem::BlockVector& x) const
{
    mfem::BlockVector coarse_vect(BlockOffsets(level + 1));
    Restrict(level, x, coarse_vect);
    return coarse_vect;
}

void Hierarchy::Project(int level, const mfem::Vector& x, mfem::Vector& y) const
{
    Restrict(level, x, y);
}

mfem::Vector Hierarchy::Project(int level, const mfem::Vector& x) const
{
    return Restrict(level, x);
}

void Hierarchy::Project(int level, const mfem::BlockVector& x, mfem::BlockVector& y) const
{
    assert(level >= 0 && level < NumLevels() - 1);
    Proj_sigma_[level].Mult(x.GetBlock(0), y.GetBlock(0));
    Pu_[level].MultTranspose(x.GetBlock(1), y.GetBlock(1));
}

mfem::BlockVector Hierarchy::Project(int level, const mfem::BlockVector& x) const
{
    mfem::BlockVector coarse_vect(BlockOffsets(level + 1));
    Project(level, x, coarse_vect);
    return coarse_vect;
}

mfem::Vector Hierarchy::PWConstProject(int level, const mfem::Vector& x) const
{
    mfem::Vector out(GetMatrix(level).GetGraph().NumVertices());
    GetMatrix(level).GetPWConstProj().Mult(x, out);
    return out;
}

mfem::Vector Hierarchy::PWConstInterpolate(int level, const mfem::Vector& x) const
{
    mfem::Vector scaled_x(x);
    RescaleVector(GetMatrix(level).GetVertexSizes(), scaled_x);
    mfem::Vector out(GetMatrix(level).NumVDofs());
    GetMatrix(level).GetPWConstProj().MultTranspose(scaled_x, out);
    return out;
}

MixedMatrix& Hierarchy::GetMatrix(int level)
{
    assert(level >= 0 && level < NumLevels());
    return mixed_systems_[level];
}

const MixedMatrix& Hierarchy::GetMatrix(int level) const
{
    assert(level >= 0 && level < NumLevels());
    return mixed_systems_[level];
}

void Hierarchy::PrintInfo(std::ostream& out) const
{
    int num_procs;
    MPI_Comm_size(comm_, &num_procs);

    std::stringstream tout;
    {
        tout.precision(3);

        tout << "\n";

        if (num_procs > 1)
        {
            tout << "Processors: " << num_procs << "\n";
            tout << "---------------------\n";
        }

        tout << "\n";

        for (int i = 0; i < NumLevels(); ++i)
        {
            tout << "Level " << i << " Matrix\n";
            tout << "---------------------\n";
            tout << "M Size\t\t" << GetMatrix(i).GetGraphSpace().EDofToTrueEDof().N() << "\n";
            tout << "D Size\t\t" << GetMatrix(i).GetGraphSpace().VDofStarts().Last() << "\n";
            tout << "NonZeros:\t" << solvers_[i]->GetNNZ() << "\n";
            tout << "\n";

            if (i != 0)
            {
                tout << "Op Comp (level " << i - 1 << " to " << i
                     << "):\t" << OperatorComplexityAtLevel(i) << "\n";
                tout << "\n";
            }
        }

        tout << "Total Op Comp:\t"
             << OperatorComplexity(mixed_systems_.size() - 1) << "\n";
        tout << "\n";
    }
    if (myid_ == 0)
    {
        out << tout.str();
    }

    ShowSetupTime(out);
}

double Hierarchy::OperatorComplexity(int level) const
{
    assert(level < NumLevels());

    int nnz_all = 0;
    for (int i = 0; i < level + 1; ++i)
    {
        assert(solvers_[i]);
        nnz_all += solvers_[i]->GetNNZ();
    }

    int nnz_fine = solvers_[0]->GetNNZ();

    return nnz_all / (double) nnz_fine;
}

double Hierarchy::OperatorComplexityAtLevel(int level) const
{
    assert(level < NumLevels());

    if (level == 0)
        return 1.0;

    assert(solvers_[level - 1] && solvers_[level]);
    int nnz_coarse = solvers_[level]->GetNNZ();
    int nnz_fine = solvers_[level - 1]->GetNNZ();

    return 1.0 + nnz_coarse / (double) nnz_fine;
}

void Hierarchy::SetPrintLevel(int print_level)
{
    for (auto& solver : solvers_)
    {
        solver->SetPrintLevel(print_level);
    }
}

void Hierarchy::SetMaxIter(int max_num_iter)
{
    for (auto& solver : solvers_)
    {
        solver->SetMaxIter(max_num_iter);
    }
}

void Hierarchy::SetRelTol(double rtol)
{
    for (auto& solver : solvers_)
    {
        solver->SetRelTol(rtol);
    }
}

void Hierarchy::SetAbsTol(double atol)
{
    for (auto& solver : solvers_)
    {
        solver->SetAbsTol(atol);
    }
}

void Hierarchy::SetPrintLevel(int level, int print_level)
{
    solvers_[level]->SetPrintLevel(print_level);
}

void Hierarchy::SetMaxIter(int level, int max_num_iter)
{
    solvers_[level]->SetMaxIter(max_num_iter);
}

void Hierarchy::SetRelTol(int level, double rtol)
{
    solvers_[level]->SetRelTol(rtol);
}

void Hierarchy::SetAbsTol(int level, double atol)
{
    solvers_[level]->SetAbsTol(atol);
}

void Hierarchy::ShowSetupTime(std::ostream& out) const
{
    if (myid_ == 0)
    {
        out << "\n";
        out << "Hierarchy Setup Time:      " << setup_time_ << "\n";
    }
}

void Hierarchy::DumpDebug(const std::string& prefix) const
{
    int counter = 0;
    for (auto& ml : mixed_systems_)
    {
        std::stringstream s;
        s << prefix << "M" << counter << ".sparsematrix";
        std::ofstream outM(s.str().c_str());
        outM << std::scientific << std::setprecision(15);
        ml.GetM().Print(outM, 1);
        s.str("");
        s << prefix << "D" << counter++ << ".sparsematrix";
        std::ofstream outD(s.str().c_str());
        outD << std::scientific << std::setprecision(15);
        ml.GetD().Print(outD, 1);
    }

    counter = 0;
    for (auto& Psigma : Psigma_)
    {
        std::stringstream s;
        s << prefix << "Psigma" << counter << ".sparsematrix";
        std::ofstream outPsigma(s.str().c_str());
        outPsigma << std::scientific << std::setprecision(15);
        Psigma.Print(outPsigma, 1);
    }

    counter = 0;
    for (auto& Pu : Pu_)
    {
        std::stringstream s;
        s << prefix << "Pu" << counter++ << ".sparsematrix";
        std::ofstream outPu(s.str().c_str());
        outPu << std::scientific << std::setprecision(15);
        Pu.Print(outPu, 1);
    }
}

void Hierarchy::RescaleCoefficient(int level, const mfem::Vector& coeff)
{
    solvers_[level]->UpdateElemScaling(coeff);
}

void Hierarchy::RescaleCoefficient(int level, const mfem::Vector& coarse_sol,
                                   void (*f)(const mfem::Vector&, mfem::Vector&))
{
    mfem::Vector fine_sol = Interpolate(level, coarse_sol);

    auto& coarse_mbuilder = ((ElementMBuilder&)GetMatrix(level).GetMBuilder());
    if (level == 1)
    {
        mfem::Vector coeff(fine_sol);
        (*f)(fine_sol, coeff);

        auto& fine_mbuilder = ((ElementMBuilder&)GetMatrix(level - 1).GetMBuilder());
        auto agg_Ms = fine_mbuilder.BuildAggM(agg_vert[level - 1], coeff);

        auto& agg_coarse_edof = GetMatrix(level).GetGraphSpace().VertexToEDof();
        auto agg_fine_edof = smoothg::Mult(agg_vert[level - 1], fine_mbuilder.GetElemEdgeDofTable());

        mfem::Array<int> fine_edofs, coarse_edofs, colmap(Psigma_[level - 1].NumCols());
        colmap = -1;

        std::vector<mfem::DenseMatrix> agg_CMs(agg_vert[level - 1].NumRows());
        for (int a = 0 ; a < agg_vert[level - 1].NumRows(); ++a)
        {
            GetTableRow(agg_fine_edof, a, fine_edofs);
            GetTableRow(agg_coarse_edof, a, coarse_edofs);

            auto agg_Psigma = ExtractRowAndColumns(Psigma_[level - 1], fine_edofs,
                                                   coarse_edofs, colmap);
            auto agg_PsigmaT = smoothg::Transpose(agg_Psigma);

            std::unique_ptr<mfem::SparseMatrix> agg_CM(RAP(agg_Ms[a], agg_PsigmaT));
            Full(*agg_CM, agg_CMs[a]);
        }

        coarse_mbuilder.SetElementMatrices(std::move(agg_CMs));
    }
    else
    {
        RescaleCoefficient(level - 1, fine_sol, *f);
    }

    MakeSolver(level, param_);
}

void Hierarchy::UpdateJacobian(int level, const mfem::Vector& elem_scaling_inverse,
                               const std::vector<mfem::DenseMatrix>& dMdp)
{
    solvers_[level]->UpdateJacobian(elem_scaling_inverse, dMdp);
}

int Hierarchy::NumVertices(int level) const
{
    return GetMatrix(level).GetGraph().NumVertices();
}

std::vector<int> Hierarchy::GetVertexSizes() const
{
    std::vector<int> out(NumLevels());
    for (int level = 0; level < NumLevels(); ++level)
    {
        out[level] = NumVertices(level);
    }
    return out;
}

void Hierarchy::Debug_tests(int level) const
{
    const mfem::SparseMatrix& D = GetMatrix(level).GetD();

    mfem::Vector random_vec(Proj_sigma_[level].Height());
    random_vec.Randomize(myid_);

    const double error_tolerance = 5e-10;

    mfem::Vector Psigma_rand(Psigma_[level].Height());
    Psigma_[level].Mult(random_vec, Psigma_rand);
    mfem::Vector out(Proj_sigma_[level].Height());
    Proj_sigma_[level].Mult(Psigma_rand, out);

    out -= random_vec;
    double diff = mfem::ParNormlp(out, 2, comm_) / mfem::ParNormlp(random_vec, 2, comm_);
<<<<<<< HEAD

=======
>>>>>>> 41ade9ff
    if (myid_ == 0 && diff >= error_tolerance)
    {
        std::cerr << "|| rand - Proj_sigma_ * Psigma_ * rand || / || rand || = " << diff
                  << "\nWarning: Edge projection operator is not a projection!\n";
    }

    random_vec.SetSize(Psigma_[level].Height());
    random_vec.Randomize(myid_);

    // Compute D * pi_sigma * random vector
    mfem::Vector D_pi_sigma_rand(D.Height());
    {
        mfem::Vector Proj_sigma_rand(Proj_sigma_[level].Height());
        Proj_sigma_[level].Mult(random_vec, Proj_sigma_rand);
        mfem::Vector pi_sigma_rand(Psigma_[level].Height());
        Psigma_[level].Mult(Proj_sigma_rand, pi_sigma_rand);
        D.Mult(pi_sigma_rand, D_pi_sigma_rand);
    }

    // Compute pi_u * D * random vector
    mfem::Vector pi_u_D_rand(D.Height());
    {
        mfem::Vector D_rand(D.Height());
        D.Mult(random_vec, D_rand);
        mfem::Vector PuT_D_rand = Restrict(level, D_rand);
        Pu_[level].Mult(PuT_D_rand, pi_u_D_rand);
    }

    pi_u_D_rand -= D_pi_sigma_rand;
    diff = mfem::ParNormlp(pi_u_D_rand, 2, comm_) / mfem::ParNormlp(random_vec, 2, comm_);
<<<<<<< HEAD

=======
>>>>>>> 41ade9ff
    if (myid_ == 0 && diff >= error_tolerance)
    {
        std::cerr << "|| pi_u * D * rand - D * pi_sigma * rand || / || rand || = "
                  << diff << "\nWarning: commutativity does not hold!\n";
    }
}

} // namespace smoothg<|MERGE_RESOLUTION|>--- conflicted
+++ resolved
@@ -99,19 +99,8 @@
     if (param.hybridization & level) // Hybridization solver
     {
         SAAMGeParam* sa_param = level ? param.saamge_param : nullptr;
-<<<<<<< HEAD
-//        SAAMGeParam saamge_param;
-//        saamge_param.first_coarsen_factor = 12;
-//        saamge_param.num_levels = 3;
-//        saamge_param.first_theta = 1e-4;
-//        saamge_param.do_aggregates = false;
-//        SAAMGeParam* sa_param = (level == 1) ? &saamge_param : nullptr;
-        solvers_[level].reset(new HybridSolver(GetMatrix(level), ess_attr_,
-                                               level ? 5 : 0, sa_param));
-=======
         solvers_[level].reset(new HybridSolver(GetMatrix(level), ess_attr_,
                                                param.rescale_iter, sa_param));
->>>>>>> 41ade9ff
     }
     else // L2-H1 block diagonal preconditioner
     {
@@ -527,10 +516,7 @@
 
     out -= random_vec;
     double diff = mfem::ParNormlp(out, 2, comm_) / mfem::ParNormlp(random_vec, 2, comm_);
-<<<<<<< HEAD
-
-=======
->>>>>>> 41ade9ff
+
     if (myid_ == 0 && diff >= error_tolerance)
     {
         std::cerr << "|| rand - Proj_sigma_ * Psigma_ * rand || / || rand || = " << diff
@@ -561,10 +547,7 @@
 
     pi_u_D_rand -= D_pi_sigma_rand;
     diff = mfem::ParNormlp(pi_u_D_rand, 2, comm_) / mfem::ParNormlp(random_vec, 2, comm_);
-<<<<<<< HEAD
-
-=======
->>>>>>> 41ade9ff
+
     if (myid_ == 0 && diff >= error_tolerance)
     {
         std::cerr << "|| pi_u * D * rand - D * pi_sigma * rand || / || rand || = "
