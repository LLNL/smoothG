/*BHEADER**********************************************************************
 *
 * Copyright (c) 2018, Lawrence Livermore National Security, LLC.
 * Produced at the Lawrence Livermore National Laboratory.
 * LLNL-CODE-745247. All Rights reserved. See file COPYRIGHT for details.
 *
 * This file is part of smoothG. For more information and source code
 * availability, see https://www.github.com/llnl/smoothG.
 *
 * smoothG is free software; you can redistribute it and/or modify it under the
 * terms of the GNU Lesser General Public License (as published by the Free
 * Software Foundation) version 2.1 dated February 1999.
 *
 ***********************************************************************EHEADER*/

/** @file

    @brief Implements Hierarchy class
*/

#include "Hierarchy.hpp"
#include "GraphCoarsen.hpp"
#include <iostream>
#include <fstream>

namespace smoothg
{

Hierarchy::Hierarchy(MixedMatrix mixed_system,
                     const UpscaleParameters& param,
                     const mfem::Array<int>* partitioning,
                     const mfem::Array<int>* ess_attr)
    : comm_(mixed_system.GetComm()),
      solvers_(param.max_levels),
      setup_time_(0.0),
      ess_attr_(ess_attr),
      param_(param)
{
    mfem::StopWatch chrono;
    chrono.Start();

    MPI_Comm_rank(comm_, &myid_);

    mixed_systems_.reserve(param.max_levels);
    mixed_systems_.push_back(std::move(mixed_system));
    if (ess_attr)
        mixed_systems_.back().SetEssDofs(*ess_attr);
    MakeSolver(0, param);

    agg_vert.reserve(param.max_levels - 1);

    for (int level = 0; level < param.max_levels - 1; ++level)
    {
        Coarsen(level, param, level ? nullptr : partitioning);
        MakeSolver(level + 1, param);
        if (ess_attr)
            mixed_systems_.back().SetEssDofs(*ess_attr);
    }

    chrono.Stop();
    setup_time_ = chrono.RealTime();
}

void Hierarchy::Coarsen(int level, const UpscaleParameters& param,
                        const mfem::Array<int>* partitioning)
{
    MixedMatrix& mgL = GetMatrix(level);
    mgL.BuildM();

    GraphTopology topology;
    Graph coarse_graph = partitioning ? topology.Coarsen(mgL.GetGraph(), *partitioning)
                         : topology.Coarsen(mgL.GetGraph(), param.coarse_factor);

    agg_vert.push_back(topology.Agg_vertex_);

    DofAggregate dof_agg(topology, mgL.GetGraphSpace());

    std::vector<mfem::DenseMatrix> edge_traces;
    std::vector<mfem::DenseMatrix> vertex_targets;

    LocalMixedGraphSpectralTargets localtargets(mgL, coarse_graph, dof_agg, param);
    localtargets.Compute(edge_traces, vertex_targets);

    GraphCoarsen graph_coarsen(mgL, dof_agg, edge_traces, vertex_targets, std::move(coarse_graph));

    Pu_.push_back(graph_coarsen.BuildPVertices());
    Psigma_.push_back(graph_coarsen.BuildPEdges(param.coarse_components));
    Proj_sigma_.push_back(graph_coarsen.BuildEdgeProjection());

    mixed_systems_.push_back(graph_coarsen.BuildCoarseMatrix(mgL, Pu_[level]));

#ifdef SMOOTHG_DEBUG
    Debug_tests(level);
#endif
}

void Hierarchy::MakeSolver(int level, const UpscaleParameters& param)
{
    if (param.hybridization & level) // Hybridization solver
    {
        SAAMGeParam* sa_param = level ? param.saamge_param : nullptr;
//        SAAMGeParam saamge_param;
//        saamge_param.first_coarsen_factor = 12;
//        saamge_param.num_levels = 3;
//        saamge_param.first_theta = 1e-4;
//        saamge_param.do_aggregates = false;
//        SAAMGeParam* sa_param = (level == 1) ? &saamge_param : nullptr;
        solvers_[level].reset(new HybridSolver(GetMatrix(level), ess_attr_,
                                               level ? 5 : 0, sa_param));
    }
    else // L2-H1 block diagonal preconditioner
    {
        GetMatrix(level).BuildM();
        solvers_[level].reset(new MinresBlockSolverFalse(GetMatrix(level), ess_attr_));
    }
}

void Hierarchy::Solve(int level, const mfem::BlockVector& x, mfem::BlockVector& y) const
{
    assert(level >= 0 && level < NumLevels());
    solvers_[level]->Solve(x, y);

//    if (level)
//    {
//    auto tmp = PWConstProject(level, y.GetBlock(1));
//    y.GetBlock(1) = PWConstInterpolate(level, tmp);
//    }
}

mfem::BlockVector Hierarchy::Solve(int level, const mfem::BlockVector& x) const
{
    mfem::BlockVector y(BlockOffsets(level));
    y = 0.0;
    Solve(level, x, y);
    return y;
}

void Hierarchy::Solve(int level, const mfem::Vector& x, mfem::Vector& y) const
{
    assert(level >= 0 && level < NumLevels());
    solvers_[level]->Solve(x, y);
}

mfem::Vector Hierarchy::Solve(int level, const mfem::Vector& x) const
{
    mfem::Vector y(GetMatrix(level).NumVDofs());
    y = 0.0;
    Solve(level, x, y);
    return y;
}

void Hierarchy::Interpolate(int level, const mfem::Vector& x, mfem::Vector& y) const
{
    assert(level >= 1 && level < NumLevels());
    Pu_[level - 1].Mult(x, y);
}

mfem::Vector Hierarchy::Interpolate(int level, const mfem::Vector& x) const
{
    mfem::Vector fine_vect(GetMatrix(level - 1).NumVDofs());
    Interpolate(level, x, fine_vect);
    return fine_vect;
}

void Hierarchy::Interpolate(int level, const mfem::BlockVector& x, mfem::BlockVector& y) const
{
    assert(level >= 1 && level < NumLevels());
    Psigma_[level - 1].Mult(x.GetBlock(0), y.GetBlock(0));
    Pu_[level - 1].Mult(x.GetBlock(1), y.GetBlock(1));

//    auto tmp = PWConstProject(level, x.GetBlock(1));
//    auto tmp2 = PWConstInterpolate(level, tmp);
//    Pu_[level - 1].Mult(tmp2, y.GetBlock(1));
}

mfem::BlockVector Hierarchy::Interpolate(int level, const mfem::BlockVector& x) const
{
    mfem::BlockVector fine_vect(BlockOffsets(level - 1));
    Interpolate(level, x, fine_vect);
    return fine_vect;
}

void Hierarchy::Restrict(int level, const mfem::Vector& x, mfem::Vector& y) const
{
    assert(level >= 0 && level < NumLevels() - 1);
    Pu_[level].MultTranspose(x, y);
}

mfem::Vector Hierarchy::Restrict(int level, const mfem::Vector& x) const
{
    mfem::Vector coarse_vect(GetMatrix(level + 1).NumVDofs());
    Restrict(level, x, coarse_vect);
    return coarse_vect;
}

void Hierarchy::Restrict(int level, const mfem::BlockVector& x, mfem::BlockVector& y) const
{
    assert(level >= 0 && level < NumLevels() - 1);
    Psigma_[level].MultTranspose(x.GetBlock(0), y.GetBlock(0));
    Pu_[level].MultTranspose(x.GetBlock(1), y.GetBlock(1));
}

mfem::BlockVector Hierarchy::Restrict(int level, const mfem::BlockVector& x) const
{
    mfem::BlockVector coarse_vect(BlockOffsets(level + 1));
    Restrict(level, x, coarse_vect);
    return coarse_vect;
}

void Hierarchy::Project(int level, const mfem::Vector& x, mfem::Vector& y) const
{
    Restrict(level, x, y);
}

mfem::Vector Hierarchy::Project(int level, const mfem::Vector& x) const
{
    return Restrict(level, x);
}

void Hierarchy::Project(int level, const mfem::BlockVector& x, mfem::BlockVector& y) const
{
    assert(level >= 0 && level < NumLevels() - 1);
    Proj_sigma_[level].Mult(x.GetBlock(0), y.GetBlock(0));
    Pu_[level].MultTranspose(x.GetBlock(1), y.GetBlock(1));
}

mfem::BlockVector Hierarchy::Project(int level, const mfem::BlockVector& x) const
{
    mfem::BlockVector coarse_vect(BlockOffsets(level + 1));
    Project(level, x, coarse_vect);
    return coarse_vect;
}

mfem::Vector Hierarchy::PWConstProject(int level, const mfem::Vector& x) const
{
    mfem::Vector out(GetMatrix(level).GetGraph().NumVertices());
    GetMatrix(level).GetPWConstProj().Mult(x, out);
    return out;
}

mfem::Vector Hierarchy::PWConstInterpolate(int level, const mfem::Vector& x) const
{
    mfem::Vector scaled_x(x);
    RescaleVector(GetMatrix(level).GetVertexSizes(), scaled_x);
    mfem::Vector out(GetMatrix(level).NumVDofs());
    GetMatrix(level).GetPWConstProj().MultTranspose(scaled_x, out);
    return out;
}

MixedMatrix& Hierarchy::GetMatrix(int level)
{
    assert(level >= 0 && level < NumLevels());
    return mixed_systems_[level];
}

const MixedMatrix& Hierarchy::GetMatrix(int level) const
{
    assert(level >= 0 && level < NumLevels());
    return mixed_systems_[level];
}

void Hierarchy::PrintInfo(std::ostream& out) const
{
    int num_procs;
    MPI_Comm_size(comm_, &num_procs);

    std::stringstream tout;
    {
        tout.precision(3);

        tout << "\n";

        if (num_procs > 1)
        {
            tout << "Processors: " << num_procs << "\n";
            tout << "---------------------\n";
        }

        tout << "\n";

        for (int i = 0; i < NumLevels(); ++i)
        {
            tout << "Level " << i << " Matrix\n";
            tout << "---------------------\n";
            tout << "M Size\t\t" << GetMatrix(i).GetGraphSpace().EDofToTrueEDof().N() << "\n";
            tout << "D Size\t\t" << GetMatrix(i).GetGraphSpace().VDofStarts().Last() << "\n";
            tout << "NonZeros:\t" << solvers_[i]->GetNNZ() << "\n";
            tout << "\n";

            if (i != 0)
            {
                tout << "Op Comp (level " << i - 1 << " to " << i
                     << "):\t" << OperatorComplexityAtLevel(i) << "\n";
                tout << "\n";
            }
        }

        tout << "Total Op Comp:\t"
             << OperatorComplexity(mixed_systems_.size() - 1) << "\n";
        tout << "\n";
    }
    if (myid_ == 0)
    {
        out << tout.str();
    }

    ShowSetupTime(out);
}

double Hierarchy::OperatorComplexity(int level) const
{
    assert(level < NumLevels());

    int nnz_all = 0;
    for (int i = 0; i < level + 1; ++i)
    {
        assert(solvers_[i]);
        nnz_all += solvers_[i]->GetNNZ();
    }

    int nnz_fine = solvers_[0]->GetNNZ();

    return nnz_all / (double) nnz_fine;
}

double Hierarchy::OperatorComplexityAtLevel(int level) const
{
    assert(level < NumLevels());

    if (level == 0)
        return 1.0;

    assert(solvers_[level - 1] && solvers_[level]);
    int nnz_coarse = solvers_[level]->GetNNZ();
    int nnz_fine = solvers_[level - 1]->GetNNZ();

    return 1.0 + nnz_coarse / (double) nnz_fine;
}

void Hierarchy::SetPrintLevel(int print_level)
{
    for (auto& solver : solvers_)
    {
        solver->SetPrintLevel(print_level);
    }
}

void Hierarchy::SetMaxIter(int max_num_iter)
{
    for (auto& solver : solvers_)
    {
        solver->SetMaxIter(max_num_iter);
    }
}

void Hierarchy::SetRelTol(double rtol)
{
    for (auto& solver : solvers_)
    {
        solver->SetRelTol(rtol);
    }
}

void Hierarchy::SetAbsTol(double atol)
{
    for (auto& solver : solvers_)
    {
        solver->SetAbsTol(atol);
    }
}

void Hierarchy::SetPrintLevel(int level, int print_level)
{
    solvers_[level]->SetPrintLevel(print_level);
}

void Hierarchy::SetMaxIter(int level, int max_num_iter)
{
    solvers_[level]->SetMaxIter(max_num_iter);
}

void Hierarchy::SetRelTol(int level, double rtol)
{
    solvers_[level]->SetRelTol(rtol);
}

void Hierarchy::SetAbsTol(int level, double atol)
{
    solvers_[level]->SetAbsTol(atol);
}

void Hierarchy::ShowSetupTime(std::ostream& out) const
{
    if (myid_ == 0)
    {
        out << "\n";
        out << "Hierarchy Setup Time:      " << setup_time_ << "\n";
    }
}

void Hierarchy::DumpDebug(const std::string& prefix) const
{
    int counter = 0;
    for (auto& ml : mixed_systems_)
    {
        std::stringstream s;
        s << prefix << "M" << counter << ".sparsematrix";
        std::ofstream outM(s.str().c_str());
        outM << std::scientific << std::setprecision(15);
        ml.GetM().Print(outM, 1);
        s.str("");
        s << prefix << "D" << counter++ << ".sparsematrix";
        std::ofstream outD(s.str().c_str());
        outD << std::scientific << std::setprecision(15);
        ml.GetD().Print(outD, 1);
    }

    counter = 0;
    for (auto& Psigma : Psigma_)
    {
        std::stringstream s;
        s << prefix << "Psigma" << counter << ".sparsematrix";
        std::ofstream outPsigma(s.str().c_str());
        outPsigma << std::scientific << std::setprecision(15);
        Psigma.Print(outPsigma, 1);
    }

    counter = 0;
    for (auto& Pu : Pu_)
    {
        std::stringstream s;
        s << prefix << "Pu" << counter++ << ".sparsematrix";
        std::ofstream outPu(s.str().c_str());
        outPu << std::scientific << std::setprecision(15);
        Pu.Print(outPu, 1);
    }
}

void Hierarchy::RescaleCoefficient(int level, const mfem::Vector& coeff)
{
    solvers_[level]->UpdateElemScaling(coeff);
}

void Hierarchy::RescaleCoefficient(int level, const mfem::Vector& coarse_sol,
                                   void (*f)(const mfem::Vector&, mfem::Vector&))
{
    mfem::Vector fine_sol = Interpolate(level, coarse_sol);

    auto& coarse_mbuilder = ((ElementMBuilder&)GetMatrix(level).GetMBuilder());
    if (level == 1)
    {
        mfem::Vector coeff(fine_sol);
        (*f)(fine_sol, coeff);

        auto& fine_mbuilder = ((ElementMBuilder&)GetMatrix(level - 1).GetMBuilder());
        auto agg_Ms = fine_mbuilder.BuildAggM(agg_vert[level - 1], coeff);

        auto& agg_coarse_edof = GetMatrix(level).GetGraphSpace().VertexToEDof();
        auto agg_fine_edof = smoothg::Mult(agg_vert[level - 1], fine_mbuilder.GetElemEdgeDofTable());

        mfem::Array<int> fine_edofs, coarse_edofs, colmap(Psigma_[level - 1].NumCols());
        colmap = -1;

        std::vector<mfem::DenseMatrix> agg_CMs(agg_vert[level - 1].NumRows());
        for (int a = 0 ; a < agg_vert[level - 1].NumRows(); ++a)
        {
            GetTableRow(agg_fine_edof, a, fine_edofs);
            GetTableRow(agg_coarse_edof, a, coarse_edofs);

            auto agg_Psigma = ExtractRowAndColumns(Psigma_[level - 1], fine_edofs,
                                                   coarse_edofs, colmap);
            auto agg_PsigmaT = smoothg::Transpose(agg_Psigma);

            std::unique_ptr<mfem::SparseMatrix> agg_CM(RAP(agg_Ms[a], agg_PsigmaT));
            Full(*agg_CM, agg_CMs[a]);
        }

        coarse_mbuilder.SetElementMatrices(std::move(agg_CMs));
    }
    else
    {
        RescaleCoefficient(level - 1, fine_sol, *f);
    }

    MakeSolver(level, param_);
}

void Hierarchy::UpdateJacobian(int level, const mfem::Vector& elem_scaling_inverse,
                               const std::vector<mfem::DenseMatrix>& dMdp)
{
    solvers_[level]->UpdateJacobian(elem_scaling_inverse, dMdp);
}

int Hierarchy::NumVertices(int level) const
{
    return GetMatrix(level).GetGraph().NumVertices();
}

std::vector<int> Hierarchy::GetVertexSizes() const
{
    std::vector<int> out(NumLevels());
    for (int level = 0; level < NumLevels(); ++level)
    {
        out[level] = NumVertices(level);
    }
    return out;
}

void Hierarchy::Debug_tests(int level) const
{
    const mfem::SparseMatrix& D = GetMatrix(level).GetD();

    mfem::Vector random_vec(Proj_sigma_[level].Height());
    random_vec.Randomize(myid_);

    const double error_tolerance = 5e-10;

    mfem::Vector Psigma_rand(Psigma_[level].Height());
    Psigma_[level].Mult(random_vec, Psigma_rand);
    mfem::Vector out(Proj_sigma_[level].Height());
    Proj_sigma_[level].Mult(Psigma_rand, out);

    out -= random_vec;
    double diff = mfem::ParNormlp(out, 2, comm_) / mfem::ParNormlp(random_vec, 2, comm_);
<<<<<<< HEAD
    if (myid_ == 0 && diff >= error_tolerance)
=======
    if (diff >= error_tolerance)
>>>>>>> 021da604
    {
        std::cerr << "|| rand - Proj_sigma_ * Psigma_ * rand || / || rand || = " << diff
                  << "\nWarning: Edge projection operator is not a projection!\n";
    }

    random_vec.SetSize(Psigma_[level].Height());
    random_vec.Randomize(myid_);

    // Compute D * pi_sigma * random vector
    mfem::Vector D_pi_sigma_rand(D.Height());
    {
        mfem::Vector Proj_sigma_rand(Proj_sigma_[level].Height());
        Proj_sigma_[level].Mult(random_vec, Proj_sigma_rand);
        mfem::Vector pi_sigma_rand(Psigma_[level].Height());
        Psigma_[level].Mult(Proj_sigma_rand, pi_sigma_rand);
        D.Mult(pi_sigma_rand, D_pi_sigma_rand);
    }

    // Compute pi_u * D * random vector
    mfem::Vector pi_u_D_rand(D.Height());
    {
        mfem::Vector D_rand(D.Height());
        D.Mult(random_vec, D_rand);
        mfem::Vector PuT_D_rand = Restrict(level, D_rand);
        Pu_[level].Mult(PuT_D_rand, pi_u_D_rand);
    }

    pi_u_D_rand -= D_pi_sigma_rand;
    diff = mfem::ParNormlp(pi_u_D_rand, 2, comm_) / mfem::ParNormlp(random_vec, 2, comm_);
<<<<<<< HEAD
    if (myid_ == 0 && diff >= error_tolerance)
=======
    if (diff >= error_tolerance)
>>>>>>> 021da604
    {
        std::cerr << "|| pi_u * D * rand - D * pi_sigma * rand || / || rand || = "
                  << diff << "\nWarning: commutativity does not hold!\n";
    }
}

} // namespace smoothg<|MERGE_RESOLUTION|>--- conflicted
+++ resolved
@@ -522,11 +522,8 @@
 
     out -= random_vec;
     double diff = mfem::ParNormlp(out, 2, comm_) / mfem::ParNormlp(random_vec, 2, comm_);
-<<<<<<< HEAD
+
     if (myid_ == 0 && diff >= error_tolerance)
-=======
-    if (diff >= error_tolerance)
->>>>>>> 021da604
     {
         std::cerr << "|| rand - Proj_sigma_ * Psigma_ * rand || / || rand || = " << diff
                   << "\nWarning: Edge projection operator is not a projection!\n";
@@ -556,11 +553,8 @@
 
     pi_u_D_rand -= D_pi_sigma_rand;
     diff = mfem::ParNormlp(pi_u_D_rand, 2, comm_) / mfem::ParNormlp(random_vec, 2, comm_);
-<<<<<<< HEAD
+
     if (myid_ == 0 && diff >= error_tolerance)
-=======
-    if (diff >= error_tolerance)
->>>>>>> 021da604
     {
         std::cerr << "|| pi_u * D * rand - D * pi_sigma * rand || / || rand || = "
                   << diff << "\nWarning: commutativity does not hold!\n";
