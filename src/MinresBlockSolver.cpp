/*BHEADER**********************************************************************
 *
 * Copyright (c) 2018, Lawrence Livermore National Security, LLC.
 * Produced at the Lawrence Livermore National Laboratory.
 * LLNL-CODE-745247. All Rights reserved. See file COPYRIGHT for details.
 *
 * This file is part of smoothG. For more information and source code
 * availability, see https://www.github.com/llnl/smoothG.
 *
 * smoothG is free software; you can redistribute it and/or modify it under the
 * terms of the GNU Lesser General Public License (as published by the Free
 * Software Foundation) version 2.1 dated February 1999.
 *
 ***********************************************************************EHEADER*/

/**
   @file

   @brief Implements MinresBlockSolver object.
*/

#include "MinresBlockSolver.hpp"
#include "utilities.hpp"
#include <assert.h>

namespace smoothg
{

MinresBlockSolver::MinresBlockSolver(mfem::HypreParMatrix* M,
                                     mfem::HypreParMatrix* D,
                                     mfem::SparseMatrix* W,
                                     const mfem::Array<int>& block_true_offsets)
    :
    MixedLaplacianSolver(M->GetComm(), block_true_offsets, W),
    minres_(comm_), operator_(block_true_offsets), prec_(block_true_offsets)
{
    remove_one_dof_ = false;
    MPI_Comm_rank(comm_, &myid_);
    Init(M, D, W);
}

/// implementation largely lifted from ex5p.cpp
void MinresBlockSolver::Init(mfem::HypreParMatrix* M, mfem::HypreParMatrix* D,
                             mfem::SparseMatrix* W)
{
    assert(M && D);

    if (!hDt_)
    {
        hDt_.reset(D->Transpose());
    }

    operator_.SetBlock(0, 0, M);
    operator_.SetBlock(0, 1, hDt_.get());
    operator_.SetBlock(1, 0, D);
    if (W)
    {
        operator_.SetBlock(1, 1, W, -1.0);
    }

    mfem::Vector Md;
    M->GetDiag(Md);
    hDt_->InvScaleRows(Md);
    schur_block_.reset(mfem::ParMult(D, hDt_.get()));
    hDt_->ScaleRows(Md);

    nnz_ = M->NNZ() + D->NNZ() + hDt_->NNZ();

    if (W_is_nonzero_)
    {
        mfem::HypreParMatrix pW(comm_, D->M(), D->RowPart(), W);
        nnz_ += pW.NNZ();
        schur_block_.reset(ParAdd(pW, *schur_block_));
    }
    else if (remove_one_dof_)
    {
        nnz_ += 1;
    }

    Mprec_.reset(new mfem::HypreSmoother(*M));
    Sprec_.reset(new mfem::HypreBoomerAMG(*schur_block_));
    Sprec_->SetPrintLevel(0);
    schur_block_->EliminateZeroRows();

    prec_.SetDiagonalBlock(0, Mprec_.get());
    prec_.SetDiagonalBlock(1, Sprec_.get());

    minres_.SetPrintLevel(print_level_);
    minres_.SetMaxIter(max_num_iter_);
    minres_.SetRelTol(rtol_);
    minres_.SetAbsTol(atol_);
    minres_.SetPreconditioner(prec_);
    minres_.SetOperator(operator_);
    //    minres_.iterative_mode = false;
}

MinresBlockSolver::MinresBlockSolver(const MixedMatrix& mgL,
                                     const mfem::Array<int>* ess_attr)
    :
    MixedLaplacianSolver(mgL.GetComm(), mgL.BlockTrueOffsets(), mgL.CheckW()),
    minres_(comm_),
    operator_(mgL.BlockTrueOffsets()),
    prec_(mgL.BlockTrueOffsets())
{
    MixedLaplacianSolver::Init(mgL, ess_attr);

    mfem::SparseMatrix M_proc(mgL.GetM());
    mfem::SparseMatrix M_elim(M_proc.NumRows());

    for (int mm = 0; mm < ess_edofs_.Size(); ++mm)
    {
        if (ess_edofs_[mm])
<<<<<<< HEAD
            M_proc.EliminateRowCol(mm, M_elim);
=======
            M_proc.EliminateRowCol(mm); // assume essential data = 0
>>>>>>> 294c99ff
    }

    M_elim_.Swap(M_elim);

    hM_.reset(mgL.MakeParallelM(M_proc));

    mfem::SparseMatrix D_proc(mgL.GetD());
    mfem::SparseMatrix D_elim(D_proc);
    if (ess_edofs_.Size())
    {
        D_proc.EliminateCols(ess_edofs_);
    }

    if (!W_is_nonzero_ && remove_one_dof_ && myid_ == 0)
    {
        D_proc.EliminateRow(0);
    }

    D_elim.Add(-1.0, D_proc);
    D_elim_.Swap(D_elim);

    hD_.reset(mgL.MakeParallelD(D_proc));

    if (W_is_nonzero_)
    {
        W_.reset(new mfem::SparseMatrix(mgL.GetW()));
    }
    else if (remove_one_dof_ && myid_ == 0)
    {
        W_.reset(new mfem::SparseMatrix(mgL.NumVDofs()));
        W_->Add(0, 0, -1.0);
    }

    Init(hM_.get(), hD_.get(), W_.get());
}

void MinresBlockSolver::Mult(const mfem::BlockVector& rhs,
                             mfem::BlockVector& sol) const
{
    mfem::StopWatch chrono;
    chrono.Clear();
    chrono.Start();

    double rhs0 = rhs.GetBlock(1)[0];

    if (!W_is_nonzero_ && remove_one_dof_ && myid_ == 0)
    {
        const_cast<mfem::Vector&>(rhs.GetBlock(1))[0] = 0.0;
    }

    auto solver = is_symmetric_ ? dynamic_cast<const mfem::IterativeSolver*>(&minres_)
                                : dynamic_cast<const mfem::IterativeSolver*>(&gmres_);

    solver->Mult(rhs, sol);

    const_cast<mfem::Vector&>(rhs.GetBlock(1))[0] = rhs0;

    if (!W_is_nonzero_ && remove_one_dof_)
    {
        Orthogonalize(sol.GetBlock(1));
    }

    chrono.Stop();
    timing_ = chrono.RealTime();

    num_iterations_ = solver->GetNumIterations();

    if (myid_ == 0 && print_level_ > 0)
    {
        std::string solver_name = is_symmetric_ ? "Minres" : "GMRES";

        std::cout << "  Timing " + solver_name + ": Solver done in "
                  << timing_ << "s. \n";

        if (solver->GetConverged())
        {
            std::cout << "  " + solver_name + " converged in "
                      << num_iterations_
                      << " with a final residual norm "
                      << solver->GetFinalNorm() << "\n";
        }
        else
        {
            std::cout << "  " + solver_name + " did not converge in "
                      << num_iterations_
                      << ". Final residual norm is "
                      << solver->GetFinalNorm() << "\n";
        }
    }
}

void MinresBlockSolverFalse::UpdateElemScaling(const mfem::Vector& elem_scaling_inverse)
{
    mfem::StopWatch chrono;
    chrono.Start();

    auto M_proc = mixed_matrix_.GetMBuilder().BuildAssembledM(elem_scaling_inverse);

    for (int mm = 0; mm < ess_edofs_.Size(); ++mm)
    {
        if (ess_edofs_[mm])
            M_proc.EliminateRowCol(mm); // assume essential data = 0
    }

    hM_.reset(mixed_matrix_.MakeParallelM(M_proc));

    Init(hM_.get(), hD_.get(), W_.get());

    if (myid_ == 0 && print_level_ > 0)
    {
        std::cout << "  BlockSolver: rescaled system assembled in "
                  << chrono.RealTime() << "s. \n";
    }
}


MinresBlockSolverFalse::MinresBlockSolverFalse(const MixedMatrix& mgL,
                                               const mfem::Array<int>* ess_attr)
    :
    MinresBlockSolver(mgL, ess_attr),
    mixed_matrix_(mgL)
{
}

void MinresBlockSolverFalse::Mult(const mfem::BlockVector& rhs,
                                  mfem::BlockVector& sol) const
{
    mfem::Vector rhs_sigma(rhs.GetBlock(0));
    M_elim_.AddMult(sol.GetBlock(0), rhs_sigma, -1);

    for (int mm = 0; mm < ess_edofs_.Size(); ++mm)
    {
        if (ess_edofs_[mm])
        {
            rhs_sigma[mm] = sol[mm];
        }
    }

    const auto& edof_trueedof = mixed_matrix_.GetGraphSpace().EDofToTrueEDof();
    edof_trueedof.MultTranspose(rhs_sigma, rhs_.GetBlock(0));

    rhs_.GetBlock(1) = rhs.GetBlock(1);
    D_elim_.AddMult(sol.GetBlock(0), rhs_.GetBlock(1), -1);

    mfem::SparseMatrix edof_trueedof_diag = GetDiag(edof_trueedof);
    edof_trueedof_diag.MultTranspose(sol.GetBlock(0), sol_.GetBlock(0));
    sol_.GetBlock(1) = sol.GetBlock(1);

    MinresBlockSolver::Mult(rhs_, sol_);

    edof_trueedof.Mult(sol_.GetBlock(0), sol.GetBlock(0));
    sol.GetBlock(1) = sol_.GetBlock(1);
}

void MinresBlockSolverFalse::Mult(const mfem::Vector& rhs, mfem::Vector& sol) const
{
    rhs_.GetBlock(0) = 0.0;
    rhs_.GetBlock(1) = rhs;
    rhs_.GetBlock(1) *= -1.0;

    MinresBlockSolver::Mult(rhs_, sol_);

    sol = sol_.GetBlock(1);
}

void MinresBlockSolverFalse::UpdateJacobian(const mfem::Vector& elem_scaling_inverse,
                                            const std::vector<mfem::DenseMatrix>& N_el)
{
    mfem::StopWatch chrono;
    chrono.Start();

    // Update M and Mprec
    auto M_proc = mixed_matrix_.GetMBuilder().BuildAssembledM(elem_scaling_inverse);
    for (int mm = 0; mm < ess_edofs_.Size(); ++mm)
    {
        if (ess_edofs_[mm])
            M_proc.EliminateRowCol(mm, true); // assume essential data = 0
    }
    hM_.reset(mixed_matrix_.MakeParallelM(M_proc));
    operator_.SetBlock(0, 0, hM_.get());

    Mprec_.reset(new mfem::HypreSmoother(*hM_));
    prec_.SetDiagonalBlock(0, Mprec_.get());

    // Update N and Sprec
    auto& space = mixed_matrix_.GetGraphSpace();

    mfem::Array<int> local_edofs, local_vdofs;
    mfem::SparseMatrix dMdp(mixed_matrix_.NumEDofs(), mixed_matrix_.NumVDofs());
    for (unsigned int i = 0; i < N_el.size(); ++i)
    {
        GetTableRow(space.VertexToEDof(), i, local_edofs);
        GetTableRow(space.VertexToVDof(), i, local_vdofs);
        dMdp.AddSubMatrix(local_edofs, local_vdofs, N_el[i]);
    }
    dMdp.Finalize();

    if (NNZ(dMdp) > 0)
    {
        mfem::SparseMatrix dMdp_copy(dMdp);
        for (int i = 0; i < ess_edofs_.Size(); ++i)
        {
            if (ess_edofs_[i])
            {
                dMdp_copy.EliminateRow(i);
            }
        }

        block_01_ = ParMult(space.TrueEDofToEDof(), dMdp_copy, space.VDofStarts());
        block_01_.reset(ParAdd(*block_01_, *hDt_));
    }
    else
    {
        block_01_.reset(hD_->Transpose());
    }

    operator_.SetBlock(0, 1, block_01_.get());

    mfem::Vector Md;
    hM_->GetDiag(Md);
    block_01_->InvScaleRows(Md);
    schur_block_.reset(mfem::ParMult(hD_.get(), block_01_.get()));

    if (W_is_nonzero_)
    {
        mfem::HypreParMatrix pW(comm_, hD_->M(), hD_->RowPart(), W_.get());
        nnz_ += pW.NNZ();
        schur_block_.reset(ParAdd(pW, *schur_block_));
    }

    block_01_->ScaleRows(Md);
    Sprec_.reset(new mfem::HypreBoomerAMG(*schur_block_));
    Sprec_->SetPrintLevel(0);
    prec_.SetDiagonalBlock(1, Sprec_.get());

    gmres_.SetPrintLevel(print_level_);
    gmres_.SetMaxIter(max_num_iter_);
    gmres_.SetRelTol(rtol_);
    gmres_.SetAbsTol(atol_);
    gmres_.SetOperator(operator_);
    gmres_.SetPreconditioner(prec_);
    gmres_.iterative_mode = false;

    is_symmetric_ = false;

    if (myid_ == 0 && print_level_ > 0)
    {
        std::cout << "  BlockSolver: rescaled system assembled in "
                  << chrono.RealTime() << "s. \n";
    }
}


void MinresBlockSolver::SetPrintLevel(int print_level)
{
    MixedLaplacianSolver::SetPrintLevel(print_level);

    minres_.SetPrintLevel(print_level_);
}

void MinresBlockSolver::SetMaxIter(int max_num_iter)
{
    MixedLaplacianSolver::SetMaxIter(max_num_iter);

    minres_.SetMaxIter(max_num_iter_);
}

void MinresBlockSolver::SetRelTol(double rtol)
{
    MixedLaplacianSolver::SetRelTol(rtol);

    minres_.SetRelTol(rtol_);
}

void MinresBlockSolver::SetAbsTol(double atol)
{
    MixedLaplacianSolver::SetAbsTol(atol);

    minres_.SetAbsTol(atol_);
}

} // namespace smoothg<|MERGE_RESOLUTION|>--- conflicted
+++ resolved
@@ -110,11 +110,7 @@
     for (int mm = 0; mm < ess_edofs_.Size(); ++mm)
     {
         if (ess_edofs_[mm])
-<<<<<<< HEAD
             M_proc.EliminateRowCol(mm, M_elim);
-=======
-            M_proc.EliminateRowCol(mm); // assume essential data = 0
->>>>>>> 294c99ff
     }
 
     M_elim_.Swap(M_elim);
