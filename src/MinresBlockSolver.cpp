--- conflicted
+++ resolved
@@ -150,7 +150,7 @@
     hM_->CopyRowStarts();
     hM_->CopyColStarts();
 
-    if (!use_W_ && myid_ == 0)
+    if (remove_one_dof_ && myid_ == 0)
     {
         D_.EliminateRow(0);
     }
@@ -178,26 +178,6 @@
         hW_->CopyRowStarts();
         hW_->CopyColStarts();
     }
-<<<<<<< HEAD
-    else
-    {
-        if (remove_one_dof_ && myid_ == 0)
-        {
-            D_.EliminateRow(0);
-        }
-
-        hD_.reset(edge_d_td.LeftDiagMult(D_, D_row_start));
-        hDt_.reset(hD_->Transpose());
-    }
-
-    hD_->CopyRowStarts();
-    hDt_->CopyRowStarts();
-
-    hD_->CopyColStarts();
-    hDt_->CopyColStarts();
-
-=======
->>>>>>> 3cb56aca
 
     Init(hM_.get(), hD_.get(), hW_.get());
 }
