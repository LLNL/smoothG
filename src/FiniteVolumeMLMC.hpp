--- conflicted
+++ resolved
@@ -67,10 +67,7 @@
                      double spect_tol = 0.001, int max_evects = 4,
                      bool dual_target = false, bool scaled_dual = false,
                      bool energy_dual = false, bool hybridization = false,
-<<<<<<< HEAD
-=======
                      bool coarse_components = true,
->>>>>>> 7b18cf94
                      const SAAMGeParam* saamge_param = nullptr);
 
     /**
@@ -85,11 +82,8 @@
        @param max_evects maximum number of eigenvectors to keep per aggregate
        @param trace_method methods for getting edge trace samples
        @param hybridization use hybridization as solver
-<<<<<<< HEAD
-=======
        @param coarse_components whether to store different components of coarse M
               based on trace extensions and bubbles (for construction of coarse M)
->>>>>>> 7b18cf94
        @param saamge_param SAAMGe parameters, use SAAMGe as preconditioner for
               coarse hybridized system if saamge_param is not nullptr
     */
@@ -103,16 +97,10 @@
                      double spect_tol = 0.001, int max_evects = 4,
                      bool dual_target = false, bool scaled_dual = false,
                      bool energy_dual = false, bool hybridization = false,
-<<<<<<< HEAD
-                     const SAAMGeParam* saamge_param = nullptr);
-
-    void MakeFineSolver() const;
-=======
                      bool coarse_components = true,
                      const SAAMGeParam* saamge_param = nullptr);
 
     void MakeFineSolver();
->>>>>>> 7b18cf94
 
     /// coeff should have the size of the number of *edges* in the
     /// fine graph (not exactly analagous to RescaleCoarseCoefficient)
@@ -124,11 +112,7 @@
 
     /// recreate the fine solver, ie if coefficients have changed
     /// @todo maybe don't have to rebuild whole thing, just M part?
-<<<<<<< HEAD
-    void ForceMakeFineSolver() const;
-=======
     void ForceMakeFineSolver();
->>>>>>> 7b18cf94
 
     void MakeCoarseSolver();
 
@@ -138,11 +122,8 @@
     const mfem::SparseMatrix& edge_boundary_att_;
     const mfem::Array<int>& ess_attr_;
 
-<<<<<<< HEAD
-=======
     const bool coarse_components_;
 
->>>>>>> 7b18cf94
     const SAAMGeParam* saamge_param_;
 };
 
