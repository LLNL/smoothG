--- conflicted
+++ resolved
@@ -123,11 +123,7 @@
     /// hack, for solve with essential vertex boundary conditions
     void SolveFineEssU(const mfem::BlockVector& x, mfem::BlockVector& y) const;
     /// hack
-<<<<<<< HEAD
-    void SolveEssU(const mfem::BlockVector& x, mfem::BlockVector& y) const;
-=======
     void SolveEssU(int level, const mfem::BlockVector& x, mfem::BlockVector& y) const;
->>>>>>> 1e3fc361
 
 private:
     const mfem::Vector& weight_;
