/*BHEADER**********************************************************************
 *
 * Copyright (c) 2018, Lawrence Livermore National Security, LLC.
 * Produced at the Lawrence Livermore National Laboratory.
 * LLNL-CODE-745247. All Rights reserved. See file COPYRIGHT for details.
 *
 * This file is part of smoothG. For more information and source code
 * availability, see https://www.github.com/llnl/smoothG.
 *
 * smoothG is free software; you can redistribute it and/or modify it under the
 * terms of the GNU Lesser General Public License (as published by the Free
 * Software Foundation) version 2.1 dated February 1999.
 *
 ***********************************************************************EHEADER*/

/** @file

    @brief Routines for setup and implementing the hybridization solver.

           The setup involves forming the hybridized system and constructing a
           preconditioner for the hybridized system.

           In the solving phase (Mult), a given right hand side is transformed
           and the hybridized system is solved by calling an iterative method
           preconditioned by the preconditioner constructed in the setup.
           Lastly, the solution of the original system is computed from the
           solution (Lagrange multiplier) of the hybridized system through
           back substition.
*/

#ifndef __HYBRIDIZATION_HPP
#define __HYBRIDIZATION_HPP

#include "mfem.hpp"

#include "LocalMixedGraphSpectralTargets.hpp"
#include "utilities.hpp"
#include "MixedLaplacianSolver.hpp"
#include "Mixed_GL_Coarsener.hpp"
#include "MixedMatrix.hpp"

#if SMOOTHG_USE_SAAMGE
#include "saamge.hpp"
#endif

namespace smoothg
{

/// Container for SAAMGe parameters
struct SAAMGeParam
{
    int num_levels = 2;

    /// Parameters for all levels
    int nu_relax = 2;
    bool use_arpack = false;
    bool correct_nulspace = false;
    bool do_aggregates = true;

    /// Parameters for the first coarsening
    int first_coarsen_factor = 64;
    int first_nu_pro = 1;
    double first_theta = 1e-3;

    /// Parameters for all later coarsenings (irrelevant if num_levels = 2)
    int coarsen_factor = 8;
    int nu_pro = 1;
    double theta = 1e-3;
};

/**
   @brief Hybridization solver for saddle point problems

   This solver is intended to solve saddle point problems of the form
   \f[
     \left( \begin{array}{cc}
       M&  D^T \\
       D&  0
     \end{array} \right)
     \left( \begin{array}{cc}
       \sigma \\
       u
     \end{array} \right)
     =\left( \begin{array}{cc}
       0 \\
       f
     \end{array} \right)
   \f]

   Given \f$ \widehat{M}, \widehat{D} \f$, the "element" matrices of
   \f$M\f$ and \f$D\f$, the following hybridized system is formed

   \f[
     H = C (\widehat{M}^{-1}-\widehat{M}^{-1}\widehat{D}^T
           (\widehat{D}\widehat{M}^{-1}\widehat{D}^T)^{-1}
           \widehat{D}\widehat{M}^{-1}) C^T
   \f]

   The \f$C\f$ matrix is the constraint matrix for enforcing the continuity of
   the "broken" edge space as well as the boundary conditions. This is
   created inside the class.

   Each constraint in turn creates a dual variable (Lagrange multiplier).
   The construction is done locally in each element.
*/
class HybridSolver : public MixedLaplacianSolver
{
public:
<<<<<<< HEAD
    /// Construct local mass matrix for the fine level edge space
    /// @deprecated element matrices are available in MixedMatrix
    static void BuildFineLevelLocalMassMatrix(
        const mfem::SparseMatrix& vertex_edge,
        const mfem::SparseMatrix& M,
        std::vector<mfem::Vector>& M_el);

public:
=======
>>>>>>> 7b18cf94
    /**
       @brief Constructor for fine-level hybridiziation solver.

       @param comm MPI communicator
       @param mgL Mixed matrices for the graph Laplacian in the fine level
       @param face_bdrattr Boundary edge to boundary attribute table
       @param ess_edge_dofs An array indicating essential edge dofs
       @param rescale_iter number of iterations to compute diagonal scaling
              vector for hybridized system. No rescaling if set to 0.
       @param saamge_param SAAMGe parameters. Use SAAMGe as preconditioner for
              hybridized system if saamge_param is not nullptr, otherwise
              BoomerAMG is used instead.
    */
    HybridSolver(MPI_Comm comm,
                 const MixedMatrix& mgL,
                 const mfem::SparseMatrix* face_bdrattr = nullptr,
                 const mfem::Array<int>* ess_edge_dofs = nullptr,
                 const int rescale_iter = 0,
                 const SAAMGeParam* saamge_param = nullptr);

    /**
       @brief Constructor for coarse-level hybridiziation solver.

       @param comm MPI communicator
       @param mgL Mixed matrices for the graph Laplacian in the coarse level
       @param mgLc Mixed graph Laplacian Coarsener from fine to coarse level
       @param face_bdrattr Boundary edge to boundary attribute table
       @param ess_edge_dofs An array indicating essential edge dofs
       @param rescale_iter number of iterations to compute diagonal scaling
              vector for hybridized system. No rescaling if set to 0.
       @param saamge_param SAAMGe parameters. Use SAAMGe as preconditioner for
              hybridized system if saamge_param is not nullptr, otherwise
              BoomerAMG is used instead.
    */
    HybridSolver(MPI_Comm comm,
                 const MixedMatrix& mgL,
                 const Mixed_GL_Coarsener& mgLc,
                 const mfem::SparseMatrix* face_bdrattr = nullptr,
                 const mfem::Array<int>* ess_edge_dofs = nullptr,
                 const int rescale_iter = 0,
                 const SAAMGeParam* saamge_param = nullptr);

    virtual ~HybridSolver();

    /// Wrapper for solving the saddle point system through hybridization
    void Mult(const mfem::BlockVector& Rhs,
              mfem::BlockVector& Sol) const;

    /// Same as Mult()
    void Solve(const mfem::BlockVector& rhs, mfem::BlockVector& sol) const
    {
        Mult(rhs, sol);
    }

    /// Transform original RHS to the RHS of the hybridized system
    void RHSTransform(const mfem::BlockVector& OriginalRHS,
                      mfem::Vector& HybridRHS) const;

    /**
       @brief Recover the solution of the original system from multiplier \f$ \mu \f$.

       \f[
         \left( \begin{array}{c} u \\ p \end{array} \right)
         =
         \left( \begin{array}{c} f \\ g \end{array} \right) -
         \left( \begin{array}{cc} M&  B^T \\ B& \end{array} \right)^{-1}
         \left( \begin{array}{c} C \\ 0 \end{array} \right)
         \mu
       \f]

       This procedure is done locally in each element

       This function assumes the offsets of RecoveredSol have been defined
    */
    void RecoverOriginalSolution(const mfem::Vector& HybridSol,
                                 mfem::BlockVector& RecoveredSol) const;

    /**
       @brief Update weights of local M matrices on aggregates

       Reciprocal here follows convention in MixedMatrix::SetMFromWeightVector(),
       that is, agg_weights_inverse in the input is like the coefficient in
       a finite volume problem, agg_weights is the weights on the mass matrix
       in the mixed form, which is the reciprocal of that.

       @todo when W is non-zero, Aloc and Hybrid_el need to be recomputed
    */
    void UpdateAggScaling(const mfem::Vector& agg_weights_inverse);

    ///@name Set solver parameters
    ///@{
    virtual void SetPrintLevel(int print_level) override;
    virtual void SetMaxIter(int max_num_iter) override;
    virtual void SetRelTol(double rtol) override;
    virtual void SetAbsTol(double atol) override;
    ///@}

protected:
    template<typename T>
    void Init(const mfem::SparseMatrix& face_edgedof,
              const std::vector<T>& M_el,
              const mfem::HypreParMatrix& edgedof_d_td,
              const mfem::SparseMatrix* face_bdrattr,
              const mfem::Array<int>* ess_edge_dofs);

    /**
       @todo this method and its cousin share a lot of duplicated code
    */
    void AssembleHybridSystem(
        const std::vector<mfem::DenseMatrix>& M_el,
        const mfem::Array<int>& j_multiplier_edgedof);

    void AssembleHybridSystem(
        const std::vector<mfem::Vector>& M_el,
        const mfem::Array<int>& j_multiplier_edgedof);

    // Compute scaling vector and the scaled hybridized system
    void ComputeScaledHybridSystem(const mfem::HypreParMatrix& H_d);

    // Construct spectral AMGe preconditioner
    void BuildSpectralAMGePreconditioner();

<<<<<<< HEAD
=======
    // Assemble parallel hybridized system and build a solver for it
>>>>>>> 7b18cf94
    void BuildParallelSystemAndSolver();

private:
    MPI_Comm comm_;
    int myid_;

    mfem::SparseMatrix Agg_multiplier_;
    mfem::SparseMatrix Agg_vertexdof_;
    mfem::SparseMatrix Agg_edgedof_;
    mfem::SparseMatrix edgedof_IsOwned_;

    const mfem::SparseMatrix& D_;
    const mfem::SparseMatrix* W_;

    std::unique_ptr<mfem::SparseMatrix> HybridSystem_;
    std::unique_ptr<mfem::SparseMatrix> HybridSystemElim_;
    std::unique_ptr<mfem::HypreParMatrix> pHybridSystem_;
    std::unique_ptr<mfem::Solver> prec_;
    std::unique_ptr<mfem::CGSolver> cg_;


    std::vector<mfem::DenseMatrix> Hybrid_el_;

    std::vector<mfem::DenseMatrix> MinvDT_;
    std::vector<mfem::DenseMatrix> MinvCT_;
    std::vector<mfem::DenseMatrix> AinvDMinvCT_;
    std::vector<mfem::DenseMatrix> Ainv_;

    mutable std::vector<mfem::Vector> Ainv_f_;

    bool ess_multiplier_bc_;
    mfem::Array<int> ess_multiplier_dofs_;
    mfem::Array<HYPRE_Int> multiplier_start_;

    std::unique_ptr<mfem::HypreParMatrix> multiplier_d_td_;

    mutable mfem::Vector trueHrhs_;
    mutable mfem::Vector trueMu_;
    mutable mfem::Vector Hrhs_;
    mutable mfem::Vector Mu_;

    int nAggs_;
    int num_edge_dofs_;
    int num_multiplier_dofs_;

    bool use_spectralAMGe_;
    bool use_w_;

    int rescale_iter_;
    mfem::Vector diagonal_scaling_;

    mfem::Vector agg_weights_;

    const SAAMGeParam* saamge_param_;
#if SMOOTHG_USE_SAAMGE
    std::vector<int> sa_nparts_;
    saamge::agg_partitioning_relations_t* sa_apr_;
    saamge::ml_data_t* sa_ml_data_;
#endif
};

} // namespace smoothg

#endif /* __HYBRIDIZATION_HPP */<|MERGE_RESOLUTION|>--- conflicted
+++ resolved
@@ -106,17 +106,6 @@
 class HybridSolver : public MixedLaplacianSolver
 {
 public:
-<<<<<<< HEAD
-    /// Construct local mass matrix for the fine level edge space
-    /// @deprecated element matrices are available in MixedMatrix
-    static void BuildFineLevelLocalMassMatrix(
-        const mfem::SparseMatrix& vertex_edge,
-        const mfem::SparseMatrix& M,
-        std::vector<mfem::Vector>& M_el);
-
-public:
-=======
->>>>>>> 7b18cf94
     /**
        @brief Constructor for fine-level hybridiziation solver.
 
@@ -239,10 +228,7 @@
     // Construct spectral AMGe preconditioner
     void BuildSpectralAMGePreconditioner();
 
-<<<<<<< HEAD
-=======
     // Assemble parallel hybridized system and build a solver for it
->>>>>>> 7b18cf94
     void BuildParallelSystemAndSolver();
 
 private:
