/*BHEADER**********************************************************************
 *
 * Copyright (c) 2018, Lawrence Livermore National Security, LLC.
 * Produced at the Lawrence Livermore National Laboratory.
 * LLNL-CODE-745247. All Rights reserved. See file COPYRIGHT for details.
 *
 * This file is part of smoothG. For more information and source code
 * availability, see https://www.github.com/llnl/smoothG.
 *
 * smoothG is free software; you can redistribute it and/or modify it under the
 * terms of the GNU Lesser General Public License (as published by the Free
 * Software Foundation) version 2.1 dated February 1999.
 *
 ***********************************************************************EHEADER*/

/** @file

    @brief Routines for setup and implementing the hybridization solver.

           The setup involves forming the hybridized system and constructing a
           preconditioner for the hybridized system.

           In the solving phase (Mult), a given right hand side is transformed
           and the hybridized system is solved by calling an iterative method
           preconditioned by the preconditioner constructed in the setup.
           Lastly, the solution of the original system is computed from the
           solution (Lagrange multiplier) of the hybridized system through
           back substition.
*/

#ifndef __HYBRIDIZATION_HPP
#define __HYBRIDIZATION_HPP

#include "LocalMixedGraphSpectralTargets.hpp"
#include "utilities.hpp"
#include "MixedLaplacianSolver.hpp"
#include "MixedMatrix.hpp"

#if SMOOTHG_USE_SAAMGE
#include "saamge.hpp"
#endif

namespace smoothg
{

/**
   @brief Hybridization solver for saddle point problems

   This solver is intended to solve saddle point problems of the form
   \f[
     \left( \begin{array}{cc}
       M&  D^T \\
       D&  0
     \end{array} \right)
     \left( \begin{array}{cc}
       \sigma \\
       u
     \end{array} \right)
     =\left( \begin{array}{cc}
       0 \\
       f
     \end{array} \right)
   \f]

   Given \f$ \widehat{M}, \widehat{D} \f$, the "element" matrices of
   \f$M\f$ and \f$D\f$, the following hybridized system is formed

   \f[
     H = C (\widehat{M}^{-1}-\widehat{M}^{-1}\widehat{D}^T
           (\widehat{D}\widehat{M}^{-1}\widehat{D}^T)^{-1}
           \widehat{D}\widehat{M}^{-1}) C^T
   \f]

   The \f$C\f$ matrix is the constraint matrix for enforcing the continuity of
   the "broken" edge space as well as the boundary conditions. This is
   created inside the class.

   Each constraint in turn creates a dual variable (Lagrange multiplier).
   The construction is done locally in each element.
*/
class HybridSolver : public MixedLaplacianSolver
{
public:
    /**
       @brief Constructor for fine-level hybridiziation solver.

       @param comm MPI communicator
       @param mgL Mixed matrices for the graph Laplacian in the fine level
       @param face_bdrattr Boundary edge to boundary attribute table
       @param ess_edge_dofs An array indicating essential edge dofs
       @param rescale_iter if negative, a rescaling vector for the hybridized
              system will be computed based on SISC, 41(3), B425–B447 Prop. 4.3;
              if positive, the rescaling vector will be computed by performing
              rescale_iter smoothing steps to H; no rescaling if set to 0.
       @param saamge_param SAAMGe parameters. Use SAAMGe as preconditioner for
              hybridized system if saamge_param is not nullptr, otherwise
              BoomerAMG is used instead.
    */
    HybridSolver(const MixedMatrix& mgL,
                 const mfem::Array<int>* ess_attr = nullptr,
                 const int rescale_iter = -1,
                 const SAAMGeParam* saamge_param = nullptr);

    virtual ~HybridSolver();

    /// Wrapper for solving the saddle point system through hybridization
    void Mult(const mfem::BlockVector& Rhs, mfem::BlockVector& Sol) const;

    /**
       @brief Update weights of local M matrices on "elements"

       elem_scaling_inverse in the input is like the coefficient in
       a finite volume problem, elem_scaling is the weights on the mass matrix
       in the mixed form, which is the reciprocal of that.

       @todo when W is non-zero, Aloc and Hybrid_el need to be recomputed
    */
    virtual void UpdateElemScaling(const mfem::Vector& elem_scaling_inverse);

    virtual void UpdateJacobian(const mfem::Vector& elem_scaling_inverse,
                                const std::vector<mfem::DenseMatrix>& N_el);

    ///@name Set solver parameters
    ///@{
    virtual void SetPrintLevel(int print_level) override;
    virtual void SetMaxIter(int max_num_iter) override;
    virtual void SetRelTol(double rtol) override;
    virtual void SetAbsTol(double atol) override;
    ///@}

private:
    void Init(const mfem::SparseMatrix& face_edgedof,
              const std::vector<mfem::DenseMatrix>& M_el,
              const mfem::HypreParMatrix& edgedof_d_td,
              const mfem::SparseMatrix& face_bdrattr);

    void CreateMultiplierRelations(const mfem::SparseMatrix& face_edgedof,
                                   const mfem::HypreParMatrix& edgedof_d_td);

    mfem::SparseMatrix AssembleHybridSystem(
        const std::vector<mfem::DenseMatrix>& M_el);

    mfem::SparseMatrix AssembleHybridSystem(
        const mfem::Vector& elem_scaling_inverse,
        const std::vector<mfem::DenseMatrix>& N_el);

    // Compute scaling vector and the scaled hybridized system
    void ComputeScaledHybridSystem(const mfem::HypreParMatrix& H_d);

    // Construct spectral AMGe preconditioner
    void BuildSpectralAMGePreconditioner();

    // Assemble parallel hybridized system and build a solver for it
    void BuildParallelSystemAndSolver(mfem::SparseMatrix& H_proc);

    void CollectEssentialDofs(const mfem::SparseMatrix& edof_bdrattr);

<<<<<<< HEAD
    void CheckSharing();

    /// Transform original RHS to the RHS of the hybridized system
    void RHSTransform(const mfem::BlockVector& OriginalRHS,
                      mfem::Vector& HybridRHS) const;

    /**
       @brief Recover the solution of the original system from multiplier \f$ \mu \f$.

       \f[
         \left( \begin{array}{c} u \\ p \end{array} \right)
         =
         \left( \begin{array}{c} f \\ g \end{array} \right) -
         \left( \begin{array}{cc} M&  B^T \\ B& \end{array} \right)^{-1}
         \left( \begin{array}{c} C \\ 0 \end{array} \right)
         \mu
       \f]

       This procedure is done locally in each element

       This function assumes the offsets of RecoveredSol have been defined
    */
    void RecoverOriginalSolution(const mfem::Vector& HybridSol,
                                 mfem::BlockVector& RecoveredSol) const;

    mfem::Vector MakeInitialGuess(const mfem::BlockVector& sol,
                                  const mfem::BlockVector& rhs) const;

    mfem::SparseMatrix Agg_multiplier_;
    mfem::SparseMatrix Agg_vertexdof_;
    mfem::SparseMatrix Agg_edgedof_;

    mfem::Array<int> edgedof_is_shared_;

    const mfem::SparseMatrix& D_;
    const mfem::SparseMatrix& W_;
=======
    const MixedMatrix& mgL_;

    mfem::SparseMatrix Agg_multiplier_;
>>>>>>> 294c99ff

    std::unique_ptr<mfem::HypreParMatrix> H_;
    std::unique_ptr<mfem::Solver> prec_;
    mfem::CGSolver cg_;

    // eliminated part of H_ (for applying elimination in repeated solves)
    std::unique_ptr<mfem::HypreParMatrix> H_elim_;

    std::vector<mfem::DenseMatrix> Hybrid_el_;

    std::vector<mfem::DenseMatrix> MinvN_;
    std::vector<mfem::DenseMatrix> DMinv_;
    std::vector<mfem::DenseMatrix> MinvCT_;
    std::vector<mfem::DenseMatrix> AinvDMinvCT_;
    std::vector<mfem::DenseMatrix> CMinvNAinv_;
    std::vector<mfem::DenseMatrix> Ainv_;
    std::vector<mfem::DenseMatrix> Minv_;
    std::vector<mfem::DenseMatrix> Minv_ref_;
    std::vector<mfem::SparseMatrix> C_;
    std::vector<mfem::DenseMatrix> CM_;
    std::vector<mfem::SparseMatrix> CDT_;

    mutable std::vector<mfem::Vector> Minv_g_;
    mutable std::vector<mfem::Vector> local_rhs_;

    mfem::Array<int> ess_true_multipliers_;
    mfem::Array<int> multiplier_to_edof_;
    mfem::Array<int> ess_true_mult_to_edof_;
    mfem::Array<HYPRE_Int> multiplier_start_;
    mfem::Array<bool> mult_on_bdr_;

    std::unique_ptr<mfem::HypreParMatrix> multiplier_d_td_;
    std::unique_ptr<mfem::HypreParMatrix> multiplier_td_d_;

    mutable mfem::Vector trueHrhs_;
    mutable mfem::Vector trueMu_;
    mutable mfem::Vector Hrhs_;
    mutable mfem::Vector Mu_;

    int nAggs_;
    int num_multiplier_dofs_;

    int rescale_iter_;
    mfem::Vector diagonal_scaling_;

    const SAAMGeParam* saamge_param_;
#if SMOOTHG_USE_SAAMGE
    std::vector<int> sa_nparts_;
    saamge::agg_partitioning_relations_t* sa_apr_;
    saamge::ml_data_t* sa_ml_data_;
#endif
};


/// Auxiliary space preconditioner, smoother is block Jacobi (on each edge)
class AuxSpacePrec : public mfem::Solver
{
public:
    /// dofs are in true dofs numbering, aux_map: map to span of PV vectors
    AuxSpacePrec(mfem::HypreParMatrix& op, mfem::SparseMatrix aux_map,
                 const std::vector<mfem::Array<int>>& loc_dofs);

    virtual void Mult(const mfem::Vector& x, mfem::Vector& y) const;
    virtual void SetOperator(const mfem::Operator& op) {}
private:

    void Smoothing(const mfem::Vector& x, mfem::Vector& y) const;
    std::vector<mfem::Array<int>> local_dofs_;
    std::vector<mfem::DenseMatrix> local_ops_;
    std::vector<mfem::DenseMatrix> local_solvers_;

    mfem::HypreParMatrix& op_;
    mfem::SparseMatrix op_diag_;
    mfem::SparseMatrix aux_map_;
    std::unique_ptr<mfem::HypreParMatrix> aux_op_;
    std::unique_ptr<mfem::HypreBoomerAMG> aux_solver_;
};

} // namespace smoothg

#endif /* __HYBRIDIZATION_HPP */<|MERGE_RESOLUTION|>--- conflicted
+++ resolved
@@ -155,7 +155,6 @@
 
     void CollectEssentialDofs(const mfem::SparseMatrix& edof_bdrattr);
 
-<<<<<<< HEAD
     void CheckSharing();
 
     /// Transform original RHS to the RHS of the hybridized system
@@ -190,13 +189,7 @@
 
     mfem::Array<int> edgedof_is_shared_;
 
-    const mfem::SparseMatrix& D_;
-    const mfem::SparseMatrix& W_;
-=======
     const MixedMatrix& mgL_;
-
-    mfem::SparseMatrix Agg_multiplier_;
->>>>>>> 294c99ff
 
     std::unique_ptr<mfem::HypreParMatrix> H_;
     std::unique_ptr<mfem::Solver> prec_;
