/*BHEADER**********************************************************************
 *
 * Copyright (c) 2018, Lawrence Livermore National Security, LLC.
 * Produced at the Lawrence Livermore National Laboratory.
 * LLNL-CODE-745247. All Rights reserved. See file COPYRIGHT for details.
 *
 * This file is part of smoothG. For more information and source code
 * availability, see https://www.github.com/llnl/smoothG.
 *
 * smoothG is free software; you can redistribute it and/or modify it under the
 * terms of the GNU Lesser General Public License (as published by the Free
 * Software Foundation) version 2.1 dated February 1999.
 *
 ***********************************************************************EHEADER*/

/** @file

    @brief A collection of utility linear algebra routines.
*/

#ifndef __MATRIXUTILITIES_HPP__
#define __MATRIXUTILITIES_HPP__

#include "mfem.hpp"
#include <memory>
#include <iomanip>

namespace smoothg
{

/**
    @brief Prints dense matrices
*/
void Print(const mfem::DenseMatrix& mat, const std::string& label = "",
           std::ostream& out = std::cout);
void Print(const mfem::SparseMatrix& mat, const std::string& label = "",
           std::ostream& out = std::cout);

/**
    @brief Remove small entries (absolute value < tol) from a matrix
*/
mfem::SparseMatrix DropSmall(const mfem::SparseMatrix& mat, double tol = 1e-8);

/**
    @brief Creates a sparse matrix from a table
*/
mfem::SparseMatrix TableToMatrix(const mfem::Table& table);

/**
    @brief Creates a table from a sparse matrix's graph
*/
mfem::Table MatrixToTable(const mfem::SparseMatrix& mat);

/// @return triple matrix product A * B * C
mfem::HypreParMatrix* Mult(const mfem::HypreParMatrix& A, const mfem::HypreParMatrix& B,
                           const mfem::HypreParMatrix& C);

// Rap by hand that seems to be faster than the mfem rap but uses more memory
// Use mfem::RAP if memory is more important than cycles
mfem::HypreParMatrix* RAP(const mfem::HypreParMatrix& R, const mfem::HypreParMatrix& A,
                          const mfem::HypreParMatrix& P);
mfem::HypreParMatrix* RAP(const mfem::HypreParMatrix& A, const mfem::HypreParMatrix& P);

/**
    @brief Broadcast a SparseMatrix on processor 0 to all other processors
*/
void BroadCast(MPI_Comm comm, mfem::SparseMatrix& mat);

/**
    @brief Compute transpose of a matrix
*/
mfem::SparseMatrix Transpose(const mfem::SparseMatrix& A);

/**
    @brief Multiply two sparse matrices C = A * B
*/
mfem::SparseMatrix Mult(const mfem::SparseMatrix& A, const mfem::SparseMatrix& B);

/**
    @brief Compute the product A * A^T
*/
mfem::SparseMatrix AAt(const mfem::SparseMatrix& A);

std::unique_ptr<mfem::HypreParMatrix> AAt(const mfem::HypreParMatrix& A);

/**
    @brief Compute the product A * B between HypreParMatrix and SparseMatrix

    First interpret B as a block-diagonal HypreParMatrix, then call mfem::ParMult
*/
std::unique_ptr<mfem::HypreParMatrix> ParMult(const mfem::HypreParMatrix& A,
                                              const mfem::SparseMatrix& B,
                                              const mfem::Array<int>& B_colpart);

/**
    @brief Compute the product A * B between SparseMatrix and HypreParMatrix

    First interpret A as a block-diagonal HypreParMatrix, then call mfem::ParMult
*/
std::unique_ptr<mfem::HypreParMatrix> ParMult(const mfem::SparseMatrix& A,
                                              const mfem::HypreParMatrix& B,
                                              const mfem::Array<int>& A_rowpart);

/**
    @return the product AB.
*/
mfem::DenseMatrix Mult(const mfem::Operator& A, const mfem::DenseMatrix& B);
mfem::Vector MatVec(const mfem::Operator& A, const mfem::Vector& B);
mfem::Vector MultTranspose(const mfem::Operator& A, const mfem::Vector& B);

/**
    @brief Compute \f$ C = AB \f$, where \f$ A \f$ is sparse and
           \f$ B \f$ is dense, but C is kept transposed.
*/
void MultSparseDenseTranspose(const mfem::SparseMatrix& A, const mfem::DenseMatrix& B,
                              mfem::DenseMatrix& C);

/**
    @brief Compute the (scaled) outer product \f$ a v v^T \f$.

    @param a scalar multiple
    @param v the vector to outer product.
    @param aVVt the returned dense matrix.
*/
void Mult_a_VVt(const double a, const mfem::Vector& v, mfem::DenseMatrix& aVVt);

/**
    @brief Set values of the non zero entries of a HypreParMatrix to 'c'.
*/
void SetConstantValue(mfem::HypreParMatrix& pmat, double c);

/**
    @brief Construct the relation table aggregate to vertex from partition
*/
mfem::SparseMatrix PartitionToMatrix(const mfem::Array<int>& partition, int nparts);

/**
   @brief Construct an identity matrix (as a SparseMatrix) of size 'size'
*/
mfem::SparseMatrix SparseIdentity(int size);

/**
   @brief Construct an rectangular identity matrix (as a SparseMatrix)
   @param rows number of row
   @param cols number of columns
   @param row_offset offset row where diagonal identity starts
   @param col_offset offset column where diagonal identity starts
*/
mfem::SparseMatrix SparseIdentity(int rows, int cols, int row_offset = 0, int col_offset = 0);

/**
   @brief Construct a diagonal matrix with diagonal diag
*/
mfem::SparseMatrix SparseDiag(mfem::Vector diag);

/**
   @brief mat = a * mat + b * diag(vec) or diag(vec^{-1}) if invert_vec = true

   mat must have nonzeros on the diagonal
*/
void Add(const double a, mfem::SparseMatrix& mat, const double b,
         const mfem::Vector& vec, const bool invert_vec = false);

/**
   @brief mat = mat + diag(vec) or diag(vec^{-1}) if invert_vec = true

   mat must have nonzeros on the diagonal
*/
void Add(mfem::SparseMatrix& mat, const mfem::Vector& vec,
         const bool invert_vec = false);

/**
   @brief Compute A^t * diag(D) * A
*/
mfem::SparseMatrix Mult_AtDA(const mfem::SparseMatrix& A, const mfem::Vector& D);

/**
   @brief Construct a diagonal matrix with the entries specified by a vector
   @param vect diagonal entries
*/
mfem::SparseMatrix VectorToMatrix(const mfem::Vector& vect);

/**
   Add scaling*subm into the matrix mat at locations given by rows and cols.

   The implementation is simply copied from mfem::SparseMatrix::AddSubMatrix,
   with the scaling added.
*/
void AddScaledSubMatrix(mfem::SparseMatrix& mat, const mfem::Array<int>& rows,
                        const mfem::Array<int>& cols, const mfem::DenseMatrix& subm,
                        double scaling = 1.0, int skip_zeros = 1);

/**
   @brief Add two parallel matrices C = A + B
   @param A left hand side matrix
   @param B right hand side matrix
   @note can be removed with MFEM version > 3.3.2
*/
mfem::HypreParMatrix* ParAdd(const mfem::HypreParMatrix& A, const mfem::HypreParMatrix& B);

/**
   @brief Compute max norm of parallel matrix
   @param A Parallel Matrix
*/
double MaxNorm(const mfem::HypreParMatrix& A);

/**
   @brief Extract a submatrix from a matrix

   @param A the matrix to extract from
   @param rows the rows to extract
   @param cols the columns to extract

   @returns the extracted submatrix
*/
mfem::SparseMatrix ExtractRowAndColumns(
    const mfem::SparseMatrix& A, const mfem::Array<int>& rows,
    const mfem::Array<int>& cols);

/**
   @brief Extract a submatrix from a matrix

   @param A the matrix to extract from
   @param rows the rows to extract
   @param cols the columns to extract
   @param colMapper basically a data workspace

   @returns the extracted submatrix
*/
mfem::SparseMatrix ExtractRowAndColumns(
    const mfem::SparseMatrix& A, const mfem::Array<int>& rows,
    const mfem::Array<int>& cols, mfem::Array<int>& colMapper,
    bool colMapper_not_filled = true);

/**
   @brief Extract a submatrix from a sparse matrix, return it dense

   @param A the matrix to extract from
   @param rows the rows to extract
   @param cols the columns to extract
   @param colMapper basically a data workspace
   @param A_sub the returned (dense) submatrix)
*/
void ExtractSubMatrix(
    const mfem::SparseMatrix& A, const mfem::Array<int>& rows,
    const mfem::Array<int>& cols, const mfem::Array<int>& colMapper,
    mfem::DenseMatrix& A_sub);

/**
   @brief Extract columns from a dense matrix (A) to another dense matrix (A_sub)

   @param A the matrix to extract from
   @param col_to_ref mapping from column index of A to reference index
   @param subcol_to_ref mapping from column index of A_sub to reference index
   @param ref_workspace array of "-1" of size at least dimension of reference space
   @param A_sub the returned matrix where the extracted columns are collected
   @param row_offset which row of A_sub to start putting the extracted columns
*/
void ExtractColumns(
    const mfem::DenseMatrix& A, const mfem::Array<int>& col_to_ref,
    const mfem::Array<int>& subcol_to_ref, mfem::Array<int>& ref_workspace,
    mfem::DenseMatrix& A_sub, int row_offset = 0);

/**
   @brief Fill a DenseMatrix with the entries of a SparseMatrix

   The size of the matrix Adense is set to be same as the size of Asparse
*/
void Full(const mfem::SparseMatrix& Asparse, mfem::DenseMatrix& Adense);

/**
   @brief Fill a DenseMatrix with the entries of transpose of a SparseMatrix

   The size of the matrix AdenseT is set to be same as the size of Asparse^T
*/
void FullTranspose(const mfem::SparseMatrix& Asparse, mfem::DenseMatrix& AdenseT);

/**
   @brief Prepend the (column) vector a to the matrix b.
*/
void Concatenate(const mfem::Vector& a, const mfem::DenseMatrix& b,
                 mfem::DenseMatrix& C);

/**
   @brief Make all column vectors of a orthogonal to v

   The input vector v is assumed to be a unit vector
*/
void Deflate(mfem::DenseMatrix& a, const mfem::Vector& v);

/**
   @brief Orthogonalize this vector against wrt

   In most cases, wrt is some (possibly non-nodal) representation of
   the constant vector, in which case this funtion shifts the vector
   so that it has zero mean.

   @param vec the vector to be modified
   @param wrt the vector with respect to which to orthogonalize vec
*/
void orthogonalize_from_vector(mfem::Vector& vec, const mfem::Vector& wrt);

/**
   @brief Orthogonalize this vector from the constant vector.

   This is equivalent to shifting the vector so it has zero mean.

   The correct way to do this is with respect to a finite element space,
   take an FiniteElementSpace argument or a list of volumes or something.
   For now we assume equal size volumes, or a graph, and just take
   vec.Sum() / vec.Size()

   @todo improve this for the finite volume case
*/
void par_orthogonalize_from_constant(mfem::Vector& vec, int globalsize);
void par_orthogonalize_from_constant(mfem::HypreParVector& vec);

/** Create a std::vector of mfem::Vectors from a std::vector of mfem::BlockVectors
 *
 *  Given a block number, pulls out the mfem::Vectors from each
 *  BlockVector associated with that block number and puts it into a
 *  std::vector. Each mfem::Vector is only a view, so this does not do
 *  a deep copy.
 */
std::vector<mfem::Vector> get_blocks(
    const std::vector<std::unique_ptr<mfem::BlockVector>>& blockvecs, int block_num);

/** Get a matrix of squared errors.
 *
 *  Produces a strictly lower triangular matrix of squared differences
 *  between vectors under the given inner-product norm. If
 *  diag_sq_norms, the diagonal contains the squared norms of the
 *  vectors in the inner-product norm.
 *
 * \param vecs The std::vector of mfem::Vectors to compare.
 * \param inner_prod_mats The inner product matrix defining the norm to use.
 * \param diag_sq_norms If true, put the squared norms of the vectors on the diagonal.
 */
mfem::DenseMatrix get_sq_differences_matrix(const std::vector<mfem::Vector>& vecs,
                                            const mfem::SparseMatrix* inner_prod_mats,
                                            bool diag_sq_norms = false);

/**
   @brief Generate the "start" array for HypreParMatrix based on the number of
   local true dofs
*/
void GenerateOffsets(MPI_Comm comm, int N, HYPRE_Int loc_sizes[],
                     mfem::Array<HYPRE_Int>* offsets[]);


/**
   @brief Generate the "start" array for HypreParMatrix based on the number of
   local true dofs
   Single case
*/
void GenerateOffsets(MPI_Comm comm, int local_size, mfem::Array<HYPRE_Int>& offsets);

bool IsDiag(const mfem::SparseMatrix& A);

/**
   @brief Solver for local saddle point problems, see the formula below.

   This routine solves local saddle point problems of the form
   \f[
     \left( \begin{array}{cc}
       M&  D^T \\
       D&
     \end{array} \right)
     \left( \begin{array}{c}
       \sigma \\ u
     \end{array} \right)
     =
     \left( \begin{array}{c}
       -g \\ -f
     \end{array} \right)
   \f]

   This local solver is called when computing PV vectors, bubbles, and trace
   extensions.
*/
class LocalGraphEdgeSolver
{
public:
    /**
       @brief Constructor of the local saddle point solver.

       @param M matrix \f$ M \f$ in the formula in the class description
       @param D matrix \f$ D \f$ in the formula in the class description
       @param const_rep a vector which solution u is set to be orthogonal to.
       If not provided, there will be NO orthogonalization step in solving stage

       We construct the matrix \f$ A = D M^{-1} D^T \f$, eliminate the zeroth
       degree of freedom to ensure it is solvable. LU factorization of \f$ A \f$
       is computed and stored (until the object is deleted) for potential
       multiple solves.
    */
    LocalGraphEdgeSolver(const mfem::SparseMatrix& M,
                         const mfem::SparseMatrix& D,
                         const mfem::Vector& const_rep = mfem::Vector(),
                         bool has_nullity_one = true);

    /**
       @brief Solves \f$ (D M^{-1} D^T) u = f\f$, \f$ \sigma = M^{-1} D^T u \f$.

       @param rhs_u \f$ f \f$ in the formula above
       @param sol_sigma \f$ \sigma \f$ in the formula above
    */
    void Mult(const mfem::Vector& rhs_u, mfem::Vector& sol_sigma) const;

    /**
       @brief Solves \f$ (D M^{-1} D^T) u = f - D M^{-1} g \f$,
                     \f$ \sigma = M^{-1} (D^T u + g) \f$.

       @param rhs_sigma \f$ g \f$ in the formula above
       @param rhs_u \f$ f \f$ in the formula above
       @param sol_sigma \f$ \sigma \f$ in the formula above
       @param sol_u \f$ u \f$ in the formula above
    */
    void Mult(const mfem::Vector& rhs_sigma, const mfem::Vector& rhs_u,
              mfem::Vector& sol_sigma, mfem::Vector& sol_u) const;

    /**
       @brief Solves \f$ (D M^{-1} D^T) u = f\f$, \f$ \sigma = M^{-1} D^T u \f$.

       @param rhs_u \f$ f \f$ in the formula above
       @param sol_sigma \f$ \sigma \f$ in the formula above
       @param sol_u \f$ u \f$ in the formula above
    */
    void Mult(const mfem::Vector& rhs_u,
              mfem::Vector& sol_sigma, mfem::Vector& sol_u) const;


private:
    /// Setup matrix and solver when M is diagonal
    void Init(const mfem::Vector& M_diag, const mfem::SparseMatrix& D);

    /// Setup matrix and solver when M is not diagonal
    void Init(const mfem::SparseMatrix& M, const mfem::SparseMatrix& D);

    mfem::UMFPackSolver solver_;
    mfem::SparseMatrix A_;
    mfem::SparseMatrix MinvDT_;
    bool M_is_diag_;
    mfem::Vector Minv_;
    mfem::Array<int> offsets_;
    mutable std::unique_ptr<mfem::BlockVector> rhs_;
    mutable std::unique_ptr<mfem::BlockVector> sol_;
    mfem::Vector const_rep_;
    bool has_nullity_one_;
};

/**
   @brief Compute the weighted l2 inner product between u and v
*/
double InnerProduct(const mfem::Vector& weight, const mfem::Vector& u,
                    const mfem::Vector& v);

/**
   @brief Compute the usual l2 inner product between u and v
*/
double InnerProduct(const mfem::Vector& u, const mfem::Vector& v);

/**
   @brief Construct entity to true entity table from entity_trueentity_entity

   Pick one of the processors sharing a true entity to own the true entity
   (pick the processor with a smaller id)

   @param entity_trueentity_entity = entity_trueentity * trueentity_entity
*/
std::unique_ptr<mfem::HypreParMatrix> BuildEntityToTrueEntity(
    const mfem::HypreParMatrix& entity_trueentity_entity);

/**
   @brief out = bool(mat) * bool(vec)
   Compute mat * vec, with entries of mat and vec treated as boolean.
   For mat, entries in the matrix graph are treated as 1, otherwise 0.
*/
void BooleanMult(const mfem::SparseMatrix& mat, const mfem::Array<int>& vec,
                 mfem::Array<int>& out);

/// Make a copy of mfem::HypreParMatrix
std::unique_ptr<mfem::HypreParMatrix> Copy(const mfem::HypreParMatrix& mat);

/// @return "diagonal block" of a HypreParMatrix
mfem::SparseMatrix GetDiag(const mfem::HypreParMatrix& mat);

/// @return "off diagonal block" of a HypreParMatrix
mfem::SparseMatrix GetOffd(const mfem::HypreParMatrix& mat);

<<<<<<< HEAD
/// @return column map for off diagonal block
const HYPRE_Int* GetColMap(const mfem::HypreParMatrix& mat);

/// @return Number of nonzeros of mat
int NNZ(const mfem::SparseMatrix& mat);

/// @return Frobenius norm of mat
double FroNorm(const mfem::SparseMatrix& mat);
=======
/// @return Frobenius Norm of a matrix
double FrobeniusNorm(const mfem::SparseMatrix& mat);

/// Drop the entries (whether on diagonal or not) that are smaller than tol
/// modified from hypre function hypre_ParCSRMatrixDropSmallEntries
HYPRE_Int DropSmallEntries(hypre_ParCSRMatrix* A, double tol);
>>>>>>> 87cca71e

mfem::HypreBoomerAMG* BoomerAMG(mfem::HypreParMatrix& A);

mfem::HypreParMatrix* ToParMatrix(MPI_Comm comm, mfem::SparseMatrix A);

/// Drop the entries (whether on diagonal or not) that are smaller than tol
/// modified from hypre function hypre_ParCSRMatrixDropSmallEntries
HYPRE_Int DropSmallEntries(hypre_ParCSRMatrix *A, double tol);

double OperatorsRelDiff(const mfem::Operator& op1, const mfem::Operator& op2);

} // namespace smoothg

#endif /* __MATRIXUTILITIES_HPP__ */<|MERGE_RESOLUTION|>--- conflicted
+++ resolved
@@ -488,32 +488,20 @@
 /// @return "off diagonal block" of a HypreParMatrix
 mfem::SparseMatrix GetOffd(const mfem::HypreParMatrix& mat);
 
-<<<<<<< HEAD
 /// @return column map for off diagonal block
 const HYPRE_Int* GetColMap(const mfem::HypreParMatrix& mat);
 
-/// @return Number of nonzeros of mat
-int NNZ(const mfem::SparseMatrix& mat);
-
-/// @return Frobenius norm of mat
-double FroNorm(const mfem::SparseMatrix& mat);
-=======
 /// @return Frobenius Norm of a matrix
 double FrobeniusNorm(const mfem::SparseMatrix& mat);
 
 /// Drop the entries (whether on diagonal or not) that are smaller than tol
 /// modified from hypre function hypre_ParCSRMatrixDropSmallEntries
 HYPRE_Int DropSmallEntries(hypre_ParCSRMatrix* A, double tol);
->>>>>>> 87cca71e
 
 mfem::HypreBoomerAMG* BoomerAMG(mfem::HypreParMatrix& A);
 
 mfem::HypreParMatrix* ToParMatrix(MPI_Comm comm, mfem::SparseMatrix A);
 
-/// Drop the entries (whether on diagonal or not) that are smaller than tol
-/// modified from hypre function hypre_ParCSRMatrixDropSmallEntries
-HYPRE_Int DropSmallEntries(hypre_ParCSRMatrix *A, double tol);
-
 double OperatorsRelDiff(const mfem::Operator& op1, const mfem::Operator& op2);
 
 } // namespace smoothg
