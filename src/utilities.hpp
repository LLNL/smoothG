--- conflicted
+++ resolved
@@ -232,7 +232,6 @@
 */
 void GetElementColoring(mfem::Array<int>& colors, const mfem::SparseMatrix& el_el);
 
-<<<<<<< HEAD
 /// @return Column indices of non-zero columns of input matrix
 std::set<unsigned> FindNonZeroColumns(const mfem::SparseMatrix& mat);
 
@@ -248,23 +247,9 @@
 
 /// @return Global value of MPI_Allreduce of MPI operation op on local_value
 bool Allreduce(bool local_value, MPI_Op op, MPI_Comm comm);
-=======
-/// @return columns of mat that contains nonzeros
-std::set<unsigned> FindNonZeroColumns(const mfem::SparseMatrix& mat);
-
-/// @return A map such that order of reordered entity align with order of trueentity
-mfem::SparseMatrix EntityReorderMap(const mfem::HypreParMatrix& entity_trueentity,
-                                    const mfem::HypreParMatrix& entity_trueentity_entity);
-
-/// Max of absolute values of entries of vec
-double AbsMax(const mfem::Vector& vec, MPI_Comm comm);
-
-/// Min of entries of vec
-double Min(const mfem::Vector& vec, MPI_Comm comm);
 
 /// Set entries in vec corresponding to nonzero entries of marker to be 0
 void SetZeroAtMarker(const mfem::Array<int>& marker, mfem::Vector& vec);
->>>>>>> 6396f100
 
 } // namespace smoothg
 
