/*BHEADER**********************************************************************
 *
 * Copyright (c) 2018, Lawrence Livermore National Security, LLC.
 * Produced at the Lawrence Livermore National Laboratory.
 * LLNL-CODE-745247. All Rights reserved. See file COPYRIGHT for details.
 *
 * This file is part of smoothG. For more information and source code
 * availability, see https://www.github.com/llnl/smoothG.
 *
 * smoothG is free software; you can redistribute it and/or modify it under the
 * terms of the GNU Lesser General Public License (as published by the Free
 * Software Foundation) version 2.1 dated February 1999.
 *
 ***********************************************************************EHEADER*/

/** @file

   @brief Utility functions for file input/output, some shared code int
   the example files, handling finite volumes as graphs, and so forth.
*/

#ifndef __UTILITIES_HPP
#define __UTILITIES_HPP

#include <memory>
#include <assert.h>
#include <numeric>

#include <iostream>
#include <fstream>

#include <mpi.h>
#include "mfem.hpp"

#include "picojson.h"

#if __cplusplus > 201103L
using std::make_unique;
#else
template<typename T, typename... Ts>
std::unique_ptr<T> make_unique(Ts&& ... params)
{
    return std::unique_ptr<T>(new T(std::forward<Ts>(params)...));
}
#endif

namespace smoothg
{

/**
   @brief A quick-and dirty RAII struct for managing the MPI resource.

   This will force MPI_Finalize() to be called in case of an uncaught
   exception, which (a) is good practice and (b) might cause a
   marginally less-ugly error message to print.

   This object should only be created once and only in a driver.
*/
struct mpi_session
{
    mpi_session(int argc, char** argv)
    {
        MPI_Init(&argc, &argv);
    }
    ~mpi_session()
    {
        MPI_Finalize();
    }
};

class MixedMatrix;
class Mixed_GL_Coarsener;
class MixedLaplacianSolver;

/**
   @brief Collect information about upscaling process for systematic output.

   This class is convenience code shared between generalgraph.cpp and
   finitevolume.cpp, to keep track of error metrics, timings, and some other
   information and to output it in a machine-readable way that
   facilitates automated testing.

   @todo Actually populate ndofs
   @todo make the enum { TOPOLOGY = 0, COARSENING, SOLVER } a public typedef
*/
class UpscalingStatistics
{
public:
    UpscalingStatistics(int nLevels);
    ~UpscalingStatistics();

    /// given vector of solutions on various levels, calculate upscaling errors
    void ComputeErrorSquare(int k,
                            const std::vector<MixedMatrix>& mgL,
                            const Mixed_GL_Coarsener& mgLc,
                            const std::vector<std::unique_ptr<mfem::BlockVector> >& sol);

    /// Output upscaling information on master processor's stdout
    void PrintStatistics(MPI_Comm comm,
                         picojson::object& serialize);

    /// Record iterations, norms, etc from linear solver in this object
    void RegisterSolve(const MixedLaplacianSolver& solver, int level);

    /**
       Return the solution on a coarse level, interpolated to the
       finest level, often for visualization purposes.

       This interpolation is done in ComputeErrorSquare(), so whatever
       solution is calculated then is what is returned here.
    */
    const mfem::BlockVector& GetInterpolatedSolution();

    ///@name Routines to handle timing of different stages of example codes
    ///@{
    void BeginTiming();
    void EndTiming(int level, int stage);
    double GetTiming(int level, int stage);
    ///@}
private:
    const int NSTAGES = 3;
    mfem::DenseMatrix timings_;
    mfem::DenseMatrix sigma_weighted_l2_error_square_;
    mfem::DenseMatrix u_l2_error_square_;
    mfem::DenseMatrix Dsigma_l2_error_square_;
    std::vector<std::unique_ptr<mfem::BlockVector> > help_;

    mfem::Array<int> iter_;
    mfem::Array<int> ndofs_;
    mfem::Array<int> nnzs_;

    mfem::StopWatch chrono_; // should probably have one for each STAGE?
};

/// Use GLVis to visualize finite volume solution
void VisualizeSolution(int k,
                       mfem::ParFiniteElementSpace* sigmafespace,
                       mfem::ParFiniteElementSpace* ufespace,
                       const mfem::SparseMatrix& D,
                       const mfem::BlockVector& sol);

class GraphTopology;
void PostProcess(mfem::SparseMatrix& M_global,
                 mfem::SparseMatrix& D_global,
                 GraphTopology& graph_topology_,
                 mfem::Vector& sol,
                 mfem::Vector& solp,
                 const mfem::Vector& rhs);

/**
   @brief Build boundary attribute table from mesh.

   Copied from parelag::AgglomeratedTopology::generateFacetBdrAttributeTable

   Given a mesh and a boundary operator B[0], with height number of elements,
   width number of faces, this computes a table with a row for every face and a
   column for every boundary attribute, with a 1 if the face has that boundary
   attribute.

   This only works for the fine level, because of the mfem::Mesh. To get
   this table on a coarser mesh, premultiply by AEntity_entity.
*/
mfem::SparseMatrix GenerateBoundaryAttributeTable(const mfem::Mesh* mesh);

/**
   Given a face_boundaryatrribute matrix, bndrAttributesMarker, and face_dof,
   fill dofMarker so that it can be used for MFEM elimination routines to enforce
   boundary conditions.

   Stolen from parelag::DofHandlerALG::MarkDofsOnSelectedBndr
*/
int MarkDofsOnBoundary(
    const mfem::SparseMatrix& face_boundaryatt,
    const mfem::SparseMatrix& face_dof,
    const mfem::Array<int>& bndrAttributesMarker, mfem::Array<int>& dofMarker);

/**
<<<<<<< HEAD
=======
    @brief Manage topological information for the coarsening

    Extract the local submatrix of the global vertex to edge relation table
    Each vertex belongs to one and only one processor, while some edges are
    shared by two processors, indicated by the edge to true edge
    HypreParMatrix edge_e_te
*/
class ParGraph
{
public:
    /**
       @brief Distribute a graph to the communicator.

       Generally we read a global graph on one processor, and then distribute
       it. This constructor handles that process.

       @param comm the communicator over which to distribute the graph
       @param vertex_edge_global describes the entire global graph, unsigned
       @param partition_global for each vertex, indicates which agglomerate it
              is in. Can be obtained from MetisGraphPartitioner. This class
              will somehow localize these agglomerates to processors?
    */
    ParGraph(MPI_Comm comm,
             const mfem::SparseMatrix& vertex_edge_global,
             const mfem::Array<int>& partition_global);

    ///@name Getters for tables that describe parallel graph
    ///@{
    mfem::SparseMatrix& GetLocalVertexToEdge()
    {
        return vertex_edge_local_;
    }

    const mfem::SparseMatrix& GetLocalVertexToEdge() const
    {
        return vertex_edge_local_;
    }

    const mfem::Array<int>& GetLocalPartition() const
    {
        return partition_local_;
    }

    const mfem::HypreParMatrix& GetEdgeToTrueEdge() const
    {
        return *edge_e_te_;
    }

    const mfem::Array<int>& GetVertexLocalToGlobalMap() const
    {
        return vert_local2global_;
    }

    const mfem::Array<int>& GetEdgeLocalToGlobalMap() const
    {
        return edge_local2global_;
    }
    ///@}
private:
    mfem::SparseMatrix vertex_edge_local_;
    mfem::Array<int> partition_local_;
    std::unique_ptr<mfem::HypreParMatrix> edge_e_te_;
    mfem::Array<int> vert_local2global_;
    mfem::Array<int> edge_local2global_;
};

/**
>>>>>>> 5657a83c
   @brief Treat a SparseMatrix as a (boolean) table, and return the column
   indices of a given row in the Array J

   This is normally used with a mat that corresponds to some entity_dof or
   related table.
*/
void GetTableRow(
    const mfem::SparseMatrix& mat, int rownum, mfem::Array<int>& J);

/// if you call GetTableRow repeatedly, bad things might happen
void GetTableRowCopy(
    const mfem::SparseMatrix& mat, int rownum, mfem::Array<int>& J);

/**
   @brief Finite volume integrator

   This is the integrator for the artificial mass matrix in a finite
   volume discretization, tricking MFEM into doing finite volumes instead
   of finite elements.
*/
class FiniteVolumeMassIntegrator: public mfem::BilinearFormIntegrator
{
protected:
    mfem::Coefficient* Q;
    mfem::VectorCoefficient* VQ;
    mfem::MatrixCoefficient* MQ;

    // these are not thread-safe!
    mfem::Vector nor, ni;
    mfem::Vector unitnormal; // ATB 25 February 2015
    double sq;
    mfem::Vector vq;
    mfem::DenseMatrix mq;

public:
    ///@name Constructors differ by whether the coefficient (permeability) is scalar, vector, or full tensor
    ///@{
    FiniteVolumeMassIntegrator() :
        Q(NULL), VQ(NULL), MQ(NULL)
    {
    }
    FiniteVolumeMassIntegrator(mfem::Coefficient& q) :
        Q(&q), VQ(NULL), MQ(NULL)
    {
    }
    FiniteVolumeMassIntegrator(mfem::VectorCoefficient& q) :
        Q(NULL), VQ(&q), MQ(NULL)
    {
    }
    FiniteVolumeMassIntegrator(mfem::MatrixCoefficient& q) :
        Q(NULL), VQ(NULL), MQ(&q)
    {
    }
    ///@}

    using mfem::BilinearFormIntegrator::AssembleElementMatrix;
    /// Implements interface for MFEM's BilinearForm
    virtual void AssembleElementMatrix (const mfem::FiniteElement& el,
                                        mfem::ElementTransformation& Trans,
                                        mfem::DenseMatrix& elmat);
}; // class FiniteVolumeMassIntegrator

/**
   @brief Computes SVD of mfem::DenseMatrix to find linear dependence.
*/
class SVD_Calculator
{
public:

    enum { COMPUTE_U = 0x01, COMPUTE_VT = 0x02, SKINNY = 0x04 };

    SVD_Calculator();
    void Compute(mfem::DenseMatrix& A, mfem::Vector& singularValues);
    virtual ~SVD_Calculator() = default;

private:
    char jobu_;
    char jobvt_;
    int lwork_;
    int info_;

    std::vector<double> work_;
}; // class SVD_Calculator

/**
   @brief Read a graph from a file.

   The graph is represented as a vertex_edge table.

   The format is a text-based CSR format:

   - number of vertices
   - number of edges
   - I array
   - J array
   - data array

   @param graphFile the (open) stream to read
   @param out a reference to the returned matrix
*/

void ReadVertexEdge(std::ifstream& graphFile, mfem::SparseMatrix& out);
void ReadCoordinate(std::ifstream& graphFile, mfem::SparseMatrix& out);

mfem::SparseMatrix ReadVertexEdge(const std::string& filename);

/**
   @brief A utility class for working with the SPE10 data set.

   The SPE10 data set can be found at: http://www.spe.org/web/csp/datasets/set02.htm
*/
class InversePermeabilityFunction
{
public:

    enum SliceOrientation {NONE, XY, XZ, YZ};

    static void SetNumberCells(int Nx_, int Ny_, int Nz_);
    static void SetMeshSizes(double hx, double hy, double hz);
    static void Set2DSlice(SliceOrientation o, int npos );

    static void BlankPermeability();
    static void ReadPermeabilityFile(const std::string& fileName);
    static void ReadPermeabilityFile(const std::string& fileName, MPI_Comm comm);

    static void InversePermeability(const mfem::Vector& x, mfem::Vector& val);

    static double InvNorm2(const mfem::Vector& x);

    static void ClearMemory();

private:
    static int Nx;
    static int Ny;
    static int Nz;
    static double hx;
    static double hy;
    static double hz;
    static double* inversePermeability;

    static SliceOrientation orientation;
    static int npos;
};


// Compute D(sigma_h - sigma_H) / D(sigma_h)
double DivError(MPI_Comm comm, const mfem::SparseMatrix& D, const mfem::Vector& numer,
                const mfem::Vector& denom);

// Compute l2 error norm (v_h - v_H) / v_h
double CompareError(MPI_Comm comm, const mfem::Vector& numer, const mfem::Vector& denom);


/// Compare errors between upscaled and fine solution.
/// Returns {vertex_error, edge_error, div_error} array.
std::vector<double> ComputeErrors(MPI_Comm comm, const mfem::SparseMatrix& M,
                                  const mfem::SparseMatrix& D,
                                  const mfem::BlockVector& upscaled_sol,
                                  const mfem::BlockVector& fine_sol);

// Show error information.  Error_info is an array of size 4 that has vertex, edge, div errors, and optionally operator complexity.
void ShowErrors(const std::vector<double>& error_info, std::ostream& out = std::cout,
                bool pretty = true);

/// Use power iterations to find the maximum eigenpair
double PowerIterate(MPI_Comm comm, const mfem::Operator& A, mfem::Vector& result,
                    int max_iter = 1000, double tol = 1e-8, bool verbose = false);

// Rescale vec by scaling: vec = diag(scaling) * vec
void RescaleVector(const mfem::Vector& scaling, mfem::Vector& vec);

/**
   @brief A SERIAL coloring algorithm marking distinct colors for adjacent elements

   This function is copied from mfem::Mesh::GetElementColoring.

   @param colors at return containing colors of all elements
   @param el_el element connectivity matrix (assuming nonzero diagonal)
*/
void GetElementColoring(mfem::Array<int>& colors, const mfem::SparseMatrix& el_el);

<<<<<<< HEAD
std::set<unsigned> FindNonZeroColumns(const mfem::SparseMatrix& mat);

/**
   @brief Parameters for SAAMGe
*/
struct SAAMGeParameters
{
    int num_levels = 2;

    // Parameters for all levels
    int nu_relax = 2;
    bool use_arpack = false;
    bool correct_nulspace = false;
    bool do_aggregates = true;

    // Parameters for the first coarsening
    int first_coarsen_factor = 64;
    int first_nu_pro = 1;
    double first_theta = 1e-3;

    // Parameters for all later coarsenings (irrelevant if num_levels = 2)
    int coarsen_factor = 8;
    int nu_pro = 1;
    double theta = 1e-3;
};

/**
   @brief Parameters for spectral coarsener
*/
struct SpectralCoarsenerParameters
{
    int coarsening_factor = 100;
    int max_evects = 4;
    double spectral_tol = 0.001;
    bool dual_target = false;
    bool scaled_dual = false;
    bool energy_dual = false;
    bool use_hybridization = false;

    const SAAMGeParameters* sa_param = nullptr;
};
=======
void FVMeshCartesianPartition(
    mfem::Array<int>& partitioning, const std::vector<int>& num_procs_xyz,
    mfem::ParMesh& pmesh, const mfem::Array<int>& coarsening_factor);
>>>>>>> 5657a83c

} // namespace smoothg

#endif /* __UTILITIES_HPP */<|MERGE_RESOLUTION|>--- conflicted
+++ resolved
@@ -175,76 +175,6 @@
     const mfem::Array<int>& bndrAttributesMarker, mfem::Array<int>& dofMarker);
 
 /**
-<<<<<<< HEAD
-=======
-    @brief Manage topological information for the coarsening
-
-    Extract the local submatrix of the global vertex to edge relation table
-    Each vertex belongs to one and only one processor, while some edges are
-    shared by two processors, indicated by the edge to true edge
-    HypreParMatrix edge_e_te
-*/
-class ParGraph
-{
-public:
-    /**
-       @brief Distribute a graph to the communicator.
-
-       Generally we read a global graph on one processor, and then distribute
-       it. This constructor handles that process.
-
-       @param comm the communicator over which to distribute the graph
-       @param vertex_edge_global describes the entire global graph, unsigned
-       @param partition_global for each vertex, indicates which agglomerate it
-              is in. Can be obtained from MetisGraphPartitioner. This class
-              will somehow localize these agglomerates to processors?
-    */
-    ParGraph(MPI_Comm comm,
-             const mfem::SparseMatrix& vertex_edge_global,
-             const mfem::Array<int>& partition_global);
-
-    ///@name Getters for tables that describe parallel graph
-    ///@{
-    mfem::SparseMatrix& GetLocalVertexToEdge()
-    {
-        return vertex_edge_local_;
-    }
-
-    const mfem::SparseMatrix& GetLocalVertexToEdge() const
-    {
-        return vertex_edge_local_;
-    }
-
-    const mfem::Array<int>& GetLocalPartition() const
-    {
-        return partition_local_;
-    }
-
-    const mfem::HypreParMatrix& GetEdgeToTrueEdge() const
-    {
-        return *edge_e_te_;
-    }
-
-    const mfem::Array<int>& GetVertexLocalToGlobalMap() const
-    {
-        return vert_local2global_;
-    }
-
-    const mfem::Array<int>& GetEdgeLocalToGlobalMap() const
-    {
-        return edge_local2global_;
-    }
-    ///@}
-private:
-    mfem::SparseMatrix vertex_edge_local_;
-    mfem::Array<int> partition_local_;
-    std::unique_ptr<mfem::HypreParMatrix> edge_e_te_;
-    mfem::Array<int> vert_local2global_;
-    mfem::Array<int> edge_local2global_;
-};
-
-/**
->>>>>>> 5657a83c
    @brief Treat a SparseMatrix as a (boolean) table, and return the column
    indices of a given row in the Array J
 
@@ -426,7 +356,6 @@
 */
 void GetElementColoring(mfem::Array<int>& colors, const mfem::SparseMatrix& el_el);
 
-<<<<<<< HEAD
 std::set<unsigned> FindNonZeroColumns(const mfem::SparseMatrix& mat);
 
 /**
@@ -468,11 +397,10 @@
 
     const SAAMGeParameters* sa_param = nullptr;
 };
-=======
+
 void FVMeshCartesianPartition(
     mfem::Array<int>& partitioning, const std::vector<int>& num_procs_xyz,
     mfem::ParMesh& pmesh, const mfem::Array<int>& coarsening_factor);
->>>>>>> 5657a83c
 
 } // namespace smoothg
 
