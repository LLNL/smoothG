--- conflicted
+++ resolved
@@ -399,14 +399,11 @@
     int* J = new int[size];
     std::iota(J, J + size, 0);
 
-<<<<<<< HEAD
-=======
     if (size == 0)
     {
         double* data = new double[size];
         return mfem::SparseMatrix(I, J, data, size, size);
     }
->>>>>>> 87cca71e
     return mfem::SparseMatrix(I, J, diag.StealData(), size, size);
 }
 
@@ -1336,21 +1333,12 @@
     return offd;
 }
 
-<<<<<<< HEAD
 const HYPRE_Int* GetColMap(const mfem::HypreParMatrix& mat)
 {
     return ((hypre_ParCSRMatrix*)mat)->col_map_offd;
 }
 
-int NNZ(const mfem::SparseMatrix& mat)
-{
-    return mat.NumNonZeroElems();
-}
-
-double FroNorm(const mfem::SparseMatrix& mat)
-=======
 double FrobeniusNorm(const mfem::SparseMatrix& mat)
->>>>>>> 87cca71e
 {
     double norm = 0.0;
     for (int i = 0; i < mat.NumNonZeroElems(); ++i)
@@ -1360,146 +1348,6 @@
     return std::sqrt(norm);
 }
 
-<<<<<<< HEAD
-mfem::HypreBoomerAMG* BoomerAMG(mfem::HypreParMatrix& A)
-{
-    mfem::HypreBoomerAMG* A_prec = new mfem::HypreBoomerAMG(A);
-    A_prec->SetPrintLevel(0);
-    return A_prec;
-}
-
-mfem::HypreParMatrix* ToParMatrix(MPI_Comm comm, mfem::SparseMatrix A)
-{
-    mfem::Array<int> row_starts, col_starts;
-    GenerateOffsets(comm, A.NumRows(), row_starts);
-    GenerateOffsets(comm, A.NumCols(), col_starts);
-    auto pA = new mfem::HypreParMatrix(comm, A.NumRows(), A.NumCols(),
-                                       row_starts, col_starts, &A);
-    pA->CopyRowStarts();
-    pA->CopyColStarts();
-    pA->SetOwnerFlags(3, 0, 0);
-    A.SetGraphOwner(false);
-    A.SetDataOwner(false);
-    return pA;
-};
-
-HYPRE_Int DropSmallEntries(hypre_ParCSRMatrix *A, double tol)
-{
-   HYPRE_Int i, j, k, nnz_diag, nnz_offd, A_diag_i_i, A_offd_i_i;
-
-   MPI_Comm         comm     = hypre_ParCSRMatrixComm(A);
-   /* diag part of A */
-   hypre_CSRMatrix *A_diag   = hypre_ParCSRMatrixDiag(A);
-   HYPRE_Real      *A_diag_a = hypre_CSRMatrixData(A_diag);
-   HYPRE_Int       *A_diag_i = hypre_CSRMatrixI(A_diag);
-   HYPRE_Int       *A_diag_j = hypre_CSRMatrixJ(A_diag);
-   /* off-diag part of A */
-   hypre_CSRMatrix *A_offd   = hypre_ParCSRMatrixOffd(A);
-   HYPRE_Real      *A_offd_a = hypre_CSRMatrixData(A_offd);
-   HYPRE_Int       *A_offd_i = hypre_CSRMatrixI(A_offd);
-   HYPRE_Int       *A_offd_j = hypre_CSRMatrixJ(A_offd);
-
-   HYPRE_Int  num_cols_A_offd = hypre_CSRMatrixNumCols(A_offd);
-   HYPRE_BigInt *col_map_offd_A  = hypre_ParCSRMatrixColMapOffd(A);
-   HYPRE_Int *marker_offd = NULL;
-
-   HYPRE_BigInt first_row  = hypre_ParCSRMatrixFirstRowIndex(A);
-   HYPRE_Int nrow_local = hypre_CSRMatrixNumRows(A_diag);
-   HYPRE_Int my_id, num_procs;
-   /* MPI size and rank*/
-   hypre_MPI_Comm_size(comm, &num_procs);
-   hypre_MPI_Comm_rank(comm, &my_id);
-
-   if (tol <= 0.0)
-   {
-      return hypre_error_flag;
-   }
-
-   marker_offd = hypre_CTAlloc(HYPRE_Int, num_cols_A_offd, HYPRE_MEMORY_HOST);
-
-   nnz_diag = nnz_offd = A_diag_i_i = A_offd_i_i = 0;
-   for (i = 0; i < nrow_local; i++)
-   {
-      /* drop small entries based on tol */
-      for (j = A_diag_i_i; j < A_diag_i[i+1]; j++)
-      {
-         HYPRE_Int     col = A_diag_j[j];
-         HYPRE_Complex val = A_diag_a[j];
-         if (fabs(val) >= tol)
-         {
-            A_diag_j[nnz_diag] = col;
-            A_diag_a[nnz_diag] = val;
-            nnz_diag ++;
-         }
-      }
-      if (num_procs > 1)
-      {
-         for (j = A_offd_i_i; j < A_offd_i[i+1]; j++)
-         {
-            HYPRE_Int     col = A_offd_j[j];
-            HYPRE_Complex val = A_offd_a[j];
-            /* in normal cases: diagonal entry should not
-             * appear in A_offd (but this can still be possible) */
-            if (i + first_row == col_map_offd_A[col] || fabs(val) >= tol)
-            {
-               if (0 == marker_offd[col])
-               {
-                  marker_offd[col] = 1;
-               }
-               A_offd_j[nnz_offd] = col;
-               A_offd_a[nnz_offd] = val;
-               nnz_offd ++;
-            }
-         }
-      }
-      A_diag_i_i = A_diag_i[i+1];
-      A_offd_i_i = A_offd_i[i+1];
-      A_diag_i[i+1] = nnz_diag;
-      A_offd_i[i+1] = nnz_offd;
-   }
-
-   hypre_CSRMatrixNumNonzeros(A_diag) = nnz_diag;
-   hypre_CSRMatrixNumNonzeros(A_offd) = nnz_offd;
-   hypre_ParCSRMatrixSetNumNonzeros(A);
-   hypre_ParCSRMatrixDNumNonzeros(A) = (HYPRE_Real) hypre_ParCSRMatrixNumNonzeros(A);
-
-   for (i = 0, k = 0; i < num_cols_A_offd; i++)
-   {
-      if (marker_offd[i])
-      {
-         col_map_offd_A[k] = col_map_offd_A[i];
-         marker_offd[i] = k++;
-      }
-   }
-   /* num_cols_A_offd = k; */
-   hypre_CSRMatrixNumCols(A_offd) = k;
-   for (i = 0; i < nnz_offd; i++)
-   {
-      A_offd_j[i] = marker_offd[A_offd_j[i]];
-   }
-
-   if ( hypre_ParCSRMatrixCommPkg(A) )
-   {
-      hypre_MatvecCommPkgDestroy( hypre_ParCSRMatrixCommPkg(A) );
-   }
-   hypre_MatvecCommPkgCreate(A);
-
-   hypre_TFree(marker_offd, HYPRE_MEMORY_HOST);
-
-   return hypre_error_flag;
-}
-
-double OperatorsRelDiff(const mfem::Operator& op1, const mfem::Operator& op2)
-{
-    mfem::Vector rand_vec(op1.NumCols());
-    rand_vec.Randomize();
-
-    mfem::Vector op1_rand = MatVec(op1, rand_vec);
-    mfem::Vector op2_rand = MatVec(op2, rand_vec);
-
-    op2_rand -= op1_rand;
-    return op2_rand.Norml2() / op1_rand.Norml2();
-=======
 HYPRE_Int DropSmallEntries(hypre_ParCSRMatrix* A, double tol)
 {
     HYPRE_Int i, j, k, nnz_diag, nnz_offd, A_diag_i_i, A_offd_i_i;
@@ -1602,7 +1450,40 @@
     hypre_TFree(marker_offd, HYPRE_MEMORY_HOST);
 
     return hypre_error_flag;
->>>>>>> 87cca71e
+}
+
+mfem::HypreBoomerAMG* BoomerAMG(mfem::HypreParMatrix& A)
+{
+    mfem::HypreBoomerAMG* A_prec = new mfem::HypreBoomerAMG(A);
+    A_prec->SetPrintLevel(0);
+    return A_prec;
+}
+
+mfem::HypreParMatrix* ToParMatrix(MPI_Comm comm, mfem::SparseMatrix A)
+{
+    mfem::Array<int> row_starts, col_starts;
+    GenerateOffsets(comm, A.NumRows(), row_starts);
+    GenerateOffsets(comm, A.NumCols(), col_starts);
+    auto pA = new mfem::HypreParMatrix(comm, A.NumRows(), A.NumCols(),
+                                       row_starts, col_starts, &A);
+    pA->CopyRowStarts();
+    pA->CopyColStarts();
+    pA->SetOwnerFlags(3, 0, 0);
+    A.SetGraphOwner(false);
+    A.SetDataOwner(false);
+    return pA;
+}
+
+double OperatorsRelDiff(const mfem::Operator& op1, const mfem::Operator& op2)
+{
+    mfem::Vector rand_vec(op1.NumCols());
+    rand_vec.Randomize();
+
+    mfem::Vector op1_rand = MatVec(op1, rand_vec);
+    mfem::Vector op2_rand = MatVec(op2, rand_vec);
+
+    op2_rand -= op1_rand;
+    return op2_rand.Norml2() / op1_rand.Norml2();
 }
 
 } // namespace smoothg