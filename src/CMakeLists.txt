--- conflicted
+++ resolved
@@ -22,11 +22,8 @@
   GraphCoarsen.cpp utilities.cpp MinresBlockSolver.cpp HybridSolver.cpp
   sharedentitycommunication.cpp GraphTopology.cpp Mixed_GL_Coarsener.cpp
   SpectralAMG_MGL_Coarsener.cpp MetisGraphPartitioner.cpp MatrixUtilities.cpp
-  MixedMatrix.cpp LocalEigenSolver.cpp GraphGenerator.cpp GraphUpscale.cpp FiniteVolumeUpscale.cpp
-<<<<<<< HEAD
-  Upscale.cpp MixedLaplacianSolver.cpp Graph.cpp GraphSpace.cpp)
-=======
-  FiniteVolumeMLMC.cpp Upscale.cpp MixedLaplacianSolver.cpp Sampler.cpp)
+  MixedMatrix.cpp LocalEigenSolver.cpp GraphGenerator.cpp GraphUpscale.cpp 
+  FiniteVolumeUpscale.cpp FiniteVolumeMLMC.cpp Upscale.cpp MixedLaplacianSolver.cpp Graph.cpp GraphSpace.cpp Sampler.cpp)
 
 #####
 # library for install target
@@ -35,5 +32,4 @@
   ARCHIVE DESTINATION lib
   LIBRARY DESTINATION lib
   INCLUDES DESTINATION include
-  )
->>>>>>> 5657a83c
+  )