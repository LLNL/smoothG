--- conflicted
+++ resolved
@@ -164,11 +164,7 @@
     // nfaces_bdr = number of global boundary faces in this processor
     int nfaces_bdr = 0;
     mfem::SparseMatrix aggregate_boundaryattr;
-<<<<<<< HEAD
-    if (edge_boundaryattr && edge_boundaryattr->Height() > 0)
-=======
     if (fine_graph_->HasBoundary())
->>>>>>> 1e51de82
     {
         auto tmp = smoothg::Mult(aggregate_edge, edge_bdratt);
         aggregate_boundaryattr.Swap(tmp);
@@ -231,11 +227,7 @@
     // Counting the coarse faces on the global boundary
     int* agg_edge_i = aggregate_edge.GetI();
     int* agg_edge_j = aggregate_edge.GetJ();
-<<<<<<< HEAD
-    if (edge_boundaryattr && edge_boundaryattr->Height() > 0)
-=======
     if (fine_graph_->HasBoundary())
->>>>>>> 1e51de82
     {
         int* agg_bdr_i = aggregate_boundaryattr.GetI();
         int* agg_bdr_j = aggregate_boundaryattr.GetJ();
@@ -292,11 +284,7 @@
                 face_edge_j[face_edge_nnz++] = intface_Agg_edge_j[j];
 
     // Insert edges to the coarse faces on the global boundary
-<<<<<<< HEAD
-    if (edge_boundaryattr && edge_boundaryattr->Height() > 0)
-=======
     if (fine_graph_->HasBoundary())
->>>>>>> 1e51de82
     {
         int* agg_bdr_i = aggregate_boundaryattr.GetI();
         int* agg_bdr_j = aggregate_boundaryattr.GetJ();
@@ -333,12 +321,8 @@
     face_edge_.Swap(face_edge_tmp);
 
     // TODO: face_bdratt can be built when counting boundary faces
-<<<<<<< HEAD
-    if (edge_boundaryattr && edge_boundaryattr->Height() > 0)
-=======
     std::unique_ptr<mfem::SparseMatrix> face_bdratt;
     if (fine_graph_->HasBoundary())
->>>>>>> 1e51de82
     {
         face_bdratt.reset(mfem::Mult(face_edge_, edge_bdratt));
     }
