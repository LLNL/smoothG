/*BHEADER**********************************************************************
 *
 * Copyright (c) 2018, Lawrence Livermore National Security, LLC.
 * Produced at the Lawrence Livermore National Laboratory.
 * LLNL-CODE-745247. All Rights reserved. See file COPYRIGHT for details.
 *
 * This file is part of smoothG. For more information and source code
 * availability, see https://www.github.com/llnl/smoothG.
 *
 * smoothG is free software; you can redistribute it and/or modify it under the
 * terms of the GNU Lesser General Public License (as published by the Free
 * Software Foundation) version 2.1 dated February 1999.
 *
 ***********************************************************************EHEADER*/

#include "GraphCoarsenBuilder.hpp"
#include "GraphTopology.hpp"
#include "MatrixUtilities.hpp"

namespace smoothg
{

void MBuilder::SetCoefficient(const mfem::Vector& agg_weight_inverse)
{
    agg_weights_.SetSize(agg_weight_inverse.Size());
    for (int i = 0; i < agg_weights_.Size(); ++i)
    {
        agg_weights_[i] = 1.0 / agg_weight_inverse[i];
    }
}

void ElementMBuilder::Setup(
    std::vector<mfem::DenseMatrix>& edge_traces,
    std::vector<mfem::DenseMatrix>& vertex_target,
    const mfem::SparseMatrix& Agg_face,
    int total_num_traces, int ncoarse_vertexdofs)
{
    total_num_traces_ = total_num_traces;
    const unsigned int nAggs = vertex_target.size();

    CM_el_.resize(nAggs);
    mfem::Array<int> faces;
    for (unsigned int i = 0; i < nAggs; i++)
    {
        int nlocal_coarse_dofs = vertex_target[i].Width() - 1;
        GetTableRow(Agg_face, i, faces);
        for (int j = 0; j < faces.Size(); ++j)
            nlocal_coarse_dofs += edge_traces[faces[j]].Width();
        CM_el_[i].SetSize(nlocal_coarse_dofs);
    }
    edge_cdof_marker_.SetSize(total_num_traces + ncoarse_vertexdofs - nAggs);
    edge_cdof_marker_ = -1;
}

void CoefficientMBuilder::Setup(
    std::vector<mfem::DenseMatrix>& edge_traces,
    std::vector<mfem::DenseMatrix>& vertex_target,
    const mfem::SparseMatrix& Agg_face,
    int total_num_traces, int ncoarse_vertexdofs)
{
    total_num_traces_ = total_num_traces;
    ncoarse_vertexdofs_ = ncoarse_vertexdofs;
    coarse_agg_dof_offsets_.SetSize(topology_.Agg_face_.Height() + 1);

    const unsigned int num_aggs = topology_.Agg_face_.Height();
    coarse_agg_dof_offsets_[0] = total_num_traces;
    for (unsigned int i = 1; i < num_aggs + 1; ++i)
    {
        coarse_agg_dof_offsets_[i] = coarse_agg_dof_offsets_[i - 1] + vertex_target[i - 1].Width() - 1;
    }

    // initialize weights with ones
    mfem::Vector agg_weights(num_aggs);
    agg_weights = 1.0;
    SetCoefficient(agg_weights);
}

void ElementMBuilder::RegisterRow(int agg_index, int row, int cdof_loc, int bubble_counter)
{
    agg_index_ = agg_index;
    cdof_loc_ = cdof_loc;
    edge_cdof_marker_[row] = cdof_loc;
}

void ElementMBuilder::SetTraceBubbleBlock(int l, double value)
{
    mfem::DenseMatrix& CM_el_loc(CM_el_[agg_index_]);
    CM_el_loc(l, cdof_loc_) = value;
    CM_el_loc(cdof_loc_, l) = value;
}

void ElementMBuilder::AddTraceTraceBlockDiag(double value)
{
    CM_el_[agg_index_](cdof_loc_, cdof_loc_) = value;
}

void ElementMBuilder::AddTraceTraceBlock(int l, double value)
{
    mfem::DenseMatrix& CM_el_loc(CM_el_[agg_index_]);
    CM_el_loc(edge_cdof_marker_[l], cdof_loc_) = value;
    CM_el_loc(cdof_loc_, edge_cdof_marker_[l]) = value;
}

void ElementMBuilder::SetBubbleBubbleBlock(int l, int j, double value)
{
    mfem::DenseMatrix& CM_el_loc(CM_el_[agg_index_]);
    CM_el_loc(l, j) = value;
    CM_el_loc(j, l) = value;
}

void ElementMBuilder::ResetEdgeCdofMarkers(int size)
{
    edge_cdof_marker_.SetSize(size);
    edge_cdof_marker_ = -1;
    edge_cdof_marker2_.SetSize(size);
    edge_cdof_marker2_ = -1;
}

void ElementMBuilder::FillEdgeCdofMarkers(int face_num, const mfem::SparseMatrix& face_Agg,
                                          const mfem::SparseMatrix& Agg_cdof_edge)
{
    mfem::Array<int> Aggs;
    mfem::Array<int> local_Agg_edge_cdof;
    GetTableRow(face_Agg, face_num, Aggs);
    Agg0_ = Aggs[0];
    GetTableRow(Agg_cdof_edge, Agg0_, local_Agg_edge_cdof);
    for (int k = 0; k < local_Agg_edge_cdof.Size(); k++)
    {
        edge_cdof_marker_[local_Agg_edge_cdof[k]] = k;
    }
    if (Aggs.Size() == 2)
    {
        Agg1_ = Aggs[1];
        GetTableRow(Agg_cdof_edge, Agg1_, local_Agg_edge_cdof);
        for (int k = 0; k < local_Agg_edge_cdof.Size(); k++)
        {
            edge_cdof_marker2_[local_Agg_edge_cdof[k]] = k;
        }
    }
    else
    {
        Agg1_ = -1;
    }
}

void ElementMBuilder::AddTraceAcross(int row, int col, double value)
{
    mfem::DenseMatrix& CM_el_loc1(CM_el_[Agg0_]);

    int id0_in_Agg0 = edge_cdof_marker_[row];
    int id1_in_Agg0 = edge_cdof_marker_[col];
    if (Agg1_ == -1)
    {
        CM_el_loc1(id0_in_Agg0, id1_in_Agg0) += value;
    }
    else
    {
        mfem::DenseMatrix& CM_el_loc2(CM_el_[Agg1_]);
        CM_el_loc1(id0_in_Agg0, id1_in_Agg0) += value / 2.;
        int id0_in_Agg1 = edge_cdof_marker2_[row];
        int id1_in_Agg1 = edge_cdof_marker2_[col];
        CM_el_loc2(id0_in_Agg1, id1_in_Agg1) += value / 2.;
    }
}

<<<<<<< HEAD
std::unique_ptr<mfem::SparseMatrix> ElementMBuilder::GetAssembledM() const
=======
std::unique_ptr<mfem::SparseMatrix> ElementMBuilder::BuildAssembledM() const
>>>>>>> 7b18cf94
{
    mfem::Array<int> edofs;
    auto CoarseM = make_unique<mfem::SparseMatrix>(Agg_cdof_edge_ref_.Width());
    for (int Agg = 0; Agg < Agg_cdof_edge_ref_.Height(); Agg++)
    {
        GetTableRow(Agg_cdof_edge_ref_, Agg, edofs);
        const double scale = (agg_weights_.Size() > 0) ? agg_weights_(Agg) : 1.0;
        if (scale == 1.0)
        {
            CoarseM->AddSubMatrix(edofs, edofs, CM_el_[Agg]);
        }
        else
        {
            mfem::DenseMatrix agg_M = CM_el_[Agg];
            agg_M *= scale;
            CoarseM->AddSubMatrix(edofs, edofs, agg_M);
        }
    }
    CoarseM->Finalize();
    return CoarseM;
}

/// this method may be unnecessary, could just use GetTableRow()
void CoefficientMBuilder::GetCoarseFaceDofs(
    const mfem::SparseMatrix& face_cdof, int face, mfem::Array<int>& local_coarse_dofs) const
{
    mfem::Array<int> temp;
    GetTableRow(face_cdof, face, temp); // returns a writeable reference
    temp.Copy(local_coarse_dofs); // make sure we do not modify the matrix
}

void CoefficientMBuilder::GetCoarseAggDofs(int agg, mfem::Array<int>& local_coarse_dofs) const
{
    int agg_size = coarse_agg_dof_offsets_[agg + 1] - coarse_agg_dof_offsets_[agg];
    local_coarse_dofs.SetSize(agg_size);
    for (int i = 0; i < agg_size; ++i)
    {
        local_coarse_dofs[i] = coarse_agg_dof_offsets_[agg] + i;
    }
}

mfem::DenseMatrix CoefficientMBuilder::RTDP(const mfem::DenseMatrix& R,
                                            const mfem::Vector& D,
                                            const mfem::DenseMatrix& P)
{
    mfem::DenseMatrix out(R.Width(), P.Width());
    // MFEM w/ lapack breaks when these are 0
    if (!R.Width() || !R.Height() || !P.Height() || !P.Width())
    {
        out = 0.0;
        return out;
    }
    mfem::DenseMatrix Rt;
    Rt.Transpose(R);
    Rt.RightScaling(D);
    Mult(Rt, P, out);
    return out;
}

/// @todo remove Pedges_noconst and const_cast when we move to MFEM 3.4
void CoefficientMBuilder::BuildComponents(const mfem::Vector& fineMdiag,
                                          const mfem::SparseMatrix& Pedges,
                                          const mfem::SparseMatrix& face_cdof)
{
    // in future MFEM releases when SparseMatrix::GetSubMatrix is const-correct,
    // the next line will no longer be necessary
    mfem::SparseMatrix& Pedges_noconst = const_cast<mfem::SparseMatrix&>(Pedges);

    face_cdof_ref_.MakeRef(face_cdof);

    // F_F block
    const int num_faces = topology_.Agg_face_.Width();
    const int num_aggs = topology_.Agg_face_.Height();
    mfem::Array<int> local_fine_dofs;
    mfem::Array<int> local_coarse_dofs;
    mfem::Vector local_fine_weight;
    comp_F_F_.resize(num_faces);
    for (int face = 0; face < num_faces; ++face)
    {
        GetCoarseFaceDofs(face_cdof, face, local_coarse_dofs);
        GetTableRowCopy(topology_.face_edge_, face, local_fine_dofs);
        fineMdiag.GetSubVector(local_fine_dofs, local_fine_weight);
        mfem::DenseMatrix P_F(local_fine_dofs.Size(), local_coarse_dofs.Size());
        Pedges_noconst.GetSubMatrix(local_fine_dofs, local_coarse_dofs, P_F);
        comp_F_F_[face] = RTDP(P_F, local_fine_weight, P_F);
    }

    // the EF_EF block
    // for (pairs of *faces* that share an *aggregate*)
    mfem::Array<int> local_faces;
    mfem::Array<int> local_fine_dofs_prime;
    mfem::Array<int> local_coarse_dofs_prime;
    for (int agg = 0; agg < num_aggs; ++agg)
    {
        GetTableRowCopy(topology_.Agg_face_, agg, local_faces);
        GetTableRowCopy(topology_.Agg_edge_, agg, local_fine_dofs);
        fineMdiag.GetSubVector(local_fine_dofs, local_fine_weight);
        for (int f = 0; f < local_faces.Size(); ++f)
        {
            int face = local_faces[f];
            GetCoarseFaceDofs(face_cdof, face, local_coarse_dofs);
            mfem::DenseMatrix P_EF(local_fine_dofs.Size(), local_coarse_dofs.Size());
            Pedges_noconst.GetSubMatrix(local_fine_dofs, local_coarse_dofs, P_EF);
            for (int fprime = f; fprime < local_faces.Size(); ++fprime)
            {
                int faceprime = local_faces[fprime];
                // GetTableRowCopy(topology_.face_edge_, faceprime, local_fine_dofs_prime);
                GetCoarseFaceDofs(face_cdof, faceprime, local_coarse_dofs_prime);
                mfem::DenseMatrix P_EFprime(local_fine_dofs.Size(), local_coarse_dofs_prime.Size());
                Pedges_noconst.GetSubMatrix(local_fine_dofs, local_coarse_dofs_prime, P_EFprime);
                comp_EF_EF_.push_back(RTDP(P_EF, local_fine_weight, P_EFprime));
            }
        }
    }

    // EF_E block and E_E block
    comp_E_E_.resize(num_aggs);
    for (int agg = 0; agg < num_aggs; ++agg)
    {
        GetTableRowCopy(topology_.Agg_face_, agg, local_faces);
        GetCoarseAggDofs(agg, local_coarse_dofs);
        if (local_coarse_dofs.Size() == 0)
        {
            mfem::DenseMatrix empty(0, 0);
            comp_E_E_[agg] = empty;
            for (int af = 0; af < local_faces.Size(); ++af)
            {
                comp_EF_E_.push_back(empty);
            }
        }
        else
        {
            GetTableRowCopy(topology_.Agg_edge_, agg, local_fine_dofs);
            fineMdiag.GetSubVector(local_fine_dofs, local_fine_weight);
            mfem::DenseMatrix P_E(local_fine_dofs.Size(), local_coarse_dofs.Size());
            Pedges_noconst.GetSubMatrix(local_fine_dofs, local_coarse_dofs, P_E);
            comp_E_E_[agg] = RTDP(P_E, local_fine_weight, P_E);
            for (int af = 0; af < local_faces.Size(); ++af)
            {
                int face = local_faces[af];
                GetCoarseFaceDofs(face_cdof, face, local_coarse_dofs);
                mfem::DenseMatrix P_EF(local_fine_dofs.Size(), local_coarse_dofs.Size());
                Pedges_noconst.GetSubMatrix(local_fine_dofs, local_coarse_dofs, P_EF);
                // comp_EF_E[index] = RTP(P_EF, P_E);
                comp_EF_E_.push_back(RTDP(P_EF, local_fine_weight, P_E));
                // also store transpose, or just have it implicitly?
            }
        }
    }
    components_built_ = true;
}

/// this shares a lot of code with BuildComponents, but I'm not sure it makes
/// sense to combine them in any way.
<<<<<<< HEAD
std::unique_ptr<mfem::SparseMatrix> CoefficientMBuilder::GetAssembledM() const
=======
std::unique_ptr<mfem::SparseMatrix> CoefficientMBuilder::BuildAssembledM() const
>>>>>>> 7b18cf94
{
    const int num_aggs = topology_.Agg_face_.Height();
    const int num_faces = topology_.Agg_face_.Width();

    // ---
    // assemble from components...
    // ---
    auto CoarseM = make_unique<mfem::SparseMatrix>(
                       total_num_traces_ + ncoarse_vertexdofs_ - num_aggs,
                       total_num_traces_ + ncoarse_vertexdofs_ - num_aggs);

    // F_F block, the P_F^T M_F P_F pieces
    mfem::Array<int> neighbor_aggs;
    mfem::Array<int> coarse_face_dofs;
    for (int face = 0; face < num_faces; ++face)
    {
        double face_weight;
        GetTableRow(topology_.face_Agg_, face, neighbor_aggs);
        MFEM_ASSERT(neighbor_aggs.Size() <= 2, "Face has three or more aggregates!");
        if (neighbor_aggs.Size() == 1)
        {
            face_weight = agg_weights_[neighbor_aggs[0]];
        }
        else
        {
            face_weight = 2.0 / (1.0 / agg_weights_[neighbor_aggs[0]] +
                                 1.0 / agg_weights_[neighbor_aggs[1]]);
        }
        GetCoarseFaceDofs(face_cdof_ref_, face, coarse_face_dofs);
        AddScaledSubMatrix(*CoarseM, coarse_face_dofs, coarse_face_dofs,
                           comp_F_F_[face], face_weight);
    }

    // the EF_EF block
    // for (pairs of *faces* that share an *aggregate*)
    mfem::Array<int> local_faces;
    mfem::Array<int> coarse_face_dofs_prime;
    int counter = 0;
    for (int agg = 0; agg < num_aggs; ++agg)
    {
        double agg_weight = agg_weights_[agg];
        GetTableRow(topology_.Agg_face_, agg, local_faces);
        for (int f = 0; f < local_faces.Size(); ++f)
        {
            int face = local_faces[f];
            GetCoarseFaceDofs(face_cdof_ref_, face, coarse_face_dofs);
            for (int fprime = f; fprime < local_faces.Size(); ++fprime)
            {
                int faceprime = local_faces[fprime];
                GetCoarseFaceDofs(face_cdof_ref_, faceprime, coarse_face_dofs_prime);
                AddScaledSubMatrix(*CoarseM, coarse_face_dofs,
                                   coarse_face_dofs_prime, comp_EF_EF_[counter],
                                   agg_weight);
                if (f != fprime)
                {
                    mfem::DenseMatrix EFEFtrans(comp_EF_EF_[counter], 't');
                    AddScaledSubMatrix(*CoarseM, coarse_face_dofs_prime,
                                       coarse_face_dofs, EFEFtrans,
                                       agg_weight);
                }
                counter++;
            }
        }
    }

    // EF_E block and E_E block
    counter = 0;
    mfem::Array<int> coarse_agg_dofs;
    for (int agg = 0; agg < num_aggs; ++agg)
    {
        double agg_weight = agg_weights_[agg];
        GetCoarseAggDofs(agg, coarse_agg_dofs);
        AddScaledSubMatrix(*CoarseM, coarse_agg_dofs, coarse_agg_dofs,
                           comp_E_E_[agg], agg_weight);
        GetTableRow(topology_.Agg_face_, agg, local_faces);
        for (int af = 0; af < local_faces.Size(); ++af)
        {
            int face = local_faces[af];
            GetCoarseFaceDofs(face_cdof_ref_, face, coarse_face_dofs);
            AddScaledSubMatrix(*CoarseM, coarse_face_dofs, coarse_agg_dofs,
                               comp_EF_E_[counter], agg_weight);
            mfem::DenseMatrix E_EF(comp_EF_E_[counter], 't');
            AddScaledSubMatrix(*CoarseM, coarse_agg_dofs, coarse_face_dofs,
                               E_EF, agg_weight);
            counter++;
        }
    }

    CoarseM->Finalize(0);
    return std::move(CoarseM);
}

FineMBuilder::FineMBuilder(const mfem::Vector& edge_weight, const mfem::SparseMatrix& Agg_edgedof)
    : Agg_edgedof_(Agg_edgedof)
{
    const mfem::SparseMatrix edgedof_Agg = smoothg::Transpose(Agg_edgedof);
    const int nAggs = Agg_edgedof_.Height();
    M_el_.resize(nAggs);

    mfem::Array<int> edofs;
    for (int Agg = 0; Agg < nAggs; Agg++)
    {
        GetTableRow(Agg_edgedof, Agg, edofs);
        mfem::Vector& agg_M = M_el_[Agg];
        agg_M.SetSize(edofs.Size());
        for (int i = 0; i < agg_M.Size(); i++)
        {
            const int edof = edofs[i];
            const double ratio = (edgedof_Agg.RowSize(edof) > 1) ? 0.5 : 1.0;
            agg_M[i] = ratio / edge_weight[edof];
        }
    }
}

FineMBuilder::FineMBuilder(const std::vector<mfem::Vector>& local_edge_weight,
                           const mfem::SparseMatrix& Agg_edgedof)
    : Agg_edgedof_(Agg_edgedof)
{
    const int nAggs = Agg_edgedof_.Height();
    M_el_.resize(nAggs);

    for (int Agg = 0; Agg < nAggs; Agg++)
    {
        const mfem::Vector& Agg_edge_weight = local_edge_weight[Agg];
        mfem::Vector& agg_M = M_el_[Agg];
        agg_M.SetSize(Agg_edge_weight.Size());
        for (int i = 0; i < agg_M.Size(); i++)
        {
            agg_M[i] = 1.0 / Agg_edge_weight[i];
        }
    }
}

// TODO: the implementation is similar to ElementMBuilder, may combine the two
<<<<<<< HEAD
std::unique_ptr<mfem::SparseMatrix> FineMBuilder::GetAssembledM() const
=======
std::unique_ptr<mfem::SparseMatrix> FineMBuilder::BuildAssembledM() const
>>>>>>> 7b18cf94
{
    mfem::Array<int> edofs;
    auto M = make_unique<mfem::SparseMatrix>(Agg_edgedof_.Width());
    for (int Agg = 0; Agg < Agg_edgedof_.Height(); Agg++)
    {
        GetTableRow(Agg_edgedof_, Agg, edofs);
        const mfem::Vector& agg_M = M_el_[Agg];

        // Assume unit weight if agg_weights_ is empty
        const double scale = (agg_weights_.Size() > 0) ? agg_weights_(Agg) : 1.0;
        if (scale == 1.0)
        {
            for (int i = 0; i < agg_M.Size(); i++)
            {
                M->Add(edofs[i], edofs[i], agg_M[i]);
            }
        }
        else
        {
            for (int i = 0; i < agg_M.Size(); i++)
            {
                const double M_ii = agg_M[i] * scale;
                M->Add(edofs[i], edofs[i], M_ii);
            }
        }
    }
    M->Finalize();
    return M;
}

Agg_cdof_edge_Builder::Agg_cdof_edge_Builder(std::vector<mfem::DenseMatrix>& edge_traces,
                                             std::vector<mfem::DenseMatrix>& vertex_target,
                                             const mfem::SparseMatrix& Agg_face,
                                             bool build_coarse_relation)
    :
    Agg_dof_nnz_(0),
    build_coarse_relation_(build_coarse_relation)
{
    const unsigned int nAggs = vertex_target.size();

    if (build_coarse_relation_)
    {
        Agg_dof_i_ = new int[nAggs + 1];
        Agg_dof_i_[0] = 0;

        mfem::Array<int> faces; // this is repetitive of InitializePEdgesNNZ
        for (unsigned int i = 0; i < nAggs; i++)
        {
            int nlocal_coarse_dofs = vertex_target[i].Width() - 1;
            GetTableRow(Agg_face, i, faces);
            for (int j = 0; j < faces.Size(); ++j)
                nlocal_coarse_dofs += edge_traces[faces[j]].Width();
            Agg_dof_i_[i + 1] = Agg_dof_i_[i] + nlocal_coarse_dofs;
        }
        Agg_dof_j_ = new int[Agg_dof_i_[nAggs]];
        Agg_dof_d_ = new double[Agg_dof_i_[nAggs]];
        std::fill(Agg_dof_d_, Agg_dof_d_ + Agg_dof_i_[nAggs], 1.);
    }
}

void Agg_cdof_edge_Builder::Register(int k)
{
    if (build_coarse_relation_)
        Agg_dof_j_[Agg_dof_nnz_++] = k;
}

std::unique_ptr<mfem::SparseMatrix> Agg_cdof_edge_Builder::GetAgg_cdof_edge(int rows, int cols)
{
    if (build_coarse_relation_)
    {
        return make_unique<mfem::SparseMatrix>(
                   Agg_dof_i_, Agg_dof_j_, Agg_dof_d_, rows, cols);
    }
    return std::unique_ptr<mfem::SparseMatrix>(nullptr);
}

}<|MERGE_RESOLUTION|>--- conflicted
+++ resolved
@@ -163,11 +163,7 @@
     }
 }
 
-<<<<<<< HEAD
-std::unique_ptr<mfem::SparseMatrix> ElementMBuilder::GetAssembledM() const
-=======
 std::unique_ptr<mfem::SparseMatrix> ElementMBuilder::BuildAssembledM() const
->>>>>>> 7b18cf94
 {
     mfem::Array<int> edofs;
     auto CoarseM = make_unique<mfem::SparseMatrix>(Agg_cdof_edge_ref_.Width());
@@ -322,11 +318,7 @@
 
 /// this shares a lot of code with BuildComponents, but I'm not sure it makes
 /// sense to combine them in any way.
-<<<<<<< HEAD
-std::unique_ptr<mfem::SparseMatrix> CoefficientMBuilder::GetAssembledM() const
-=======
 std::unique_ptr<mfem::SparseMatrix> CoefficientMBuilder::BuildAssembledM() const
->>>>>>> 7b18cf94
 {
     const int num_aggs = topology_.Agg_face_.Height();
     const int num_faces = topology_.Agg_face_.Width();
@@ -461,11 +453,7 @@
 }
 
 // TODO: the implementation is similar to ElementMBuilder, may combine the two
-<<<<<<< HEAD
-std::unique_ptr<mfem::SparseMatrix> FineMBuilder::GetAssembledM() const
-=======
 std::unique_ptr<mfem::SparseMatrix> FineMBuilder::BuildAssembledM() const
->>>>>>> 7b18cf94
 {
     mfem::Array<int> edofs;
     auto M = make_unique<mfem::SparseMatrix>(Agg_edgedof_.Width());
