--- conflicted
+++ resolved
@@ -350,30 +350,18 @@
 }
 
 void Partition(const mfem::SparseMatrix& w_table, mfem::Array<int>& partitioning,
-<<<<<<< HEAD
-               int num_parts, bool use_edge_weight, const mfem::Array<int>& iso_verts)
-{
-    MetisGraphPartitioner partitioner;
-    partitioner.setUnbalanceTol(2.0);
-    partitioner.SetPreIsolateVertices(iso_verts);
-=======
                int num_parts, bool use_edge_weight,
                std::vector<std::vector<int>> iso_verts)
 {
     MetisGraphPartitioner partitioner;
     partitioner.setUnbalanceTol(2);
     partitioner.SetPreIsolateVertices(std::move(iso_verts));
->>>>>>> 125d1e72
     partitioner.doPartition(w_table, num_parts, partitioning, use_edge_weight);
 }
 
 void PartitionAAT(const mfem::SparseMatrix& vertex_edge,
                   mfem::Array<int>& partitioning, int coarsening_factor,
-<<<<<<< HEAD
-                  const mfem::Array<int>& iso_verts)
-=======
                   std::vector<std::vector<int>> iso_verts)
->>>>>>> 125d1e72
 {
     MFEM_ASSERT(coarsening_factor > 1,
                 "coarsening_factor does not make sense!");
@@ -382,11 +370,7 @@
     const int nvertices = vert_vert.Height();
     int num_partitions = (nvertices / (double)(coarsening_factor)) + 0.5;
     num_partitions = std::max(1, num_partitions);
-<<<<<<< HEAD
-    Partition(vert_vert, partitioning, num_partitions, true, iso_verts);
-=======
-    Partition(vert_vert, partitioning, num_partitions, false, std::move(iso_verts));
->>>>>>> 125d1e72
+    Partition(vert_vert, partitioning, num_partitions, true, std::move(iso_verts));
 }
 
 } // namespace smoothg