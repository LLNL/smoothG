/*BHEADER**********************************************************************
 *
 * Copyright (c) 2018, Lawrence Livermore National Security, LLC.
 * Produced at the Lawrence Livermore National Laboratory.
 * LLNL-CODE-745247. All Rights reserved. See file COPYRIGHT for details.
 *
 * This file is part of smoothG. For more information and source code
 * availability, see https://www.github.com/llnl/smoothG.
 *
 * smoothG is free software; you can redistribute it and/or modify it under the
 * terms of the GNU Lesser General Public License (as published by the Free
 * Software Foundation) version 2.1 dated February 1999.
 *
 ***********************************************************************EHEADER*/

/** @file

    @brief Implements Graph object.
*/

#include "Graph.hpp"
#include "MetisGraphPartitioner.hpp"

#if SMOOTHG_USE_PARMETIS
#include "ParMetisGraphPartitioner.hpp"
#endif

using std::shared_ptr;
using std::unique_ptr;

namespace smoothg
{

Graph::Graph(MPI_Comm comm,
             const mfem::SparseMatrix& vertex_edge_global,
             const mfem::Vector& edge_weight_global)
{
    Distribute(comm, vertex_edge_global, edge_weight_global);
    const mfem::SparseMatrix* edge_bdratt = nullptr;
    Init(*edge_trueedge_, edge_bdratt);
}

Graph::Graph(const mfem::SparseMatrix& vertex_edge_local,
             const mfem::HypreParMatrix& edge_trueedge,
             const mfem::Vector& edge_weight_local,
             const mfem::SparseMatrix* edge_bdratt)
    : vertex_edge_local_(vertex_edge_local)
{
    if (edge_weight_local.Size() > 0)
    {
        SplitEdgeWeight(edge_weight_local);
    }
    else
    {
        mfem::Vector unit_edge_weight(vertex_edge_local_.Width());
        unit_edge_weight = 1.0;
        FixSharedEdgeWeight(edge_trueedge, unit_edge_weight);
        SplitEdgeWeight(unit_edge_weight);
    }

    Init(edge_trueedge, edge_bdratt);
}

Graph::Graph(const mfem::SparseMatrix& vertex_edge_local,
             const mfem::HypreParMatrix& edge_trueedge,
             const std::vector<mfem::Vector>& split_edge_weight,
             const mfem::SparseMatrix* edge_bdratt)
    : vertex_edge_local_(vertex_edge_local), split_edge_weight_(split_edge_weight)
{
    Init(edge_trueedge, edge_bdratt);
}

Graph::Graph(mfem::SparseMatrix edge_vertex_local,
             std::unique_ptr<mfem::HypreParMatrix> edge_trueedge,
             const mfem::Array<int>& vertex_starts,
             const mfem::Array<int>& edge_starts,
             const mfem::SparseMatrix* edge_bdratt)
    : vertex_edge_local_(smoothg::Transpose(edge_vertex_local)),
      edge_trueedge_(std::move(edge_trueedge)),
      edge_vertex_local_(std::move(edge_vertex_local)),
      edge_trueedge_edge_(AAt(*edge_trueedge_))
{
    vertex_starts.Copy(vertex_starts_);
    edge_starts.Copy(edge_starts_);

    if (edge_bdratt != nullptr)
    {
        mfem::SparseMatrix tmp(*edge_bdratt);
        edge_bdratt_.Swap(tmp);
    }

    vertex_trueedge_ = ParMult(vertex_edge_local_, *edge_trueedge_, vertex_starts_);
}

Graph::Graph(const Graph& other) noexcept
    : vertex_edge_local_(other.vertex_edge_local_),
      edge_trueedge_(Copy(*other.edge_trueedge_)),
      split_edge_weight_(other.split_edge_weight_),
      edge_bdratt_(other.edge_bdratt_),
      edge_vertex_local_(other.edge_vertex_local_),
      edge_trueedge_edge_(Copy(*other.edge_trueedge_edge_)),
      vertex_trueedge_(Copy(*other.vertex_trueedge_))
{
    other.vert_loc_to_glo_.Copy(vert_loc_to_glo_);
    other.edge_loc_to_glo_.Copy(edge_loc_to_glo_);
    other.vertex_starts_.Copy(vertex_starts_);
    other.edge_starts_.Copy(edge_starts_);
}

Graph::Graph(Graph&& other) noexcept
{
    swap(*this, other);
}

Graph& Graph::operator=(Graph other) noexcept
{
    swap(*this, other);

    return *this;
}

void swap(Graph& lhs, Graph& rhs) noexcept
{
    lhs.vertex_edge_local_.Swap(rhs.vertex_edge_local_);
    std::swap(lhs.split_edge_weight_, rhs.split_edge_weight_);
    std::swap(lhs.edge_trueedge_, rhs.edge_trueedge_);
    lhs.edge_bdratt_.Swap(rhs.edge_bdratt_);

    lhs.edge_vertex_local_.Swap(rhs.edge_vertex_local_);
    std::swap(lhs.edge_trueedge_edge_, rhs.edge_trueedge_edge_);
    std::swap(lhs.vertex_trueedge_, rhs.vertex_trueedge_);
    mfem::Swap(lhs.vert_loc_to_glo_, rhs.vert_loc_to_glo_);
    mfem::Swap(lhs.edge_loc_to_glo_, rhs.edge_loc_to_glo_);
    mfem::Swap(lhs.vertex_starts_, rhs.vertex_starts_);
    mfem::Swap(lhs.edge_starts_, rhs.edge_starts_);
}

void Graph::Init(const mfem::HypreParMatrix& edge_trueedge,
                 const mfem::SparseMatrix* edge_bdratt)
{
    if (edge_bdratt != nullptr)
    {
        mfem::SparseMatrix tmp(*edge_bdratt);
        edge_bdratt_.Swap(tmp);
    }

    auto edge_vertex_local_tmp = smoothg::Transpose(vertex_edge_local_);
    edge_vertex_local_.Swap(edge_vertex_local_tmp);

    edge_starts_.SetSize(3);
    edge_starts_[0] = edge_trueedge.GetRowStarts()[0];
    edge_starts_[1] = edge_trueedge.GetRowStarts()[1];
    edge_starts_[2] = edge_trueedge.M();

    if (edge_trueedge_edge_ == nullptr)
    {
        edge_trueedge_edge_ = AAt(edge_trueedge);
    }

    if (edge_trueedge_ == nullptr)
    {
        ReorderEdges(edge_trueedge);
    }

    GenerateOffsets(GetComm(), vertex_edge_local_.Height(), vertex_starts_);

    vertex_trueedge_ = ParMult(vertex_edge_local_, *edge_trueedge_, vertex_starts_);
}

void Graph::Distribute(MPI_Comm comm,
                       const mfem::SparseMatrix& vertex_edge_global,
                       const mfem::Vector& edge_weight_global)
{
    DistributeVertexEdge(comm, vertex_edge_global);
    mfem::Vector edge_weight_local = DistributeEdgeWeight(edge_weight_global);
    SplitEdgeWeight(edge_weight_local);
}

void Graph::DistributeVertexEdge(MPI_Comm comm,
                                 const mfem::SparseMatrix& vert_edge_global)
{
    MFEM_VERIFY(HYPRE_AssumedPartitionCheck(),
                "this method can not be used without assumed partition");

    int num_procs;
    int myid;
    MPI_Comm_size(comm, &num_procs);
    MPI_Comm_rank(comm, &myid);

    mfem::SparseMatrix vert_vert = AAt(vert_edge_global);
    mfem::Array<int> partition;
    Partition(vert_vert, partition, num_procs);

    // Construct processor to vertex/edge from global partition
    mfem::SparseMatrix proc_vert = PartitionToMatrix(partition, num_procs);
    mfem::SparseMatrix proc_edge = smoothg::Mult(proc_vert, vert_edge_global);
    proc_edge.SortColumnIndices(); // TODO: this may not be needed once SEC is fixed

    // Construct vertex/edge local to global index array
    GetTableRowCopy(proc_vert, myid, vert_loc_to_glo_);
    GetTableRowCopy(proc_edge, myid, edge_loc_to_glo_);

    // Extract local submatrix of the global vertex to edge relation table
    auto tmp = ExtractRowAndColumns(vert_edge_global, vert_loc_to_glo_, edge_loc_to_glo_);
    vertex_edge_local_.Swap(tmp);

    MakeEdgeTrueEdge(comm, myid, proc_edge);
}

void Graph::MakeEdgeTrueEdge(MPI_Comm comm, int myid, const mfem::SparseMatrix& proc_edge)
{
    const int num_procs = proc_edge.Height();
    const int nedges_local = proc_edge.RowSize(myid);

    mfem::SparseMatrix edge_proc = smoothg::Transpose(proc_edge);

    // Count number of true edges in each processor
    int ntedges_global = proc_edge.Width();
    mfem::Array<int> tedge_couters(num_procs + 1);
    tedge_couters = 0;
    for (int i = 0; i < ntedges_global; i++)
        tedge_couters[edge_proc.GetRowColumns(i)[0] + 1]++;
    int ntedges_local = tedge_couters[myid + 1];
    tedge_couters.PartialSum();
    assert(tedge_couters.Last() == ntedges_global);

    // Renumber true edges so that the new numbering is contiguous in processor
    mfem::Array<int> tedge_old2new(ntedges_global);
    for (int i = 0; i < ntedges_global; i++)
        tedge_old2new[i] = tedge_couters[edge_proc.GetRowColumns(i)[0]]++;

    // Construct edge to true edge table
    int* e_te_diag_i = new int[nedges_local + 1];
    int* e_te_diag_j = new int[ntedges_local];
    double* e_te_diag_data = new double[ntedges_local];
    e_te_diag_i[0] = 0;
    std::fill_n(e_te_diag_data, ntedges_local, 1.0);

    assert(nedges_local - ntedges_local >= 0);
    int* e_te_offd_i = new int[nedges_local + 1];
    int* e_te_offd_j = new int[nedges_local - ntedges_local];
    double* e_te_offd_data = new double[nedges_local - ntedges_local];
    HYPRE_Int* e_te_col_map = new HYPRE_Int[nedges_local - ntedges_local];
    e_te_offd_i[0] = 0;
    std::fill_n(e_te_offd_data, nedges_local - ntedges_local, 1.0);

    for (int i = num_procs - 1; i > 0; i--)
        tedge_couters[i] = tedge_couters[i - 1];
    tedge_couters[0] = 0;

    mfem::Array<mfem::Pair<HYPRE_Int, int> > offdmap_pair(
        nedges_local - ntedges_local);

    int tedge_new;
    int tedge_begin = tedge_couters[myid];
    int tedge_end = tedge_couters[myid + 1];
    int diag_counter(0), offd_counter(0);
    for (int i = 0; i < nedges_local; i++)
    {
        tedge_new = tedge_old2new[edge_loc_to_glo_[i]];
        if ( (tedge_new >= tedge_begin) && (tedge_new < tedge_end) )
        {
            e_te_diag_j[diag_counter++] = tedge_new - tedge_begin;
        }
        else
        {
            offdmap_pair[offd_counter].two = offd_counter;
            offdmap_pair[offd_counter++].one = tedge_new;
        }
        e_te_diag_i[i + 1] = diag_counter;
        e_te_offd_i[i + 1] = offd_counter;
    }
    assert(offd_counter == nedges_local - ntedges_local);

    // Entries of the offd_col_map for edge_e_te_ should be in ascending order
    mfem::SortPairs<HYPRE_Int, int>(offdmap_pair, offd_counter);

    for (int i = 0; i < offd_counter; i++)
    {
        e_te_offd_j[offdmap_pair[i].two] = i;
        e_te_col_map[i] = offdmap_pair[i].one;
    }

    // Generate the "start" array for edge and true edge
    mfem::Array<HYPRE_Int> edge_starts, tedge_starts;
    mfem::Array<HYPRE_Int>* starts[2] = {&edge_starts, &tedge_starts};
    HYPRE_Int size[2] = {nedges_local, ntedges_local};
    GenerateOffsets(comm, 2, size, starts);

    edge_trueedge_ = make_unique<mfem::HypreParMatrix>(
                         comm, edge_starts.Last(), ntedges_global, edge_starts, tedge_starts,
                         e_te_diag_i, e_te_diag_j, e_te_diag_data,
                         e_te_offd_i, e_te_offd_j, e_te_offd_data, offd_counter, e_te_col_map);
    edge_trueedge_->CopyRowStarts();
    edge_trueedge_->CopyColStarts();
}

mfem::Vector Graph::DistributeEdgeWeight(const mfem::Vector& edge_weight_global)
{
    mfem::Vector edge_weight_local(vertex_edge_local_.Width());
    if (edge_weight_global.Size())
    {
        edge_weight_global.GetSubVector(edge_loc_to_glo_, edge_weight_local);
    }
    else
    {
        edge_weight_local = 1.0;
    }
    FixSharedEdgeWeight(*edge_trueedge_, edge_weight_local);

    return edge_weight_local;
}

void Graph::FixSharedEdgeWeight(const mfem::HypreParMatrix& edge_trueedge,
                                mfem::Vector& edge_weight_local)
{
    if (edge_trueedge_edge_ == nullptr)
    {
        edge_trueedge_edge_ = AAt(edge_trueedge);
    }
    mfem::SparseMatrix edge_is_shared = GetOffd(*edge_trueedge_edge_);

    assert(edge_is_shared.Height() == edge_weight_local.Size());
    for (int edge = 0; edge < edge_is_shared.Height(); ++edge)
    {
        if (edge_is_shared.RowSize(edge))
        {
            edge_weight_local[edge] *= 2.0;
        }
    }
}

void Graph::SplitEdgeWeight(const mfem::Vector& edge_weight_local)
{
    const mfem::SparseMatrix edge_vert = smoothg::Transpose(vertex_edge_local_);
    split_edge_weight_.resize(edge_vert.Width());

    mfem::Array<int> edges;
    for (int vert = 0; vert < edge_vert.Width(); vert++)
    {
        GetTableRow(vertex_edge_local_, vert, edges);
        split_edge_weight_[vert].SetSize(edges.Size());
        for (int i = 0; i < edges.Size(); i++)
        {
            const int edge = edges[i];
            double ratio = edge_vert.RowSize(edge) == 2 ? 2.0 : 1.0;
            split_edge_weight_[vert][i] = edge_weight_local[edge] * ratio;
        }
    }
}

mfem::Vector Graph::ReadVertexVector(const std::string& filename) const
{
    assert(vert_loc_to_glo_.Size() == vertex_edge_local_.Height());
    return ReadVector(filename, vertex_starts_.Last(), vert_loc_to_glo_);
}

void Graph::ReorderEdges(const mfem::HypreParMatrix& edge_trueedge)
{
<<<<<<< HEAD
    auto reorder_map_tmp = EntityReorderMap(edge_trueedge, *edge_trueedge_edge_);
    edge_reorder_map_.Swap(reorder_map_tmp);
    edge_trueedge_ = ParMult(edge_reorder_map_, edge_trueedge, edge_starts_);
=======
    auto reorder_map = EntityReorderMap(edge_trueedge, *edge_trueedge_edge_);
    edge_trueedge_ = ParMult(reorder_map, edge_trueedge, edge_starts_);
>>>>>>> 294c99ff
    edge_trueedge_->CopyColStarts();
    edge_trueedge_edge_ = AAt(*edge_trueedge_);

    if (HasBoundary())
    {
<<<<<<< HEAD
        auto tmp = smoothg::Mult(edge_reorder_map_, edge_bdratt_);
        edge_bdratt_.Swap(tmp);
    }

    auto edge_vertex_local_tmp = smoothg::Mult(edge_reorder_map_, edge_vertex_local_);
=======
        auto tmp = smoothg::Mult(reorder_map, edge_bdratt_);
        edge_bdratt_.Swap(tmp);
    }

    auto edge_vertex_local_tmp = smoothg::Mult(reorder_map, edge_vertex_local_);
>>>>>>> 294c99ff
    edge_vertex_local_.Swap(edge_vertex_local_tmp);

    auto vertex_edge_local_tmp = smoothg::Transpose(edge_vertex_local_);
    vertex_edge_local_.Swap(vertex_edge_local_tmp);

    mfem::Array<int> reordered_edges, original_edges;
    for (int vert = 0; vert < NumVertices(); ++vert)
    {
        GetTableRow(vertex_edge_local_, vert, reordered_edges);
        GetTableRow(vertex_edge_local_tmp, vert, original_edges);
        mfem::Vector edge_weight_local(reordered_edges.Size());
        for (int i = 0; i < reordered_edges.Size(); ++i)
        {
            int reordered_edge = reordered_edges[i];
<<<<<<< HEAD
            int original_edge = edge_reorder_map_.GetRowColumns(reordered_edge)[0];
=======
            int original_edge = reorder_map.GetRowColumns(reordered_edge)[0];
>>>>>>> 294c99ff
            int original_local = original_edges.Find(original_edge);
            assert(original_local != -1);
            edge_weight_local[i] = split_edge_weight_[vert][original_local];
        }
        mfem::Swap(split_edge_weight_[vert], edge_weight_local);
    }
}

mfem::Vector Graph::ReadVector(const std::string& filename, int global_size,
                               const mfem::Array<int>& local_to_global) const
{
    assert(global_size > 0);

    std::ifstream file(filename);
    assert(file.is_open());

    mfem::Vector global_vect(global_size);
    mfem::Vector local_vect;

    global_vect.Load(file, global_size);
    global_vect.GetSubVector(local_to_global, local_vect);

    return local_vect;
}

void Graph::WriteVertexVector(const mfem::Vector& vec_loc, const std::string& filename) const
{
    assert(vert_loc_to_glo_.Size() == vertex_edge_local_.Height());
    WriteVector(vec_loc, filename, vertex_starts_.Last(), vert_loc_to_glo_);
}

void Graph::WriteVector(const mfem::Vector& vect, const std::string& filename,
                        int global_size, const mfem::Array<int>& local_to_global) const
{
    assert(global_size > 0);
    assert(vect.Size() <= global_size);

    int num_procs;
    int myid;
    MPI_Comm_size(GetComm(), &num_procs);
    MPI_Comm_rank(GetComm(), &myid);

    mfem::Vector global_local(global_size);
    global_local = 0.0;
    global_local.SetSubVector(local_to_global, vect);

    mfem::Vector global_global(global_size);
    MPI_Scan(global_local.GetData(), global_global.GetData(), global_size,
             MPI_DOUBLE, MPI_SUM, MPI_COMM_WORLD);

    if (myid == num_procs - 1)
    {
        std::ofstream out_file(filename);
        out_file.precision(16);
        out_file << std::scientific;
        global_global.Print(out_file, 1);
    }
}

} // namespace smoothg<|MERGE_RESOLUTION|>--- conflicted
+++ resolved
@@ -357,32 +357,20 @@
 
 void Graph::ReorderEdges(const mfem::HypreParMatrix& edge_trueedge)
 {
-<<<<<<< HEAD
     auto reorder_map_tmp = EntityReorderMap(edge_trueedge, *edge_trueedge_edge_);
     edge_reorder_map_.Swap(reorder_map_tmp);
     edge_trueedge_ = ParMult(edge_reorder_map_, edge_trueedge, edge_starts_);
-=======
-    auto reorder_map = EntityReorderMap(edge_trueedge, *edge_trueedge_edge_);
-    edge_trueedge_ = ParMult(reorder_map, edge_trueedge, edge_starts_);
->>>>>>> 294c99ff
+
     edge_trueedge_->CopyColStarts();
     edge_trueedge_edge_ = AAt(*edge_trueedge_);
 
     if (HasBoundary())
     {
-<<<<<<< HEAD
         auto tmp = smoothg::Mult(edge_reorder_map_, edge_bdratt_);
         edge_bdratt_.Swap(tmp);
     }
 
     auto edge_vertex_local_tmp = smoothg::Mult(edge_reorder_map_, edge_vertex_local_);
-=======
-        auto tmp = smoothg::Mult(reorder_map, edge_bdratt_);
-        edge_bdratt_.Swap(tmp);
-    }
-
-    auto edge_vertex_local_tmp = smoothg::Mult(reorder_map, edge_vertex_local_);
->>>>>>> 294c99ff
     edge_vertex_local_.Swap(edge_vertex_local_tmp);
 
     auto vertex_edge_local_tmp = smoothg::Transpose(edge_vertex_local_);
@@ -397,11 +385,7 @@
         for (int i = 0; i < reordered_edges.Size(); ++i)
         {
             int reordered_edge = reordered_edges[i];
-<<<<<<< HEAD
             int original_edge = edge_reorder_map_.GetRowColumns(reordered_edge)[0];
-=======
-            int original_edge = reorder_map.GetRowColumns(reordered_edge)[0];
->>>>>>> 294c99ff
             int original_local = original_edges.Find(original_edge);
             assert(original_local != -1);
             edge_weight_local[i] = split_edge_weight_[vert][original_local];
