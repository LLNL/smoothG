/*BHEADER**********************************************************************
 *
 * Copyright (c) 2018, Lawrence Livermore National Security, LLC.
 * Produced at the Lawrence Livermore National Laboratory.
 * LLNL-CODE-745247. All Rights reserved. See file COPYRIGHT for details.
 *
 * This file is part of smoothG. For more information and source code
 * availability, see https://www.github.com/llnl/smoothG.
 *
 * smoothG is free software; you can redistribute it and/or modify it under the
 * terms of the GNU Lesser General Public License (as published by the Free
 * Software Foundation) version 2.1 dated February 1999.
 *
 ***********************************************************************EHEADER*/

/** @file

    @brief Implements SpectralAMG_MGL_Coarsener object.
*/

#ifndef __SPECTRALAMG_MGL_COARSENER_IMPL_HPP__
#define __SPECTRALAMG_MGL_COARSENER_IMPL_HPP__

#include "SpectralAMG_MGL_Coarsener.hpp"
#include "LocalMixedGraphSpectralTargets.hpp"
#include "GraphCoarsen.hpp"

using std::unique_ptr;

namespace smoothg
{

SpectralAMG_MGL_Coarsener::SpectralAMG_MGL_Coarsener(const MixedMatrix& mgL,
<<<<<<< HEAD
                                                     const GraphTopology& gt,
                                                     double spectral_tol,
                                                     unsigned int max_evecs_per_agg,
                                                     bool dual_target,
                                                     bool scaled_dual,
                                                     bool energy_dual,
                                                     bool is_hybridization_used)
    : Mixed_GL_Coarsener(mgL, gt)
=======
                                                     GraphTopology gt,
                                                     const UpscaleParameters& param)
    : Mixed_GL_Coarsener(mgL, std::move(gt)),
      param_(param)
>>>>>>> 5657a83c
{
    coarsen_param_.use_hybridization = is_hybridization_used;
    coarsen_param_.spectral_tol = spectral_tol;
    coarsen_param_.max_evects = max_evecs_per_agg;
    coarsen_param_.dual_target = dual_target;
    coarsen_param_.scaled_dual = scaled_dual;
    coarsen_param_.energy_dual = energy_dual;
}

<<<<<<< HEAD
SpectralAMG_MGL_Coarsener::SpectralAMG_MGL_Coarsener(const MixedMatrix& mgL,
                                                     const GraphTopology& gt,
                                                     const SpectralCoarsenerParameters& param)
    : Mixed_GL_Coarsener(mgL, gt), coarsen_param_(param)
=======
void SpectralAMG_MGL_Coarsener::do_construct_coarse_subspace(const mfem::Vector& constant_rep)
>>>>>>> 5657a83c
{
}

void SpectralAMG_MGL_Coarsener::do_construct_coarse_subspace()
{
    std::vector<mfem::DenseMatrix> local_edge_traces;
    std::vector<mfem::DenseMatrix> local_spectral_vertex_targets;

<<<<<<< HEAD
    LocalMixedGraphSpectralTargets localtargets(mgL_, graph_topology_, coarsen_param_);
    localtargets.Compute(local_edge_traces, local_spectral_vertex_targets);
=======
    LMGST localtargets(param_.spect_tol, param_.max_evects, param_.dual_target,
                       param_.scaled_dual, param_.energy_dual, mgL_.GetM(),
                       mgL_.GetD(), mgL_.GetW(), graph_topology_);
    localtargets.Compute(local_edge_traces, local_spectral_vertex_targets,
                         constant_rep);

    if (param_.coarse_components)
    {
        coarse_m_builder_ = make_unique<CoefficientMBuilder>(graph_topology_);
    }
    else
    {
        coarse_m_builder_ = make_unique<ElementMBuilder>();
    }
>>>>>>> 5657a83c

    graph_coarsen_->BuildInterpolation(local_edge_traces,
                                       local_spectral_vertex_targets,
                                       Pu_, Psigma_, face_facedof_table_,
<<<<<<< HEAD
                                       CM_el_, coarsen_param_.use_hybridization);

    CoarseD_ = graph_coarsen_->GetCoarseD();
    CoarseM_ = graph_coarsen_->GetCoarseM();
=======
                                       *coarse_m_builder_, constant_rep);

    CoarseD_ = graph_coarsen_->GetCoarseD();
>>>>>>> 5657a83c
    CoarseW_ = graph_coarsen_->GetCoarseW();
}

} // namespace smoothg

#endif /* __SPECTRALAMG_MGL_COARSENER_IMPL_HPP__ */<|MERGE_RESOLUTION|>--- conflicted
+++ resolved
@@ -31,50 +31,19 @@
 {
 
 SpectralAMG_MGL_Coarsener::SpectralAMG_MGL_Coarsener(const MixedMatrix& mgL,
-<<<<<<< HEAD
-                                                     const GraphTopology& gt,
-                                                     double spectral_tol,
-                                                     unsigned int max_evecs_per_agg,
-                                                     bool dual_target,
-                                                     bool scaled_dual,
-                                                     bool energy_dual,
-                                                     bool is_hybridization_used)
-    : Mixed_GL_Coarsener(mgL, gt)
-=======
                                                      GraphTopology gt,
                                                      const UpscaleParameters& param)
     : Mixed_GL_Coarsener(mgL, std::move(gt)),
       param_(param)
->>>>>>> 5657a83c
-{
-    coarsen_param_.use_hybridization = is_hybridization_used;
-    coarsen_param_.spectral_tol = spectral_tol;
-    coarsen_param_.max_evects = max_evecs_per_agg;
-    coarsen_param_.dual_target = dual_target;
-    coarsen_param_.scaled_dual = scaled_dual;
-    coarsen_param_.energy_dual = energy_dual;
-}
-
-<<<<<<< HEAD
-SpectralAMG_MGL_Coarsener::SpectralAMG_MGL_Coarsener(const MixedMatrix& mgL,
-                                                     const GraphTopology& gt,
-                                                     const SpectralCoarsenerParameters& param)
-    : Mixed_GL_Coarsener(mgL, gt), coarsen_param_(param)
-=======
-void SpectralAMG_MGL_Coarsener::do_construct_coarse_subspace(const mfem::Vector& constant_rep)
->>>>>>> 5657a83c
 {
 }
 
-void SpectralAMG_MGL_Coarsener::do_construct_coarse_subspace()
+void SpectralAMG_MGL_Coarsener::do_construct_coarse_subspace(const mfem::Vector& constant_rep)
 {
     std::vector<mfem::DenseMatrix> local_edge_traces;
     std::vector<mfem::DenseMatrix> local_spectral_vertex_targets;
 
-<<<<<<< HEAD
-    LocalMixedGraphSpectralTargets localtargets(mgL_, graph_topology_, coarsen_param_);
-    localtargets.Compute(local_edge_traces, local_spectral_vertex_targets);
-=======
+    using LMGST = LocalMixedGraphSpectralTargets;
     LMGST localtargets(param_.spect_tol, param_.max_evects, param_.dual_target,
                        param_.scaled_dual, param_.energy_dual, mgL_.GetM(),
                        mgL_.GetD(), mgL_.GetW(), graph_topology_);
@@ -89,21 +58,13 @@
     {
         coarse_m_builder_ = make_unique<ElementMBuilder>();
     }
->>>>>>> 5657a83c
 
     graph_coarsen_->BuildInterpolation(local_edge_traces,
                                        local_spectral_vertex_targets,
                                        Pu_, Psigma_, face_facedof_table_,
-<<<<<<< HEAD
-                                       CM_el_, coarsen_param_.use_hybridization);
-
-    CoarseD_ = graph_coarsen_->GetCoarseD();
-    CoarseM_ = graph_coarsen_->GetCoarseM();
-=======
                                        *coarse_m_builder_, constant_rep);
 
     CoarseD_ = graph_coarsen_->GetCoarseD();
->>>>>>> 5657a83c
     CoarseW_ = graph_coarsen_->GetCoarseW();
 }
 
