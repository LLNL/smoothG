/*BHEADER**********************************************************************
 *
 * Copyright (c) 2018, Lawrence Livermore National Security, LLC.
 * Produced at the Lawrence Livermore National Laboratory.
 * LLNL-CODE-745247. All Rights reserved. See file COPYRIGHT for details.
 *
 * This file is part of smoothG. For more information and source code
 * availability, see https://www.github.com/llnl/smoothG.
 *
 * smoothG is free software; you can redistribute it and/or modify it under the
 * terms of the GNU Lesser General Public License (as published by the Free
 * Software Foundation) version 2.1 dated February 1999.
 *
 ***********************************************************************EHEADER*/

/** @file

    @brief Implements MixedMatrix object.
*/

#ifndef __MIXEDMATRIX_IMPL_HPP__
#define __MIXEDMATRIX_IMPL_HPP__

#include "MixedMatrix.hpp"
#include "mfem.hpp"
#include "utilities.hpp"
#include <memory>

using std::unique_ptr;

namespace smoothg
{

MixedMatrix::MixedMatrix(const mfem::SparseMatrix& vertex_edge,
                         const mfem::Vector& weight,
                         const mfem::SparseMatrix& w_block,
                         const mfem::HypreParMatrix& edge_d_td,
                         DistributeWeight dist_weight)
    : edge_d_td_(&edge_d_td),
      edge_td_d_(edge_d_td_->Transpose())
{
    assert(edge_d_td);
    assert(weight.Size() == vertex_edge.Width());
    assert(edge_d_td_->Height() == vertex_edge.Width());

    mfem::Vector weight_cut;

    if (static_cast<bool>(dist_weight))
    {
        weight_cut = weight;

        unique_ptr<mfem::HypreParMatrix> edge_d_td_d(ParMult(edge_d_td_, edge_td_d_.get()));
        HYPRE_Int* junk_map;
        mfem::SparseMatrix offd;
        edge_d_td_d->GetOffd(offd, junk_map);

        assert(offd.Height() == weight.Size());

        for (int i = 0; i < weight_cut.Size(); i++)
        {
            if (offd.RowSize(i))
            {
                weight_cut(i) *= 2;
            }
        }
    }
    else
    {
        weight_cut.SetDataAndSize(weight.GetData(), weight.Size());
    }

    Init(vertex_edge, weight_cut, w_block);
}

MixedMatrix::MixedMatrix(const mfem::SparseMatrix& vertex_edge,
                         const mfem::Vector& weight,
                         const mfem::Vector& w_block,
                         const mfem::HypreParMatrix& edge_d_td,
                         DistributeWeight dist_weight)
    : MixedMatrix(vertex_edge, weight, VectorToMatrix(w_block), edge_d_td, dist_weight)
{
}

MixedMatrix::MixedMatrix(const mfem::SparseMatrix& vertex_edge,
                         const mfem::Vector& weight,
                         const mfem::HypreParMatrix& edge_d_td,
                         DistributeWeight dist_weight)
    : MixedMatrix(vertex_edge, weight, mfem::Vector(), edge_d_td, dist_weight)
{
}

MixedMatrix::MixedMatrix(const Graph& graph, DistributeWeight dist_weight)
    : MixedMatrix(graph.GetLocalVertexToEdge(), graph.GetLocalEdgeWeight(),
                  graph.GetEdgeToTrueEdge(), dist_weight)
{
    graph_space_ = make_unique<GraphSpace>(graph);
}

MixedMatrix::MixedMatrix(const mfem::SparseMatrix& vertex_edge,
                         const std::vector<mfem::Vector>& local_weight,
                         const mfem::HypreParMatrix& edge_d_td)
    : edge_d_td_(&edge_d_td), edge_td_d_(edge_d_td.Transpose())
{
<<<<<<< HEAD
}

MixedMatrix::MixedMatrix(std::unique_ptr<mfem::SparseMatrix> M,
=======
    mbuilder_ = make_unique<ElementMBuilder>(local_weight, vertex_edge);
    M_ = mbuilder_->BuildAssembledM();
    D_ = ConstructD(vertex_edge, edge_d_td);
    GenerateRowStarts();
}

MixedMatrix::MixedMatrix(std::unique_ptr<MBuilder> mbuilder,
>>>>>>> 5657a83c
                         std::unique_ptr<mfem::SparseMatrix> D,
                         std::unique_ptr<mfem::SparseMatrix> W,
                         const mfem::HypreParMatrix& edge_d_td)
    : D_(std::move(D)), W_(std::move(W)), edge_d_td_(&edge_d_td),
      edge_td_d_(edge_d_td.Transpose()), mbuilder_(std::move(mbuilder))
{
    GenerateRowStarts();
}

void MixedMatrix::SetMFromWeightVector(const mfem::Vector& weight)
{
<<<<<<< HEAD
    const mfem::HypreParMatrix& edge_d_td(*edge_d_td_);
    const int nvertices = vertex_edge.Height();
    const int nedges = vertex_edge.Width();
=======
    const int nedges = weight.Size();
>>>>>>> 5657a83c

    int* M_fine_i = new int [nedges + 1];
    int* M_fine_j = new int [nedges];
    double* M_fine_data = new double [nedges];
    std::iota(M_fine_i, M_fine_i + nedges + 1, 0);
    std::iota(M_fine_j, M_fine_j + nedges, 0);
    std::copy_n(weight.GetData(), nedges, M_fine_data);

    for (int i = 0; i < nedges; i++)
    {
        assert(M_fine_data[i] != 0.0);
        M_fine_data[i] = 1.0 / std::fabs(M_fine_data[i]);
    }

    M_ = make_unique<mfem::SparseMatrix>(M_fine_i, M_fine_j, M_fine_data,
                                         nedges, nedges);
}

void MixedMatrix::ScaleM(const mfem::Vector& weight)
{
    M_->ScaleRows(weight);
}

void MixedMatrix::UpdateM(const mfem::Vector& agg_weights_inverse)
{
    assert(mbuilder_);
    M_ = mbuilder_->BuildAssembledM(agg_weights_inverse);
}

/// @todo better documentation of the 1/-1 issue, make it optional?
void MixedMatrix::Init(const mfem::SparseMatrix& vertex_edge,
                       const mfem::Vector& weight,
                       const mfem::SparseMatrix& w_block)
{
    const mfem::HypreParMatrix& edge_d_td(*edge_d_td_);
    const int nvertices = vertex_edge.Height();

    //    SetMFromWeightVector(weight);
    mbuilder_ = make_unique<ElementMBuilder>(weight, vertex_edge);
    M_ = mbuilder_->BuildAssembledM();

    if (w_block.Height() == nvertices && w_block.Width() == nvertices)
    {
        W_ = make_unique<mfem::SparseMatrix>(w_block);
        (*W_) *= -1.0;
    }

    D_ = ConstructD(vertex_edge, edge_d_td);
    GenerateRowStarts();
}

void MixedMatrix::GenerateRowStarts()
{
    const int nvertices = D_->Height();
    MPI_Comm comm = edge_d_td_->GetComm();
    Drow_start_ = make_unique<mfem::Array<HYPRE_Int>>();
    GenerateOffsets(comm, nvertices, *Drow_start_);
}

unique_ptr<mfem::BlockVector> MixedMatrix::SubVectorsToBlockVector(
    const mfem::Vector& vec_u, const mfem::Vector& vec_p) const
{
    auto blockvec = make_unique<mfem::BlockVector>(GetBlockOffsets());
    blockvec->GetBlock(0) = vec_u;
    blockvec->GetBlock(1) = vec_p;
    return blockvec;
}

mfem::Array<int>& MixedMatrix::GetBlockOffsets() const
{
    if (!blockOffsets_)
    {
        blockOffsets_ = make_unique<mfem::Array<int>>(3);
        (*blockOffsets_)[0] = 0;
        (*blockOffsets_)[1] = edge_d_td_->GetNumRows();
        (*blockOffsets_)[2] = (*blockOffsets_)[1] + D_->Height();
    }

    return *blockOffsets_;
}

mfem::Array<int>& MixedMatrix::GetBlockTrueOffsets() const
{
    if (!blockTrueOffsets_)
    {
        blockTrueOffsets_ = make_unique<mfem::Array<int>>(3);
        (*blockTrueOffsets_)[0] = 0;
        (*blockTrueOffsets_)[1] = edge_d_td_->GetNumCols();
        (*blockTrueOffsets_)[2] = (*blockTrueOffsets_)[1] + D_->Height();
    }

    return *(blockTrueOffsets_);
}

bool MixedMatrix::CheckW() const
{
    const double zero_tol = 1e-6;

    mfem::HypreParMatrix* W = GetParallelW();

    return W && MaxNorm(*W) > zero_tol;
}

std::unique_ptr<mfem::SparseMatrix> MixedMatrix::ConstructD(
    const mfem::SparseMatrix& vertex_edge, const mfem::HypreParMatrix& edge_trueedge)
{
    // Nonzero row of edge_owned means the edge is owned by the local proc
    mfem::SparseMatrix edge_owned;
    edge_trueedge.GetDiag(edge_owned);

    mfem::SparseMatrix graphDT(smoothg::Transpose(vertex_edge));

    // Change the second entries of each row with two nonzeros to 1
    // Change the only entry in the row corresponding to a shared edge that
    // is not owned by the local processor to -1
    int* graphDT_i = graphDT.GetI();
    double* graphDT_data = graphDT.GetData();

    for (int j = 0; j < graphDT.Height(); j++)
    {
        const int row_size = graphDT.RowSize(j);
        assert(row_size == 1 || row_size == 2);

        graphDT_data[graphDT_i[j]] = 1.;

        if (row_size == 2)
        {
            graphDT_data[graphDT_i[j] + 1] = -1.;
        }
        else if (edge_owned.RowSize(j) == 0)
        {
            assert(row_size == 1);
            graphDT_data[graphDT_i[j]] = -1.;
        }
    }
    return unique_ptr<mfem::SparseMatrix>(mfem::Transpose(graphDT));
}

} // namespace smoothg

#endif /* __MIXEDMATRIX_IMPL_HPP__ */<|MERGE_RESOLUTION|>--- conflicted
+++ resolved
@@ -101,11 +101,6 @@
                          const mfem::HypreParMatrix& edge_d_td)
     : edge_d_td_(&edge_d_td), edge_td_d_(edge_d_td.Transpose())
 {
-<<<<<<< HEAD
-}
-
-MixedMatrix::MixedMatrix(std::unique_ptr<mfem::SparseMatrix> M,
-=======
     mbuilder_ = make_unique<ElementMBuilder>(local_weight, vertex_edge);
     M_ = mbuilder_->BuildAssembledM();
     D_ = ConstructD(vertex_edge, edge_d_td);
@@ -113,7 +108,6 @@
 }
 
 MixedMatrix::MixedMatrix(std::unique_ptr<MBuilder> mbuilder,
->>>>>>> 5657a83c
                          std::unique_ptr<mfem::SparseMatrix> D,
                          std::unique_ptr<mfem::SparseMatrix> W,
                          const mfem::HypreParMatrix& edge_d_td)
@@ -125,13 +119,7 @@
 
 void MixedMatrix::SetMFromWeightVector(const mfem::Vector& weight)
 {
-<<<<<<< HEAD
-    const mfem::HypreParMatrix& edge_d_td(*edge_d_td_);
-    const int nvertices = vertex_edge.Height();
-    const int nedges = vertex_edge.Width();
-=======
     const int nedges = weight.Size();
->>>>>>> 5657a83c
 
     int* M_fine_i = new int [nedges + 1];
     int* M_fine_j = new int [nedges];
