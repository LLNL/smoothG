/*BHEADER**********************************************************************
 *
 * Copyright (c) 2018, Lawrence Livermore National Security, LLC.
 * Produced at the Lawrence Livermore National Laboratory.
 * LLNL-CODE-745247. All Rights reserved. See file COPYRIGHT for details.
 *
 * This file is part of smoothG. For more information and source code
 * availability, see https://www.github.com/llnl/smoothG.
 *
 * smoothG is free software; you can redistribute it and/or modify it under the
 * terms of the GNU Lesser General Public License (as published by the Free
 * Software Foundation) version 2.1 dated February 1999.
 *
 ***********************************************************************EHEADER*/

/** @file

    @brief Contains Mixed_GL_Coarsener object.
*/

#ifndef __MIXED_GL_COARSENER_HPP__
#define __MIXED_GL_COARSENER_HPP__

#include "MixedMatrix.hpp"
#include "GraphTopology.hpp"
#include "LocalMixedGraphSpectralTargets.hpp"
#include "GraphCoarsen.hpp"
#include "utilities.hpp"
#include "mfem.hpp"

namespace smoothg
{

/**
   @brief Abstract class for coarsening a mixed graph Laplacian problem.

   To oversimplify, this is a wrapper for the GraphCoarsen object.
*/
class Mixed_GL_Coarsener
{
public:
    /**
       @brief Build a coarsener from the graph Laplacian and the
       agglomerated topology.
    */
    Mixed_GL_Coarsener(const MixedMatrix& mgL,
<<<<<<< HEAD
                       const GraphTopology& gt)
        : mgL_(mgL), graph_topology_(gt) {}
=======
                       GraphTopology gt)
        : mgL_(mgL), graph_topology_(std::move(gt)) {}
>>>>>>> 5657a83c

    virtual ~Mixed_GL_Coarsener() {}

    /**
       @brief Construct the coarse degrees of freedom for both edge
              and vertex spaces.

       The main result of this routine are the projection operators
       \f$ P_u \f$ and \f$ P_\sigma \f$ whose columns represent the coarse
       degrees of freedom on the fine spaces.

       This routine also uses matrix triple products to produce coarse
       versions of the derivative matrix \f$ D \f$ and the weighting
       matrix \f$ M \f$.
    */
    void construct_coarse_subspace(const mfem::Vector& constant_rep)
    {
        graph_coarsen_ = make_unique<GraphCoarsen>(mgL_, graph_topology_);
<<<<<<< HEAD
        do_construct_coarse_subspace();
=======
        do_construct_coarse_subspace(constant_rep);
>>>>>>> 5657a83c
        is_coarse_subspace_constructed_ = true;
    }

    const mfem::SparseMatrix& get_Psigma() const;
    const mfem::SparseMatrix& get_Pu() const;
    const std::vector<mfem::DenseMatrix>& get_CM_el() const;

    /// Restrict (coarsen) the (block) right-hand side by multiplying by \f$ P_\sigma, P_u \f$
    std::unique_ptr<mfem::BlockVector> restrict_rhs(
        const mfem::BlockVector& rhs) const;

    // Mixed form
    void restrict(const mfem::BlockVector& rhs, mfem::BlockVector& coarse_rhs) const;
    void interpolate(const mfem::BlockVector& rhs, mfem::BlockVector& fine_rhs) const;

    // Primal form
    void restrict(const mfem::Vector& rhs, mfem::Vector& coarse_rhs) const;
    void interpolate(const mfem::Vector& rhs, mfem::Vector& fine_rhs) const;

    const mfem::SparseMatrix& construct_Agg_cvertexdof_table() const;
    const mfem::SparseMatrix& construct_Agg_cedgedof_table() const;
    const mfem::SparseMatrix& construct_face_facedof_table() const;

    const mfem::HypreParMatrix& get_face_dof_truedof_table() const;

    /**
        @brief Get the Array of offsets representing the block structure of
        the coarse matrix.

        The Array is of length 3. The first element is the starting
        index of the first block (always 0), the second element is the
        starting index of the second block, and the third element is
        the total number of rows in the matrix.
    */
    mfem::Array<int>& get_blockoffsets() const;

    unsigned int get_num_faces()
    {
        return graph_topology_.get_num_faces();
    }
    unsigned int get_num_aggregates()
    {
        return graph_topology_.get_num_aggregates();
    }
    const GraphTopology& get_GraphTopology_ref() const
    {
        return graph_topology_;
    }
    const GraphCoarsen& get_GraphCoarsen_ref() const
    {
        return *graph_coarsen_;
    }

    /**
       @brief Get the coarse M matrix
    */
    std::unique_ptr<CoarseMBuilder> GetCoarseMBuilder()
    {
        return std::move(coarse_m_builder_);
    }

    /**
       @brief Get the coarse D matrix
    */
    std::unique_ptr<mfem::SparseMatrix> GetCoarseD()
    {
        return std::move(CoarseD_);
    }

    /**
       @brief Get the coarse D matrix
    */
    std::unique_ptr<mfem::SparseMatrix> GetCoarseW()
    {
        return std::move(CoarseW_);
    }

    /**
       @brief Creates the matrix from coarse M, D, W
    */
    MixedMatrix GetCoarse();

private:
    virtual void do_construct_coarse_subspace(const mfem::Vector& constant_rep) = 0;

private:
    bool is_coarse_subspace_constructed_ = false;
    void check_subspace_construction_(const std::string& objname) const
    {
        if (!is_coarse_subspace_constructed_)
        {
            throw std::runtime_error("Must first construct coarse subspaces before using " + objname + "!");
        }
    }

protected:
    const MixedMatrix& mgL_;
<<<<<<< HEAD
    const GraphTopology& graph_topology_;
=======
    GraphTopology graph_topology_;
>>>>>>> 5657a83c
    std::unique_ptr<GraphCoarsen> graph_coarsen_;

    mfem::SparseMatrix face_facedof_table_;
    mfem::SparseMatrix Psigma_;
    mfem::SparseMatrix Pu_;

    mutable std::unique_ptr<mfem::Array<int>> coarseBlockOffsets_;
    mutable std::unique_ptr<mfem::HypreParMatrix> face_dof_truedof_table_;

    /// Builder for coarse M operator
    std::unique_ptr<CoarseMBuilder> coarse_m_builder_;

    /// Coarse D operator
    std::unique_ptr<mfem::SparseMatrix> CoarseD_;

    /// Coarse W operator
    std::unique_ptr<mfem::SparseMatrix> CoarseW_;
}; // class Mixed_GL_Coarsener

} // namespace smoothg

#endif /* __MIXED_GL_COARSENER_HPP__ */<|MERGE_RESOLUTION|>--- conflicted
+++ resolved
@@ -44,13 +44,8 @@
        agglomerated topology.
     */
     Mixed_GL_Coarsener(const MixedMatrix& mgL,
-<<<<<<< HEAD
-                       const GraphTopology& gt)
-        : mgL_(mgL), graph_topology_(gt) {}
-=======
                        GraphTopology gt)
         : mgL_(mgL), graph_topology_(std::move(gt)) {}
->>>>>>> 5657a83c
 
     virtual ~Mixed_GL_Coarsener() {}
 
@@ -69,11 +64,7 @@
     void construct_coarse_subspace(const mfem::Vector& constant_rep)
     {
         graph_coarsen_ = make_unique<GraphCoarsen>(mgL_, graph_topology_);
-<<<<<<< HEAD
-        do_construct_coarse_subspace();
-=======
         do_construct_coarse_subspace(constant_rep);
->>>>>>> 5657a83c
         is_coarse_subspace_constructed_ = true;
     }
 
@@ -171,11 +162,7 @@
 
 protected:
     const MixedMatrix& mgL_;
-<<<<<<< HEAD
-    const GraphTopology& graph_topology_;
-=======
     GraphTopology graph_topology_;
->>>>>>> 5657a83c
     std::unique_ptr<GraphCoarsen> graph_coarsen_;
 
     mfem::SparseMatrix face_facedof_table_;
