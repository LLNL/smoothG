--- conflicted
+++ resolved
@@ -28,15 +28,21 @@
 namespace smoothg
 {
 
+/**
+   @brief Abstract base class to build the mass matrix M
+
+   The main functionality of this class is to build the assembled M based on
+   components of M and aggregate weight.
+*/
 class MBuilder
 {
 public:
     virtual ~MBuilder() {}
 
     /**
-       @brief Get the assembled M for the local processor
+       @brief Build the assembled M for the local processor
      */
-    virtual std::unique_ptr<mfem::SparseMatrix> GetAssembledM() const = 0;
+    virtual std::unique_ptr<mfem::SparseMatrix> BuildAssembledM() const = 0;
 
     /**
        @brief Set weights on aggregates for assembly of mass matrix.
@@ -56,39 +62,6 @@
 };
 
 /**
-   @brief Abstract base class to build the mass matrix M
-
-   The main functionality of this class is to build the assembled M based on
-   components of M and aggregate weight.
-*/
-class MBuilder
-{
-public:
-    virtual ~MBuilder() {}
-
-    /**
-       @brief Build the assembled M for the local processor
-     */
-    virtual std::unique_ptr<mfem::SparseMatrix> BuildAssembledM() const = 0;
-
-    /**
-       @brief Set weights on aggregates for assembly of mass matrix.
-
-       The point of this class is to be able to build the mass matrix M
-       with different weights, without recoarsening the whole thing.
-
-       Reciprocal here follows convention in MixedMatrix::SetMFromWeightVector(),
-       that is, agg_weights_inverse in the input is like the coefficient in
-       a finite volume problem, agg_weights is the weights on the mass matrix
-       in the mixed form, which is the reciprocal of that.
-    */
-    void SetCoefficient(const mfem::Vector& agg_weights_inverse);
-protected:
-    /// weights on aggregates (on fine level, aggregate = vertex)
-    mfem::Vector agg_weights_;
-};
-
-/**
    @brief Abstract base class to help building the coarse mass matrix in
    GraphCoarsen::BuildPEdges()
 
@@ -131,11 +104,7 @@
     virtual void FillEdgeCdofMarkers(int face_num, const mfem::SparseMatrix& face_Agg,
                                      const mfem::SparseMatrix& Agg_cdof_edge) {}
 
-<<<<<<< HEAD
-    virtual std::unique_ptr<mfem::SparseMatrix> GetAssembledM() const = 0;
-=======
     virtual std::unique_ptr<mfem::SparseMatrix> BuildAssembledM() const = 0;
->>>>>>> 7b18cf94
 
     virtual bool NeedsCoarseVertexDofs() { return false; }
 
@@ -183,11 +152,7 @@
         Agg_cdof_edge_ref_.MakeRef(Agg_cdof_edge);
     }
 
-<<<<<<< HEAD
-    std::unique_ptr<mfem::SparseMatrix> GetAssembledM() const;
-=======
     std::unique_ptr<mfem::SparseMatrix> BuildAssembledM() const;
->>>>>>> 7b18cf94
 
     bool NeedsCoarseVertexDofs() { return true; }
 
@@ -244,11 +209,7 @@
                          const mfem::SparseMatrix& Pedges,
                          const mfem::SparseMatrix& face_cdof);
 
-<<<<<<< HEAD
-    std::unique_ptr<mfem::SparseMatrix> GetAssembledM() const;
-=======
     std::unique_ptr<mfem::SparseMatrix> BuildAssembledM() const;
->>>>>>> 7b18cf94
 
 private:
     /// @todo remove this (GetTableRowCopy is the same thing?)
@@ -289,11 +250,7 @@
     FineMBuilder(const std::vector<mfem::Vector>& local_edge_weight,
                  const mfem::SparseMatrix& Agg_edgedof);
 
-<<<<<<< HEAD
-    virtual std::unique_ptr<mfem::SparseMatrix> GetAssembledM() const;
-=======
     virtual std::unique_ptr<mfem::SparseMatrix> BuildAssembledM() const;
->>>>>>> 7b18cf94
     const std::vector<mfem::Vector>& GetElementMatrices() const { return M_el_; }
     const mfem::SparseMatrix& GetAggEdgeDofTable() const { return Agg_edgedof_; }
 private:
