--- conflicted
+++ resolved
@@ -292,28 +292,19 @@
     // put trace_extensions and bubble_functions in Pedges
     // the coarse dof numbering is as follows: first loop over each face, count
     // the traces, then loop over each aggregate, count the bubble functions
-
-<<<<<<< HEAD
-    const mfem::SparseMatrix& Agg_face(coarse_graph_space.GetGraph().VertexToEdge());
-    const mfem::SparseMatrix& face_coarse_edof(coarse_graph_space.EdgeToEDof());
+    const mfem::SparseMatrix& Agg_face(coarse_space.GetGraph().VertexToEdge());
+    const mfem::SparseMatrix& face_coarse_edof(coarse_space.EdgeToEDof());
     const mfem::SparseMatrix& agg_vdof = dof_agg_.agg_vdof_;
     const mfem::SparseMatrix& agg_edof = dof_agg_.agg_edof_;
     const mfem::SparseMatrix& face_edof = dof_agg_.face_edof_;
-=======
-    const mfem::SparseMatrix& Agg_edge(graph_topology_.Agg_edge_);
-    const mfem::SparseMatrix& Agg_vertex(graph_topology_.Agg_vertex_);
-    const mfem::SparseMatrix& face_edge(graph_topology_.face_edge_);
-    const mfem::SparseMatrix& Agg_face(coarse_space.GetGraph().VertexToEdge());
-    const mfem::SparseMatrix& face_cdof(coarse_space.EdgeToEDof());
->>>>>>> 916dc40c
 
     const unsigned int num_aggs = vertex_target.size();
     const unsigned int num_faces = face_edof.Height();
     const unsigned int num_fine_edofs = agg_edof.Width();
     const int num_traces = face_coarse_edof.Width();
 
-    int* I = InitializePEdgesNNZ(coarse_graph_space.VertexToEDof(), agg_edof,
-                                 coarse_graph_space.EdgeToEDof(), face_edof);
+    int* I = InitializePEdgesNNZ(coarse_space.VertexToEDof(), agg_edof,
+                                 coarse_space.EdgeToEDof(), face_edof);
     int* J = new int[I[num_fine_edofs]];
     double* data = new double[I[num_fine_edofs]];
 
@@ -326,7 +317,7 @@
     // this is Gelever's "ScaleEdgeTargets"
     NormalizeTraces(edge_traces, agg_vdof, face_edof, constant_rep_);
 
-    coarse_m_builder_->Setup(coarse_graph_space);
+    coarse_m_builder_->Setup(coarse_space);
 
     int bubble_counter = 0;
     double entry_value;
@@ -521,15 +512,6 @@
 
     coarse_D_->Finalize();
 
-<<<<<<< HEAD
-=======
-    auto elem_mbuilder_ptr = dynamic_cast<ElementMBuilder*>(coarse_m_builder_.get());
-    if (elem_mbuilder_ptr)
-    {
-        elem_mbuilder_ptr->SetAggToEdgeDofsTableReference(coarse_space.VertexToEDof());
-    }
-
->>>>>>> 916dc40c
     mfem::SparseMatrix face_Agg(smoothg::Transpose(Agg_face));
 
     auto edof_vert = smoothg::Transpose(space_.VertexToEDof());
@@ -603,13 +585,8 @@
 void GraphCoarsen::BuildInterpolation(
     std::vector<mfem::DenseMatrix>& edge_traces,
     std::vector<mfem::DenseMatrix>& vertex_targets,
-<<<<<<< HEAD
-    mfem::SparseMatrix& Pvertices, mfem::SparseMatrix& Pedges,
-    const GraphSpace& coarse_space, bool build_coarse_components)
-=======
     const GraphSpace& coarse_space, bool build_coarse_components,
     mfem::SparseMatrix& Pvertices, mfem::SparseMatrix& Pedges)
->>>>>>> 916dc40c
 {
     auto Pu = BuildPVertices(vertex_targets);
     Pvertices.Swap(Pu);
@@ -623,12 +600,6 @@
         coarse_m_builder_ = make_unique<ElementMBuilder>();
     }
 
-<<<<<<< HEAD
-=======
-    auto Pu = BuildPVertices(vertex_targets);
-    Pvertices.Swap(Pu);
-
->>>>>>> 916dc40c
     BuildPEdges(edge_traces, vertex_targets, coarse_space, Pedges);
 
     BuildCoarseW(Pvertices);
