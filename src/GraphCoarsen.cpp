--- conflicted
+++ resolved
@@ -268,14 +268,7 @@
     }
 }
 
-<<<<<<< HEAD
-mfem::SparseMatrix GraphCoarsen::BuildPEdges(
-    std::vector<mfem::DenseMatrix>& edge_traces,
-    std::vector<mfem::DenseMatrix>& vertex_target,
-    const GraphSpace& coarse_space)
-=======
 mfem::SparseMatrix GraphCoarsen::BuildPEdges(bool build_coarse_components)
->>>>>>> 00c072bc
 {
     // put trace_extensions and bubble_functions in Pedges
     // the coarse dof numbering is as follows: first loop over each face, count
@@ -601,14 +594,9 @@
         P_pwc.ScaleRow(i, 1.0 / agg_sizes[i]);
     }
 
-<<<<<<< HEAD
-    auto Psigma = BuildPEdges(edge_traces, vertex_targets, coarse_space);
-    Pedges.Swap(Psigma);
-=======
     return MixedMatrix(std::move(coarse_space_), std::move(coarse_m_builder_),
                        std::move(coarse_D_), BuildCoarseW(Pvertices),
                        std::move(coarse_const_rep), std::move(agg_sizes), std::move(P_pwc));
->>>>>>> 00c072bc
 }
 
 mfem::SparseMatrix GraphCoarsen::BuildEdgeProjection()
@@ -698,19 +686,8 @@
             mfem::MultAtB(sigma_f, sigma_f, sigma_f_prod);
             sigma_f_prod.Invert();
 
-<<<<<<< HEAD
-MixedMatrix GraphCoarsen::BuildCoarseMatrix(GraphSpace coarse_graph_space,
-                                            const MixedMatrix& fine_mgL,
-                                            const mfem::SparseMatrix& Pvertices)
-{
-    BuildCoarseW(Pvertices);
-
-    mfem::Vector coarse_const_rep(Pvertices.NumCols());
-    Pvertices.MultTranspose(constant_rep_, coarse_const_rep);
-=======
             mfem::DenseMatrix pi_f(sigma_f.Height(), sigma_f.Width());
             mfem::Mult(sigma_f, sigma_f_prod, pi_f);
->>>>>>> 00c072bc
 
             mfem::Vector pi_f_PV(pi_f.Width());
             pi_f.MultTranspose(PV_trace, pi_f_PV);
@@ -730,115 +707,4 @@
     return smoothg::Transpose(Q_edge);
 }
 
-mfem::SparseMatrix GraphCoarsen::BuildEdgeProjection(
-    const std::vector<mfem::DenseMatrix>& edge_traces,
-    const std::vector<mfem::DenseMatrix>& vertex_targets,
-    const GraphSpace& coarse_space)
-{
-    const mfem::SparseMatrix& agg_vdof = dof_agg_.agg_vdof_;
-    const mfem::SparseMatrix& agg_edof = dof_agg_.agg_edof_;
-    const mfem::SparseMatrix& face_edof = dof_agg_.face_edof_;
-    const mfem::SparseMatrix& agg_face = coarse_space.GetGraph().VertexToEdge();
-    const mfem::SparseMatrix& face_agg = topology_.face_Agg_;
-
-    const int num_aggs = topology_.NumAggs();
-    const int num_faces = topology_.NumFaces();
-
-    mfem::SparseMatrix Q_edge(agg_edof.NumCols(), coarse_D_->NumCols());
-    mfem::DenseMatrix Q_i;
-
-    mfem::DenseMatrix DT_one_pi_f_PV;
-
-    mfem::Vector PV_trace;
-    mfem::Vector one_rep;
-
-    mfem::Array<int> local_edofs, local_vdofs, faces, face_edofs;
-    mfem::Array<int> local_coarse_edofs, face_coarse_edofs;
-    int bubble_offset = coarse_space.EdgeToEDof().NumCols();
-
-    for (int agg = 0; agg < num_aggs; ++agg)
-    {
-        GetTableRowCopy(agg_edof, agg, local_edofs);
-        GetTableRow(agg_vdof, agg, local_vdofs);
-        GetTableRow(agg_face, agg, faces);
-
-        for (auto&& face : faces)
-        {
-            GetTableRow(face_edof, face, face_edofs);
-            local_edofs.Append(face_edofs);
-        }
-
-        auto Dloc = ExtractRowAndColumns(D_proc_, local_vdofs, local_edofs, col_map_);
-
-        auto& vert_targets = const_cast<mfem::DenseMatrix&>(vertex_targets[agg]);
-        Q_i.SetSize(Dloc.Width(), vert_targets.Width() - 1);
-        mfem::Vector column_in, column_out;
-        for (int j = 0; j < Q_i.Width(); ++j)
-        {
-            vert_targets.GetColumnReference(j + 1, column_in);
-            Q_i.GetColumnReference(j, column_out);
-            Dloc.MultTranspose(column_in, column_out);
-        }
-
-        local_coarse_edofs.SetSize(Q_i.Width());
-        std::iota(local_coarse_edofs.begin(), local_coarse_edofs.end(), bubble_offset);
-        Q_edge.AddSubMatrix(local_edofs, local_coarse_edofs, Q_i);
-        bubble_offset += Q_i.Width();
-    }
-
-    for (int face = 0; face < num_faces; ++face)
-    {
-        int agg = face_agg.GetRowColumns(face)[0];
-
-        GetTableRow(agg_vdof, agg, local_vdofs);
-        GetTableRow(face_edof, face, face_edofs);
-        GetTableRow(coarse_space.EdgeToEDof(), face, face_coarse_edofs);
-
-        auto& traces = const_cast<mfem::DenseMatrix&>(edge_traces[face]);
-        traces.GetColumnReference(0, PV_trace);
-
-        Q_i.SetSize(traces.NumRows(), traces.NumCols());
-
-        auto Dloc = ExtractRowAndColumns(D_proc_, local_vdofs, face_edofs, col_map_);
-        constant_rep_.GetSubVector(local_vdofs, one_rep);
-
-        mfem::Vector one_D(Q_i.Data(), Dloc.NumCols());
-        Dloc.MultTranspose(one_rep, one_D);
-
-        double one_D_PV = smoothg::InnerProduct(one_D, PV_trace);
-        if (one_D_PV < 0)
-        {
-            one_D /= one_D_PV;
-        }
-
-        if (traces.NumCols() > 1)
-        {
-            mfem::DenseMatrix sigma_f(traces.Data() + traces.NumRows(),
-                                      traces.NumRows(),  traces.NumCols() - 1);
-
-            mfem::DenseMatrix sigma_f_prod(sigma_f.Width());
-            mfem::MultAtB(sigma_f, sigma_f, sigma_f_prod);
-            sigma_f_prod.Invert();
-
-            mfem::DenseMatrix pi_f(sigma_f.Height(), sigma_f.Width());
-            mfem::Mult(sigma_f, sigma_f_prod, pi_f);
-
-            mfem::Vector pi_f_PV(pi_f.Width());
-            pi_f.MultTranspose(PV_trace, pi_f_PV);
-            DT_one_pi_f_PV.UseExternalData(Q_i.Data() + Q_i.NumRows(),
-                                           Q_i.NumRows(), Q_i.NumCols() - 1);
-            mfem::MultVWt(one_D, pi_f_PV, DT_one_pi_f_PV);
-
-            DT_one_pi_f_PV -= pi_f;
-        }
-
-        one_D *= -1.0;
-        Q_edge.AddSubMatrix(face_edofs, face_coarse_edofs, Q_i);
-    }
-
-    Q_edge.Finalize();
-
-    return smoothg::Transpose(Q_edge);
-}
-
 } // namespace smoothg