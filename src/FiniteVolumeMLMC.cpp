/*BHEADER**********************************************************************
 *
 * Copyright (c) 2018, Lawrence Livermore National Security, LLC.
 * Produced at the Lawrence Livermore National Laboratory.
 * LLNL-CODE-745247. All Rights reserved. See file COPYRIGHT for details.
 *
 * This file is part of smoothG. For more information and source code
 * availability, see https://www.github.com/llnl/smoothG.
 *
 * smoothG is free software; you can redistribute it and/or modify it under the
 * terms of the GNU Lesser General Public License (as published by the Free
 * Software Foundation) version 2.1 dated February 1999.
 *
 ***********************************************************************EHEADER*/

/** @file

    @brief Implements FiniteVolumeMLMC class
*/

#include "FiniteVolumeMLMC.hpp"

namespace smoothg
{

FiniteVolumeMLMC::FiniteVolumeMLMC(MPI_Comm comm,
                                   const mfem::SparseMatrix& vertex_edge,
                                   const mfem::Vector& weight,
                                   const mfem::Array<int>& partitioning,
                                   const mfem::HypreParMatrix& edge_d_td,
                                   const mfem::SparseMatrix& edge_boundary_att,
                                   const mfem::Array<int>& ess_attr,
                                   const UpscaleParameters& param)
    :
    Upscale(comm, vertex_edge.Height()),
    weight_(weight),
    edge_d_td_(edge_d_td),
    edge_boundary_att_(edge_boundary_att),
    ess_attr_(ess_attr),
    param_(param),
    ess_u_marker_(mfem::Array<int>()),
    ess_u_data_(mfem::Vector()),
    impose_ess_u_conditions_(false),
    coarse_impose_ess_u_conditions_(false)
{
    mfem::StopWatch chrono;
    chrono.Start();

    solver_.resize(param.max_levels);
    rhs_.resize(param_.max_levels);
    sol_.resize(param_.max_levels);

    // Hypre may modify the original vertex_edge, which we seek to avoid
    mfem::SparseMatrix ve_copy(vertex_edge);

    mixed_laplacians_.emplace_back(vertex_edge, weight, edge_d_td_,
                                   MixedMatrix::DistributeWeight::False);

    GraphTopology gt(ve_copy, edge_d_td_, partitioning, &edge_boundary_att_);
    coarsener_.emplace_back(make_unique<SpectralAMG_MGL_Coarsener>(
                                mixed_laplacians_[0], std::move(gt), param_));
    coarsener_[0]->construct_coarse_subspace(GetConstantRep(0));

    mixed_laplacians_.push_back(coarsener_[0]->GetCoarse());
    MakeVectors(0);

    MakeCoarseSolver();
    MakeVectors(1);

    chrono.Stop();
    setup_time_ += chrono.RealTime();
}

FiniteVolumeMLMC::FiniteVolumeMLMC(MPI_Comm comm,
                                   const mfem::SparseMatrix& vertex_edge,
                                   const std::vector<mfem::Vector>& local_weight,
                                   const mfem::Array<int>& partitioning,
                                   const mfem::HypreParMatrix& edge_d_td,
                                   const mfem::SparseMatrix& edge_boundary_att,
                                   const mfem::Array<int>& ess_attr,
                                   const UpscaleParameters& param)
    :
    Upscale(comm, vertex_edge.Height()),
    weight_(local_weight[0]),
    edge_d_td_(edge_d_td),
    edge_boundary_att_(edge_boundary_att),
    ess_attr_(ess_attr),
    param_(param),
    ess_u_marker_(mfem::Array<int>()),
    impose_ess_u_conditions_(false),
    coarse_impose_ess_u_conditions_(false)
{
    mfem::StopWatch chrono;
    chrono.Start();

    solver_.resize(param.max_levels);
    rhs_.resize(param_.max_levels);
    sol_.resize(param_.max_levels);

    // Hypre may modify the original vertex_edge, which we seek to avoid
    mfem::SparseMatrix ve_copy(vertex_edge);

    mixed_laplacians_.emplace_back(vertex_edge, local_weight, edge_d_td_);

    GraphTopology gt(ve_copy, edge_d_td_, partitioning, &edge_boundary_att_);
    coarsener_.emplace_back(make_unique<SpectralAMG_MGL_Coarsener>(
                                mixed_laplacians_[0], std::move(gt), param_));
    coarsener_[0]->construct_coarse_subspace(GetConstantRep(0));
    mixed_laplacians_.push_back(coarsener_[0]->GetCoarse());
    MakeVectors(0);

    MakeCoarseSolver();
    MakeVectors(1);

    chrono.Stop();
    setup_time_ += chrono.RealTime();
}

<<<<<<< HEAD
FiniteVolumeMLMC::FiniteVolumeMLMC(MPI_Comm comm,
                                   const mfem::SparseMatrix& vertex_edge,
                                   const mfem::Vector& weight,
                                   const mfem::Array<int>& partitioning,
                                   const mfem::HypreParMatrix& edge_d_td,
                                   const mfem::SparseMatrix& edge_boundary_att,
                                   const mfem::Array<int>& ess_attr,
                                   const mfem::Array<int>& ess_u_marker,
                                   int special_vertex_dofs,
                                   const UpscaleParameters& param)
    :
    Upscale(comm, vertex_edge.Height()),
    weight_(weight),
    edge_d_td_(edge_d_td),
    edge_boundary_att_(edge_boundary_att),
    ess_attr_(ess_attr),
    param_(param),
    ess_u_marker_(ess_u_marker),
    impose_ess_u_conditions_(true),
    ess_u_matrix_eliminated_(false),
    coarse_impose_ess_u_conditions_(true),
    coarse_ess_u_matrix_eliminated_(false)
{
    mfem::StopWatch chrono;
    chrono.Start();

    // Hypre may modify the original vertex_edge, which we seek to avoid
    mfem::SparseMatrix ve_copy(vertex_edge);

    mixed_laplacians_.emplace_back(vertex_edge, weight, edge_d_td_,
                                   MixedMatrix::DistributeWeight::False);

    auto graph_topology = make_unique<GraphTopology>(ve_copy, edge_d_td_, partitioning,
                                                     &edge_boundary_att_);

    coarsener_ = make_unique<SpectralAMG_MGL_Coarsener>(
                     mixed_laplacians_[0], std::move(graph_topology),
                     param_);
    coarsener_->construct_coarse_subspace();

    mixed_laplacians_.push_back(coarsener_->GetCoarse());

    CoarsenEssentialVertexBoundary(special_vertex_dofs);

    MakeCoarseSolver();

    MakeCoarseVectors();

    chrono.Stop();
    setup_time_ += chrono.RealTime();
}

void FiniteVolumeMLMC::CoarsenEssentialVertexBoundary(int special_vertex_dofs)
{
    const mfem::SparseMatrix& Dref = GetCoarseMatrix().GetD();
    int new_size = Dref.Height();

    coarse_ess_u_data_.SetSize(new_size);
    coarse_ess_u_data_ = 0.0;
    coarse_ess_u_marker_.SetSize(new_size);
    coarse_ess_u_marker_ = 0;
    int eu_size = ess_u_marker_.Size();
    for (int i = 0; i < special_vertex_dofs; ++i)
    {
        if (ess_u_marker_[eu_size - 1 - i])
        {
            coarse_ess_u_marker_[new_size - 1 - i] = 1;
        }
    }
}

void FiniteVolumeMLMC::SetEssentialData(const mfem::Vector& new_data,
                                        int special_vertex_dofs)
{
    ess_u_data_ = new_data;

    const mfem::SparseMatrix& Dref = GetCoarseMatrix().GetD();
    int new_size = Dref.Height();

    const int old_size = ess_u_data_.Size();
    for (int i = 0; i < special_vertex_dofs; i++)
    {
        if (ess_u_marker_[old_size - 1 - i])
        {
            coarse_ess_u_data_(new_size - 1 - i) = ess_u_data_(old_size - 1 - i);
        }
    }
}

void FiniteVolumeMLMC::ModifyRHSEssential(mfem::BlockVector& rhs) const
{
    if (ess_u_marker_.Size() == 0)
        return;

    rhs.GetBlock(0) += ess_u_finerhs_correction_->GetBlock(0);
    for (int i = 0; i < rhs.GetBlock(1).Size(); ++i)
    {
        if (ess_u_marker_[i])
            rhs.GetBlock(1)(i) = ess_u_finerhs_correction_->GetBlock(1)(i);
    }
}

void FiniteVolumeMLMC::ModifyCoarseRHSEssential(mfem::BlockVector& coarserhs) const
{
    if (coarse_ess_u_marker_.Size() == 0)
        return;

    coarserhs.GetBlock(0) += ess_u_coarserhs_correction_->GetBlock(0);
    for (int i = 0; i < coarserhs.GetBlock(1).Size(); ++i)
    {
        if (coarse_ess_u_marker_[i])
            coarserhs.GetBlock(1)(i) = ess_u_coarserhs_correction_->GetBlock(1)(i);
    }
}

/// this implementation is sloppy
=======
/// this implementation is sloppy (also, @todo should be combined with
/// RescaleCoarseCoefficient with int level argument)
>>>>>>> 0115aa57
void FiniteVolumeMLMC::RescaleFineCoefficient(const mfem::Vector& coeff)
{
    GetMatrix(0).UpdateM(coeff);
    if (!param_.hybridization)
    {
        ForceMakeFineSolver();
    }
    else
    {
        auto hybrid_solver = dynamic_cast<HybridSolver*>(solver_[0].get());
        assert(hybrid_solver);
        hybrid_solver->UpdateAggScaling(coeff);
    }
}

void FiniteVolumeMLMC::RescaleCoarseCoefficient(const mfem::Vector& coeff)
{
    if (!param_.hybridization)
    {
        GetMatrix(1).UpdateM(coeff);
        MakeCoarseSolver();
    }
    else
    {
        auto hybrid_solver = dynamic_cast<HybridSolver*>(solver_[1].get());
        assert(hybrid_solver);
        hybrid_solver->UpdateAggScaling(coeff);
    }
}

/// copied and modified from SparseMatrix::EliminateCols with help
/// from the EliminateRowCol that has an Ae argument
/// at the end, mat + Ae == original mat
void EliminateColsForMultipleBC(mfem::SparseMatrix& mat,
                                const mfem::Array<int>& ess_u_marker,
                                const mfem::Vector& ess_u_data,
                                mfem::Vector& rhs,
                                mfem::SparseMatrix& Ae)
{
    const int height = mat.Height();
    const int* I = mat.GetI();
    const int* J = mat.GetJ();
    double* A = mat.GetData();

    for (int i = 0; i < height; i++)
    {
        for (int jpos = I[i]; jpos != I[i + 1]; ++jpos)
        {
            if (ess_u_marker[ J[jpos]] )
            {
                rhs(i) -= A[jpos] * ess_u_data( J[jpos] );
                Ae.Add(i, J[jpos], A[jpos]);
                A[jpos] = 0.0;
            }
        }
    }
    Ae.Finalize();
}

void FiniteVolumeMLMC::MakeCoarseSolver()
{
<<<<<<< HEAD
    mfem::SparseMatrix& Dref = GetCoarseMatrix().GetD();
    mfem::Array<int> ess_sigma_marker(Dref.Width());
    ess_sigma_marker = 0;

    MarkDofsOnBoundary(coarsener_->get_GraphTopology_ref().face_bdratt_,
                       coarsener_->construct_face_facedof_table(),
                       ess_attr_, ess_sigma_marker);
=======
    mfem::SparseMatrix& Dref = GetMatrix(1).GetD();
    mfem::Array<int> marker(Dref.Width());
    marker = 0;

    MarkDofsOnBoundary(coarsener_[0]->get_GraphTopology_ref().face_bdratt_,
                       coarsener_[0]->construct_face_facedof_table(),
                       ess_attr_, marker);
>>>>>>> 0115aa57

    if (param_.hybridization) // Hybridization solver
    {
        // coarse_components method does not store element matrices
        assert(!param_.coarse_components);

<<<<<<< HEAD
        auto& face_bdratt = coarsener_->get_GraphTopology_ref().face_bdratt_;
        coarse_solver_ = make_unique<HybridSolver>(
                             comm_, GetCoarseMatrix(), *coarsener_,
                             &face_bdratt, &ess_sigma_marker, 0, param_.saamge_param);
    }
    else // L2-H1 block diagonal preconditioner
    {
        GetCoarseMatrix().BuildM();
        mfem::SparseMatrix& Mref = GetCoarseMatrix().GetM();
        for (int mm = 0; mm < ess_sigma_marker.Size(); ++mm)
=======
        auto& face_bdratt = coarsener_[0]->get_GraphTopology_ref().face_bdratt_;
        solver_[1] = make_unique<HybridSolver>(
                         comm_, GetMatrix(1), *coarsener_[0],
                         &face_bdratt, &marker, 0, param_.saamge_param);
    }
    else // L2-H1 block diagonal preconditioner
    {
        GetMatrix(1).BuildM();
        mfem::SparseMatrix& Mref = GetMatrix(1).GetM();
        for (int mm = 0; mm < marker.Size(); ++mm)
>>>>>>> 0115aa57
        {
            // Assume M diagonal, no ess data
            if (ess_sigma_marker[mm])
                Mref.EliminateRow(mm, true);
        }
        Dref.EliminateCols(ess_sigma_marker);

        if (coarse_impose_ess_u_conditions_)
        {
            ess_u_coarserhs_correction_ = make_unique<mfem::BlockVector>(GetCoarseBlockVector());
            *ess_u_coarserhs_correction_ = 0.0;
            if (coarse_ess_u_matrix_eliminated_)
            {
                // todo: do not want to do the transpose in this if branch!
                mfem::SparseMatrix DrefT = smoothg::Transpose(Dref);
                coarse_DTelim_trace_->AddMult(coarse_ess_u_data_,
                                              ess_u_coarserhs_correction_->GetBlock(0),
                                              -1.0);
            }
            else
            {
                mfem::SparseMatrix DrefT = smoothg::Transpose(Dref);
                coarse_DTelim_trace_ = make_unique<mfem::SparseMatrix>(DrefT.Height(), DrefT.Width());
                EliminateColsForMultipleBC(DrefT, coarse_ess_u_marker_, coarse_ess_u_data_,
                                           ess_u_coarserhs_correction_->GetBlock(0),
                                           *coarse_DTelim_trace_);
                mfem::SparseMatrix D_elim = smoothg::Transpose(DrefT);
                Dref.Swap(D_elim);

                // note well that this is going to bulldoze any W matrix you already had
                mfem::SparseMatrix W(Dref.Height());
                for (int m = 0; m < coarse_ess_u_marker_.Size(); ++m)
                {
                    if (coarse_ess_u_marker_[m])
                    {
                        // typically set entries in W to 1 and rhs = data, but here
                        // set the negative in order for solver to be well-defined
                        W.Set(m, m, -1.0);
                    }
                }
                W.Finalize();
                GetCoarseMatrix().SetW(W);

                coarse_ess_u_matrix_eliminated_ = true;
            }

            for (int m = 0; m < coarse_ess_u_marker_.Size(); ++m)
            {
                if (coarse_ess_u_marker_[m])
                {
                    ess_u_coarserhs_correction_->GetBlock(1).Elem(m) = -coarse_ess_u_data_(m);
                }
            }
        }

        solver_[1] = make_unique<MinresBlockSolverFalse>(comm_, GetMatrix(1));
    }
}

void FiniteVolumeMLMC::ForceMakeFineSolver()
{
    mfem::Array<int> ess_sigma_marker;
    BooleanMult(edge_boundary_att_, ess_attr_, ess_sigma_marker);

    if (param_.hybridization) // Hybridization solver
    {
<<<<<<< HEAD
        fine_solver_ = make_unique<HybridSolver>(comm_, GetFineMatrix(),
                                                 &edge_boundary_att_, &ess_sigma_marker);
=======
        solver_[0] = make_unique<HybridSolver>(comm_, GetMatrix(0),
                                               &edge_boundary_att_, &marker);
>>>>>>> 0115aa57
    }
    else // L2-H1 block diagonal preconditioner
    {
        mfem::SparseMatrix& Mref = GetMatrix(0).GetM();
        mfem::SparseMatrix& Dref = GetMatrix(0).GetD();
        const bool w_exists = GetMatrix(0).CheckW();

        for (int mm = 0; mm < ess_sigma_marker.Size(); ++mm)
        {
            if (ess_sigma_marker[mm])
            {
                //Mref.EliminateRowCol(mm, ess_data[k][mm], *(rhs[k]));

                const bool set_diag = true;
                Mref.EliminateRow(mm, set_diag);
            }
        }
        Dref.EliminateCols(ess_sigma_marker);

        if (impose_ess_u_conditions_)
        {
            ess_u_finerhs_correction_ = make_unique<mfem::BlockVector>(GetFineBlockVector());
            *ess_u_finerhs_correction_ = 0.0;
            if (ess_u_matrix_eliminated_)
            {
                // todo: do not want to do the transpose in this if branch!
                mfem::SparseMatrix DrefT = smoothg::Transpose(Dref);
                fine_DTelim_trace_->AddMult(ess_u_data_,
                                            ess_u_finerhs_correction_->GetBlock(0),
                                            -1.0);
            }
            else
            {
                mfem::SparseMatrix DrefT = smoothg::Transpose(Dref);
                fine_DTelim_trace_ = make_unique<mfem::SparseMatrix>(DrefT.Height(), DrefT.Width());
                EliminateColsForMultipleBC(DrefT, ess_u_marker_, ess_u_data_,
                                           ess_u_finerhs_correction_->GetBlock(0),
                                           *fine_DTelim_trace_);
                mfem::SparseMatrix D_elim = smoothg::Transpose(DrefT);
                Dref.Swap(D_elim);

                // note well that this is going to bulldoze any W matrix you already had
                mfem::SparseMatrix W(Dref.Height());
                for (int m = 0; m < ess_u_marker_.Size(); ++m)
                {
                    if (ess_u_marker_[m])
                    {
                        // typically set entries in W to 1 and rhs = data, but here
                        // set the negative in order for solver to be well-defined
                        W.Set(m, m, -1.0);
                    }
                }
                W.Finalize();
                GetFineMatrix().SetW(W);
                ess_u_matrix_eliminated_ = true;
            }

            for (int m = 0; m < ess_u_marker_.Size(); ++m)
            {
                if (ess_u_marker_[m])
                {
                    ess_u_finerhs_correction_->GetBlock(1).Elem(m) = -ess_u_data_(m);
                }
            }
        }
        else if (!w_exists && myid_ == 0)
        {
            Dref.EliminateRow(0);
        }

        solver_[0] = make_unique<MinresBlockSolverFalse>(comm_, GetMatrix(0));
    }

    // TODO: we can actually delete ess_u_marker_, ess_u_data_ at this point, which
    // suggests they should be parameters here instead of in the constructor
}

void FiniteVolumeMLMC::SolveEssU(const mfem::BlockVector& x, mfem::BlockVector& y) const
{
    assert(rhs_coarse_);
    assert(sol_coarse_);
    assert(coarsener_);
    assert(coarse_solver_);

    coarsener_->restrict(x, *rhs_coarse_);
    // rhs_coarse_->GetBlock(1) *= -1.0;

    ModifyCoarseRHSEssential(*rhs_coarse_); // does not match semantics in fine case

    {
        std::ofstream out("mlmc_fv_coarserhs.vector");
        rhs_coarse_->Print(out, 1);
    }

    coarse_solver_->Solve(*rhs_coarse_, *sol_coarse_);

    {
        std::ofstream out("mlmc_fv_coarsesol.vector");
        sol_coarse_->Print(out, 1);
    }

    coarsener_->interpolate(*sol_coarse_, y);

    // Orthogonalize(y);
}

/// this is hack, should depend on whether we do ess_u_conditions, should think
/// about overloading all four versions...
void FiniteVolumeMLMC::SolveFineEssU(const mfem::BlockVector& x, mfem::BlockVector& y) const
{
    assert(fine_solver_);

    fine_solver_->Solve(x, y);
    // y *= -1.0;

    // Orthogonalize(y);
}

void FiniteVolumeMLMC::MakeFineSolver()
{
    if (!solver_[0])
    {
        ForceMakeFineSolver();
    }
}

} // namespace smoothg<|MERGE_RESOLUTION|>--- conflicted
+++ resolved
@@ -71,6 +71,7 @@
     setup_time_ += chrono.RealTime();
 }
 
+/// @todo multilevel implementation
 FiniteVolumeMLMC::FiniteVolumeMLMC(MPI_Comm comm,
                                    const mfem::SparseMatrix& vertex_edge,
                                    const std::vector<mfem::Vector>& local_weight,
@@ -116,7 +117,7 @@
     setup_time_ += chrono.RealTime();
 }
 
-<<<<<<< HEAD
+/// @todo multilevel implementation
 FiniteVolumeMLMC::FiniteVolumeMLMC(MPI_Comm comm,
                                    const mfem::SparseMatrix& vertex_edge,
                                    const mfem::Vector& weight,
@@ -149,21 +150,18 @@
     mixed_laplacians_.emplace_back(vertex_edge, weight, edge_d_td_,
                                    MixedMatrix::DistributeWeight::False);
 
-    auto graph_topology = make_unique<GraphTopology>(ve_copy, edge_d_td_, partitioning,
-                                                     &edge_boundary_att_);
-
-    coarsener_ = make_unique<SpectralAMG_MGL_Coarsener>(
-                     mixed_laplacians_[0], std::move(graph_topology),
-                     param_);
-    coarsener_->construct_coarse_subspace();
-
-    mixed_laplacians_.push_back(coarsener_->GetCoarse());
+    GraphTopology gt(ve_copy, edge_d_td_, partitioning, &edge_boundary_att_);
+    coarsener_.emplace_back(make_unique<SpectralAMG_MGL_Coarsener>(
+                                mixed_laplacians_[0], std::move(gt), param_));
+    coarsener_[0]->construct_coarse_subspace(GetConstantRep(0));
+
+    mixed_laplacians_.push_back(coarsener_[0]->GetCoarse());
 
     CoarsenEssentialVertexBoundary(special_vertex_dofs);
 
     MakeCoarseSolver();
 
-    MakeCoarseVectors();
+    MakeVectors(1);
 
     chrono.Stop();
     setup_time_ += chrono.RealTime();
@@ -171,7 +169,7 @@
 
 void FiniteVolumeMLMC::CoarsenEssentialVertexBoundary(int special_vertex_dofs)
 {
-    const mfem::SparseMatrix& Dref = GetCoarseMatrix().GetD();
+    const mfem::SparseMatrix& Dref = GetMatrix(1).GetD();
     int new_size = Dref.Height();
 
     coarse_ess_u_data_.SetSize(new_size);
@@ -193,7 +191,7 @@
 {
     ess_u_data_ = new_data;
 
-    const mfem::SparseMatrix& Dref = GetCoarseMatrix().GetD();
+    const mfem::SparseMatrix& Dref = GetMatrix(1).GetD();
     int new_size = Dref.Height();
 
     const int old_size = ess_u_data_.Size();
@@ -232,11 +230,8 @@
     }
 }
 
-/// this implementation is sloppy
-=======
 /// this implementation is sloppy (also, @todo should be combined with
 /// RescaleCoarseCoefficient with int level argument)
->>>>>>> 0115aa57
 void FiniteVolumeMLMC::RescaleFineCoefficient(const mfem::Vector& coeff)
 {
     GetMatrix(0).UpdateM(coeff);
@@ -298,52 +293,29 @@
 
 void FiniteVolumeMLMC::MakeCoarseSolver()
 {
-<<<<<<< HEAD
-    mfem::SparseMatrix& Dref = GetCoarseMatrix().GetD();
+    mfem::SparseMatrix& Dref = GetMatrix(1).GetD();
     mfem::Array<int> ess_sigma_marker(Dref.Width());
     ess_sigma_marker = 0;
 
-    MarkDofsOnBoundary(coarsener_->get_GraphTopology_ref().face_bdratt_,
-                       coarsener_->construct_face_facedof_table(),
-                       ess_attr_, ess_sigma_marker);
-=======
-    mfem::SparseMatrix& Dref = GetMatrix(1).GetD();
-    mfem::Array<int> marker(Dref.Width());
-    marker = 0;
-
     MarkDofsOnBoundary(coarsener_[0]->get_GraphTopology_ref().face_bdratt_,
                        coarsener_[0]->construct_face_facedof_table(),
-                       ess_attr_, marker);
->>>>>>> 0115aa57
+                       ess_attr_, ess_sigma_marker);
 
     if (param_.hybridization) // Hybridization solver
     {
         // coarse_components method does not store element matrices
         assert(!param_.coarse_components);
 
-<<<<<<< HEAD
-        auto& face_bdratt = coarsener_->get_GraphTopology_ref().face_bdratt_;
-        coarse_solver_ = make_unique<HybridSolver>(
-                             comm_, GetCoarseMatrix(), *coarsener_,
-                             &face_bdratt, &ess_sigma_marker, 0, param_.saamge_param);
-    }
-    else // L2-H1 block diagonal preconditioner
-    {
-        GetCoarseMatrix().BuildM();
-        mfem::SparseMatrix& Mref = GetCoarseMatrix().GetM();
-        for (int mm = 0; mm < ess_sigma_marker.Size(); ++mm)
-=======
         auto& face_bdratt = coarsener_[0]->get_GraphTopology_ref().face_bdratt_;
         solver_[1] = make_unique<HybridSolver>(
                          comm_, GetMatrix(1), *coarsener_[0],
-                         &face_bdratt, &marker, 0, param_.saamge_param);
+                         &face_bdratt, &ess_sigma_marker, 0, param_.saamge_param);
     }
     else // L2-H1 block diagonal preconditioner
     {
         GetMatrix(1).BuildM();
         mfem::SparseMatrix& Mref = GetMatrix(1).GetM();
-        for (int mm = 0; mm < marker.Size(); ++mm)
->>>>>>> 0115aa57
+        for (int mm = 0; mm < ess_sigma_marker.Size(); ++mm)
         {
             // Assume M diagonal, no ess data
             if (ess_sigma_marker[mm])
@@ -353,7 +325,7 @@
 
         if (coarse_impose_ess_u_conditions_)
         {
-            ess_u_coarserhs_correction_ = make_unique<mfem::BlockVector>(GetCoarseBlockVector());
+            ess_u_coarserhs_correction_ = make_unique<mfem::BlockVector>(GetBlockVector(1));
             *ess_u_coarserhs_correction_ = 0.0;
             if (coarse_ess_u_matrix_eliminated_)
             {
@@ -385,7 +357,7 @@
                     }
                 }
                 W.Finalize();
-                GetCoarseMatrix().SetW(W);
+                GetMatrix(1).SetW(W);
 
                 coarse_ess_u_matrix_eliminated_ = true;
             }
@@ -410,13 +382,8 @@
 
     if (param_.hybridization) // Hybridization solver
     {
-<<<<<<< HEAD
-        fine_solver_ = make_unique<HybridSolver>(comm_, GetFineMatrix(),
-                                                 &edge_boundary_att_, &ess_sigma_marker);
-=======
         solver_[0] = make_unique<HybridSolver>(comm_, GetMatrix(0),
-                                               &edge_boundary_att_, &marker);
->>>>>>> 0115aa57
+                                               &edge_boundary_att_, &ess_sigma_marker);
     }
     else // L2-H1 block diagonal preconditioner
     {
@@ -438,7 +405,7 @@
 
         if (impose_ess_u_conditions_)
         {
-            ess_u_finerhs_correction_ = make_unique<mfem::BlockVector>(GetFineBlockVector());
+            ess_u_finerhs_correction_ = make_unique<mfem::BlockVector>(GetBlockVector(0));
             *ess_u_finerhs_correction_ = 0.0;
             if (ess_u_matrix_eliminated_)
             {
@@ -470,7 +437,7 @@
                     }
                 }
                 W.Finalize();
-                GetFineMatrix().SetW(W);
+                GetMatrix(0).SetW(W);
                 ess_u_matrix_eliminated_ = true;
             }
 
@@ -494,31 +461,32 @@
     // suggests they should be parameters here instead of in the constructor
 }
 
-void FiniteVolumeMLMC::SolveEssU(const mfem::BlockVector& x, mfem::BlockVector& y) const
-{
-    assert(rhs_coarse_);
-    assert(sol_coarse_);
-    assert(coarsener_);
-    assert(coarse_solver_);
-
-    coarsener_->restrict(x, *rhs_coarse_);
-    // rhs_coarse_->GetBlock(1) *= -1.0;
-
-    ModifyCoarseRHSEssential(*rhs_coarse_); // does not match semantics in fine case
+void FiniteVolumeMLMC::SolveEssU(int level,
+                                 const mfem::BlockVector& x, mfem::BlockVector& y) const
+{
+    assert(rhs_[level]);
+    assert(sol_[level]);
+    assert(coarsener_[level - 1]);
+    assert(solver_[level]);
+
+    coarsener_[level - 1]->restrict(x, *rhs_[level]);
+    // rhs_coarse_->GetBlock(level) *= -1.0;
+
+    ModifyCoarseRHSEssential(*rhs_[level]); // does not match semantics in fine case
 
     {
         std::ofstream out("mlmc_fv_coarserhs.vector");
-        rhs_coarse_->Print(out, 1);
-    }
-
-    coarse_solver_->Solve(*rhs_coarse_, *sol_coarse_);
+        rhs_[level]->Print(out, 1);
+    }
+
+    solver_[level]->Solve(*rhs_[level], *sol_[level]);
 
     {
         std::ofstream out("mlmc_fv_coarsesol.vector");
-        sol_coarse_->Print(out, 1);
-    }
-
-    coarsener_->interpolate(*sol_coarse_, y);
+        sol_[level]->Print(out, 1);
+    }
+
+    coarsener_[level - 1]->interpolate(*sol_[level], y);
 
     // Orthogonalize(y);
 }
@@ -527,9 +495,9 @@
 /// about overloading all four versions...
 void FiniteVolumeMLMC::SolveFineEssU(const mfem::BlockVector& x, mfem::BlockVector& y) const
 {
-    assert(fine_solver_);
-
-    fine_solver_->Solve(x, y);
+    assert(solver_[0]);
+
+    solver_[0]->Solve(x, y);
     // y *= -1.0;
 
     // Orthogonalize(y);
