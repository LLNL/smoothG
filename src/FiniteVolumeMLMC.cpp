--- conflicted
+++ resolved
@@ -54,7 +54,7 @@
 
     coarsener_.emplace_back(make_unique<SpectralAMG_MGL_Coarsener>(
                                 mixed_laplacians_[0], std::move(graph_topology), param_));
-    coarsener_[0]->construct_coarse_subspace();
+    coarsener_[0]->construct_coarse_subspace(GetConstantRep(0));
 
     mixed_laplacians_.push_back(coarsener_[0]->GetCoarse());
 
@@ -99,8 +99,6 @@
     mixed_laplacians_.emplace_back(vertex_edge, weight, edge_d_td_,
                                    MixedMatrix::DistributeWeight::False);
 
-<<<<<<< HEAD
-    std::unique_ptr<GraphTopology> graph_topology;
     if (edge_boundary_att_.Height() == 0)
     {
         GraphTopology graph_topology(ve_copy, edge_d_td_, partitioning, nullptr);
@@ -113,14 +111,7 @@
         coarsener_.emplace_back(make_unique<SpectralAMG_MGL_Coarsener>(
                                     mixed_laplacians_[0], std::move(graph_topology), param_));
     }
-
-    coarsener_[0]->construct_coarse_subspace();
-=======
-    GraphTopology gt(ve_copy, edge_d_td_, partitioning, &edge_boundary_att_);
-    coarsener_.emplace_back(make_unique<SpectralAMG_MGL_Coarsener>(
-                                mixed_laplacians_[0], std::move(gt), param_));
     coarsener_[0]->construct_coarse_subspace(GetConstantRep(0));
->>>>>>> 1e3fc361
 
     mixed_laplacians_.push_back(coarsener_[0]->GetCoarse());
     MakeVectors(0);
@@ -205,56 +196,6 @@
     mfem::StopWatch chrono;
     chrono.Start();
 
-    // Hypre may modify the original vertex_edge, which we seek to avoid
-    mfem::SparseMatrix ve_copy(vertex_edge);
-
-    mixed_laplacians_.emplace_back(vertex_edge, weight, edge_d_td_,
-                                   MixedMatrix::DistributeWeight::False);
-
-    GraphTopology gt(ve_copy, edge_d_td_, partitioning, &edge_boundary_att_);
-    coarsener_.emplace_back(make_unique<SpectralAMG_MGL_Coarsener>(
-                                mixed_laplacians_[0], std::move(gt), param_));
-    coarsener_[0]->construct_coarse_subspace(GetConstantRep(0));
-
-    mixed_laplacians_.push_back(coarsener_[0]->GetCoarse());
-
-    CoarsenEssentialVertexBoundary(special_vertex_dofs);
-
-    MakeCoarseSolver();
-
-    MakeVectors(1);
-
-    chrono.Stop();
-    setup_time_ += chrono.RealTime();
-}
-
-<<<<<<< HEAD
-FiniteVolumeMLMC::FiniteVolumeMLMC(MPI_Comm comm,
-                                   const mfem::SparseMatrix& vertex_edge,
-                                   const mfem::Vector& weight,
-                                   const mfem::Array<int>& partitioning,
-                                   const mfem::HypreParMatrix& edge_d_td,
-                                   const mfem::SparseMatrix& edge_boundary_att,
-                                   const mfem::Array<int>& ess_attr,
-                                   const mfem::Array<int>& ess_u_marker,
-                                   int special_vertex_dofs,
-                                   const UpscaleParameters& param)
-    :
-    Upscale(comm, vertex_edge.Height()),
-    weight_(weight),
-    edge_d_td_(edge_d_td),
-    edge_boundary_att_(edge_boundary_att),
-    ess_attr_(ess_attr),
-    param_(param),
-    ess_u_marker_(ess_u_marker),
-    impose_ess_u_conditions_(true),
-    ess_u_matrix_eliminated_(false),
-    coarse_impose_ess_u_conditions_(true),
-    coarse_ess_u_matrix_eliminated_(false)
-{
-    mfem::StopWatch chrono;
-    chrono.Start();
-
     solver_.resize(param.max_levels);
     rhs_.resize(param_.max_levels);
     sol_.resize(param_.max_levels);
@@ -265,13 +206,12 @@
     mixed_laplacians_.emplace_back(vertex_edge, weight, edge_d_td_,
                                    MixedMatrix::DistributeWeight::False);
 
-    GraphTopology graph_topology(ve_copy, edge_d_td_, partitioning,
-                                 &edge_boundary_att_);
+    GraphTopology gt(ve_copy, edge_d_td_, partitioning, &edge_boundary_att_);
 
     coarsener_.emplace_back(make_unique<SpectralAMG_MGL_Coarsener>(
-                                mixed_laplacians_[0], std::move(graph_topology),
+                                mixed_laplacians_[0], std::move(gt),
                                 param_));
-    coarsener_[0]->construct_coarse_subspace();
+    coarsener_[0]->construct_coarse_subspace(GetConstantRep(0));
 
     mixed_laplacians_.push_back(coarsener_[0]->GetCoarse());
 
@@ -287,12 +227,7 @@
 
 void FiniteVolumeMLMC::CoarsenEssentialVertexBoundary(int special_vertex_dofs)
 {
-    const mfem::SparseMatrix& Dref = GetCoarseMatrix().GetD();
-=======
-void FiniteVolumeMLMC::CoarsenEssentialVertexBoundary(int special_vertex_dofs)
-{
     const mfem::SparseMatrix& Dref = GetMatrix(1).GetD();
->>>>>>> 1e3fc361
     int new_size = Dref.Height();
 
     coarse_ess_u_data_.SetSize(new_size);
@@ -314,11 +249,7 @@
 {
     ess_u_data_ = new_data;
 
-<<<<<<< HEAD
-    const mfem::SparseMatrix& Dref = GetCoarseMatrix().GetD();
-=======
     const mfem::SparseMatrix& Dref = GetMatrix(1).GetD();
->>>>>>> 1e3fc361
     int new_size = Dref.Height();
 
     const int old_size = ess_u_data_.Size();
@@ -420,11 +351,7 @@
 
 void FiniteVolumeMLMC::MakeCoarseSolver()
 {
-<<<<<<< HEAD
-    mfem::SparseMatrix& Dref = GetCoarseMatrix().GetD();
-=======
     mfem::SparseMatrix& Dref = GetMatrix(1).GetD();
->>>>>>> 1e3fc361
     mfem::Array<int> ess_sigma_marker(Dref.Width());
     ess_sigma_marker = 0;
 
@@ -439,22 +366,13 @@
 
         auto& face_bdratt = coarsener_[0]->get_GraphTopology_ref().face_bdratt_;
         solver_[1] = make_unique<HybridSolver>(
-<<<<<<< HEAD
-                         comm_, GetCoarseMatrix(), *coarsener_[0],
-=======
                          comm_, GetMatrix(1), *coarsener_[0],
->>>>>>> 1e3fc361
                          &face_bdratt, &ess_sigma_marker, 0, param_.saamge_param);
     }
     else // L2-H1 block diagonal preconditioner
     {
-<<<<<<< HEAD
-        GetCoarseMatrix().BuildM();
-        mfem::SparseMatrix& Mref = GetCoarseMatrix().GetM();
-=======
         GetMatrix(1).BuildM();
         mfem::SparseMatrix& Mref = GetMatrix(1).GetM();
->>>>>>> 1e3fc361
         for (int mm = 0; mm < ess_sigma_marker.Size(); ++mm)
         {
             // Assume M diagonal, no ess data
@@ -462,48 +380,6 @@
                 Mref.EliminateRow(mm, true);
         }
         Dref.EliminateCols(ess_sigma_marker);
-<<<<<<< HEAD
-
-        if (coarse_impose_ess_u_conditions_)
-        {
-            ess_u_coarserhs_correction_ = make_unique<mfem::BlockVector>(GetCoarseBlockVector());
-            *ess_u_coarserhs_correction_ = 0.0;
-            if (coarse_ess_u_matrix_eliminated_)
-            {
-                // todo: do not want to do the transpose in this if branch!
-                mfem::SparseMatrix DrefT = smoothg::Transpose(Dref);
-                coarse_DTelim_trace_->AddMult(coarse_ess_u_data_,
-                                              ess_u_coarserhs_correction_->GetBlock(0),
-                                              -1.0);
-            }
-            else
-            {
-                mfem::SparseMatrix DrefT = smoothg::Transpose(Dref);
-                coarse_DTelim_trace_ = make_unique<mfem::SparseMatrix>(DrefT.Height(), DrefT.Width());
-                EliminateColsForMultipleBC(DrefT, coarse_ess_u_marker_, coarse_ess_u_data_,
-                                           ess_u_coarserhs_correction_->GetBlock(0),
-                                           *coarse_DTelim_trace_);
-                mfem::SparseMatrix D_elim = smoothg::Transpose(DrefT);
-                Dref.Swap(D_elim);
-
-                // note well that this is going to bulldoze any W matrix you already had
-                mfem::SparseMatrix W(Dref.Height());
-                for (int m = 0; m < coarse_ess_u_marker_.Size(); ++m)
-                {
-                    if (coarse_ess_u_marker_[m])
-                    {
-                        // typically set entries in W to 1 and rhs = data, but here
-                        // set the negative in order for solver to be well-defined
-                        W.Set(m, m, -1.0);
-                    }
-                }
-                W.Finalize();
-                GetCoarseMatrix().SetW(W);
-
-                coarse_ess_u_matrix_eliminated_ = true;
-            }
-
-=======
 
         if (coarse_impose_ess_u_conditions_)
         {
@@ -544,7 +420,6 @@
                 coarse_ess_u_matrix_eliminated_ = true;
             }
 
->>>>>>> 1e3fc361
             for (int m = 0; m < coarse_ess_u_marker_.Size(); ++m)
             {
                 if (coarse_ess_u_marker_[m])
@@ -565,11 +440,7 @@
 
     if (param_.hybridization) // Hybridization solver
     {
-<<<<<<< HEAD
-        solver_[0] = make_unique<HybridSolver>(comm_, GetFineMatrix(),
-=======
         solver_[0] = make_unique<HybridSolver>(comm_, GetMatrix(0),
->>>>>>> 1e3fc361
                                                &edge_boundary_att_, &ess_sigma_marker);
     }
     else // L2-H1 block diagonal preconditioner
@@ -588,7 +459,6 @@
                 Mref.EliminateRow(mm, set_diag);
             }
         }
-<<<<<<< HEAD
         if (ess_sigma_marker.Size() > 0)
         {
             Dref.EliminateCols(ess_sigma_marker);
@@ -596,14 +466,7 @@
 
         if (impose_ess_u_conditions_)
         {
-            ess_u_finerhs_correction_ = make_unique<mfem::BlockVector>(GetFineBlockVector());
-=======
-        Dref.EliminateCols(ess_sigma_marker);
-
-        if (impose_ess_u_conditions_)
-        {
             ess_u_finerhs_correction_ = make_unique<mfem::BlockVector>(GetBlockVector(0));
->>>>>>> 1e3fc361
             *ess_u_finerhs_correction_ = 0.0;
             if (ess_u_matrix_eliminated_)
             {
@@ -635,11 +498,7 @@
                     }
                 }
                 W.Finalize();
-<<<<<<< HEAD
-                GetFineMatrix().SetW(W);
-=======
                 GetMatrix(0).SetW(W);
->>>>>>> 1e3fc361
                 ess_u_matrix_eliminated_ = true;
             }
 
@@ -672,7 +531,7 @@
     assert(solver_[level]);
 
     coarsener_[level - 1]->restrict(x, *rhs_[level]);
-    // rhs_coarse_->GetBlock(level) *= -1.0;
+    // rhs_[level]->GetBlock(1) *= -1.0;
 
     ModifyCoarseRHSEssential(*rhs_[level]); // does not match semantics in fine case
 
@@ -688,39 +547,7 @@
         sol_[level]->Print(out, 1);
     }
 
-<<<<<<< HEAD
-    // TODO: we can actually delete ess_u_marker_, ess_u_data_ at this point, which
-    // suggests they should be parameters here instead of in the constructor
-}
-
-void FiniteVolumeMLMC::SolveEssU(const mfem::BlockVector& x, mfem::BlockVector& y) const
-{
-    assert(rhs_[1]);
-    assert(sol_[1]);
-    assert(coarsener_[0]);
-    assert(solver_[1]);
-
-    coarsener_[0]->restrict(x, *rhs_[1]);
-    // rhs_[1]->GetBlock(1) *= -1.0;
-
-    ModifyCoarseRHSEssential(*rhs_[1]); // does not match semantics in fine case
-
-    {
-        std::ofstream out("mlmc_fv_coarserhs.vector");
-        rhs_[1]->Print(out, 1);
-    }
-
-    solver_[1]->Solve(*rhs_[1], *sol_[1]);
-
-    {
-        std::ofstream out("mlmc_fv_coarsesol.vector");
-        sol_[1]->Print(out, 1);
-    }
-
-    coarsener_[0]->interpolate(*sol_[1], y);
-=======
     coarsener_[level - 1]->interpolate(*sol_[level], y);
->>>>>>> 1e3fc361
 
     // Orthogonalize(y);
 }
