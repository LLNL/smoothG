--- conflicted
+++ resolved
@@ -91,13 +91,7 @@
         const GraphSpace& coarse_space,
         bool build_coarse_components,
         mfem::SparseMatrix& Pvertices,
-<<<<<<< HEAD
-        mfem::SparseMatrix& Pedges,
-        const GraphSpace& coarse_space,
-        bool build_coarse_components);
-=======
         mfem::SparseMatrix& Pedges);
->>>>>>> 916dc40c
 
     /**
        @brief Build coarse graph space (coarse entities to coarse dofs tables)
