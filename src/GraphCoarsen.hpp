--- conflicted
+++ resolved
@@ -64,14 +64,7 @@
        @param mgL describes fine graph
        @param graph_topology describes vertex partitioning, agglomeration, etc.
     */
-<<<<<<< HEAD
-    GraphCoarsen(const MixedMatrix& mgL,
-                 const GraphTopology& graph_topology)
-        : GraphCoarsen(mgL.getWeight(), mgL.getD(), mgL.getW(), graph_topology)
-    { }
-=======
     GraphCoarsen(const MixedMatrix& mgL, const GraphTopology& graph_topology);
->>>>>>> 5657a83c
 
     /**
        @brief Given edge_trace and vertex_targets functions, construct the
