--- conflicted
+++ resolved
@@ -24,11 +24,8 @@
 #include "mfem.hpp"
 #include "MatrixUtilities.hpp"
 #include "utilities.hpp"
-<<<<<<< HEAD
 #include "GraphSpace.hpp"
-=======
 #include "GraphCoarsenBuilder.hpp"
->>>>>>> 5657a83c
 
 namespace smoothg
 {
@@ -70,13 +67,9 @@
                 const mfem::HypreParMatrix& edge_d_td,
                 DistributeWeight dist_weight = DistributeWeight::True);
 
-<<<<<<< HEAD
     MixedMatrix(const Graph& graph,
                 DistributeWeight dist_weight = DistributeWeight::True);
 
-    /// build with weights all equal to 1
-=======
->>>>>>> 5657a83c
     MixedMatrix(const mfem::SparseMatrix& vertex_edge,
                 const std::vector<mfem::Vector>& local_weight,
                 const mfem::HypreParMatrix& edge_d_td);
@@ -360,12 +353,9 @@
     mutable std::unique_ptr<mfem::Array<int>> blockOffsets_;
     mutable std::unique_ptr<mfem::Array<int>> blockTrueOffsets_;
 
-<<<<<<< HEAD
     std::unique_ptr<GraphSpace> graph_space_;
 
-=======
     std::unique_ptr<MBuilder> mbuilder_;
->>>>>>> 5657a83c
 }; // class MixedMatrix
 
 } // namespace smoothg
