/*BHEADER**********************************************************************
 *
 * Copyright (c) 2018, Lawrence Livermore National Security, LLC.
 * Produced at the Lawrence Livermore National Laboratory.
 * LLNL-CODE-745247. All Rights reserved. See file COPYRIGHT for details.
 *
 * This file is part of smoothG. For more information and source code
 * availability, see https://www.github.com/llnl/smoothG.
 *
 * smoothG is free software; you can redistribute it and/or modify it under the
 * terms of the GNU Lesser General Public License (as published by the Free
 * Software Foundation) version 2.1 dated February 1999.
 *
 ***********************************************************************EHEADER*/

/** @file

    @brief Contains MixedMatrix class, which encapsulates a mixed form of graph.
 */

#ifndef __MIXEDMATRIX_HPP__
#define __MIXEDMATRIX_HPP__

#include "mfem.hpp"
#include "MatrixUtilities.hpp"
#include "utilities.hpp"
#include "GraphCoarsenBuilder.hpp"

namespace smoothg
{

/**
   @brief Encapuslates the mixed form of a graph in saddle-point form.

   The given data is a vertex_edge table and weights in some form.

   This is essentially a container for a weight matrix and a D matrix.
*/
class MixedMatrix
{
public:
    enum class DistributeWeight : bool {True = true, False = false};
    /**
       @brief Create a mixed graph in parallel mode.

       @param vertex_edge a matrix with rows for each vertex and columns for
                          each edge, this is assumed undirected.
       @param weight the weights for each edge
       @param edge_d_td edge to true edge table
       @param dist_weight true if edges shared between processors should be cut in half
    */
    MixedMatrix(const mfem::SparseMatrix& vertex_edge,
                const mfem::Vector& weight,
                const mfem::HypreParMatrix& edge_d_td,
                DistributeWeight dist_weight = DistributeWeight::True);

    MixedMatrix(const mfem::SparseMatrix& vertex_edge,
                const mfem::Vector& weight,
                const mfem::SparseMatrix& w_block,
                const mfem::HypreParMatrix& edge_d_td,
                DistributeWeight dist_weight = DistributeWeight::True);

    MixedMatrix(const mfem::SparseMatrix& vertex_edge,
                const mfem::Vector& weight,
                const mfem::Vector& w_block,
                const mfem::HypreParMatrix& edge_d_td,
                DistributeWeight dist_weight = DistributeWeight::True);

    MixedMatrix(std::unique_ptr<MBuilder> mbuilder,
                std::unique_ptr<mfem::SparseMatrix> D,
                std::unique_ptr<mfem::SparseMatrix> W,
                const mfem::HypreParMatrix& edge_d_td);

    /**
       @brief Get a const reference to the mass matrix M.
    */
    const mfem::SparseMatrix& GetM() const
    {
        assert(M_);
        return *M_;
    }

    /**
       @brief Get a reference to the mass matrix M.

       @todo non-const version of GetM() and getD() are for elimination
             in the case when MinresBlockSolver is used. Since the solver makes
             a copy of these matrices, the non-const version can be removed
             if the elimination step is moved inside the solver
    */
    mfem::SparseMatrix& GetM()
    {
        assert(M_ || mbuilder_);
        return *M_;
    }

    /**
       @brief Get a const reference to the mass matrix M builder.
    */
    const MBuilder& GetMBuilder() const
    {
        assert(mbuilder_);
        return *mbuilder_;
    }

    MixedMatrix(std::unique_ptr<MBuilder> mbuilder,
                std::unique_ptr<mfem::SparseMatrix> D,
                std::unique_ptr<mfem::SparseMatrix> W,
                const mfem::HypreParMatrix& edge_d_td);

    /**
       @brief Assemble the mass matrix M.
    */
    void BuildM()
    {
<<<<<<< HEAD
        assert(M_ || mbuilder_);
        if (!M_)
        {
            M_ = mbuilder_->GetAssembledM();
        }
        return *M_;
    }

    /**
       @brief Get a reference to the mass matrix M.
    */
    mfem::SparseMatrix& getWeight()
    {
        assert(M_ || mbuilder_);
        if (!M_)
        {
            M_ = mbuilder_->GetAssembledM();
        }
        return *M_;
=======
        if (!M_)
        {
            assert(mbuilder_);
            M_ = mbuilder_->BuildAssembledM();
        }
>>>>>>> 7b18cf94
    }

    /**
       @brief Get a reference to the mass matrix M.
    */
    const MBuilder& GetMBuilder() const
    {
        assert(mbuilder_);
        return *mbuilder_;
    }

    /**
       @brief Set (or reset) the mass matrix M.

       Useful for rescaling coefficients without re-coarsening.
    */
    void SetM(mfem::SparseMatrix& M_in)
    {
        M_ = make_unique<mfem::SparseMatrix>();
        M_->Swap(M_in);
    }

    /**
       @brief Get a const reference to the edge_vertex matrix D.
    */
    const mfem::SparseMatrix& GetD() const
    {
        return *D_;
    }

    /**
       @brief Get a reference to the edge_vertex matrix D.
    */
    mfem::SparseMatrix& GetD()
    {
        return *D_;
    }

    /**
       @brief Get a const reference to the matrix W.
    */
    const mfem::SparseMatrix* GetW() const
    {
        return W_.get();
    }

    /**
       Set the matrix W.
    */
    void SetW(mfem::SparseMatrix W_in)
    {
        W_ = make_unique<mfem::SparseMatrix>();
        W_->Swap(W_in);
    }

    /** Get the number of vertex dofs in this matrix.
     */
    int GetNumVertexDofs() const
    {
        return D_->Height();
    }

    /** Get the number of edge dofs in this matrix.
     */
    int GetNumEdgeDofs() const
    {
        return D_->Width();
    }

    /** Get the total number of dofs in this matrix.
     */
    int GetNumTotalDofs() const
    {
        return D_->Width() + D_->Height();
    }

    int NNZ() const
    {
        int total = 0;

        if (M_)
            total += M_->NumNonZeroElems();
        if (D_)
            total += D_->NumNonZeroElems();
        if (W_)
            total += W_->NumNonZeroElems();

        return total;
    }

    int GlobalNNZ() const
    {
        int total = 0;

        if (M_)
            total += GetParallelM().NNZ();
        if (D_)
            total += 2 * GetParallelD().NNZ();
        if (W_)
            total += GetParallelW()->NNZ();

        return total;
    }

    /**
     * Construct a BlockVector from given subvectors for u and p.
     *
     * Note that this MixedMatrix owns the Array<int> of block offsets
     * that is used in this new BlockVector. This means that this
     * MixedMatrix must stay alive as long as this BlockVector is
     * alive or there will be undefined behavior.
     */
    std::unique_ptr<mfem::BlockVector> SubVectorsToBlockVector(
        const mfem::Vector& vec_u, const mfem::Vector& vec_p) const;

    /** @brief Get the Array of offsets representing the block structure of
        the matrix.

        The Array is of length 3. The first element is the starting
        index of the first block (always 0), the second element is the
        starting index of the second block, and the third element is
        the total number of rows in the matrix.
    */
    mfem::Array<int>& GetBlockOffsets() const;
    mfem::Array<int>& GetBlockTrueOffsets() const;

    /// return edge dof_truedof relation
    const mfem::HypreParMatrix& GetEdgeDofToTrueDof() const
    {
        assert(edge_d_td_);
        return *edge_d_td_;
    }

    /// return edge dof_truedof relation
    const mfem::HypreParMatrix& GetEdgeTrueDofToDof() const
    {
        assert(edge_td_d_);
        return *edge_td_d_;
    }

    /// return the row starts (parallel row partitioning) of \f$ D \f$
    mfem::Array<HYPRE_Int>& GetDrowStart() const
    {
        if (!Drow_start_)
            Drow_start_ = make_unique<mfem::Array<HYPRE_Int>>();
        assert(Drow_start_);
        return *Drow_start_;
    }

    /// get the parallel edge mass matrix
    mfem::HypreParMatrix& GetParallelM(bool recompute = false) const
    {
        if (!pM_ || recompute)
        {
            assert(M_);
            mfem::HypreParMatrix M_diag(edge_d_td_->GetComm(), edge_d_td_->M(),
                                        edge_d_td_->GetRowStarts(), M_.get());

            std::unique_ptr<mfem::HypreParMatrix> M_tmp(ParMult(&M_diag, edge_d_td_));
            pM_.reset(ParMult(const_cast<mfem::HypreParMatrix*>(edge_td_d_.get()), M_tmp.get()));
            hypre_ParCSRMatrixSetNumNonzeros(*pM_);
        }

        assert(pM_);
        return *pM_;
    }

    /// get the parallel signed vertex_edge (divergence) matrix
    mfem::HypreParMatrix& GetParallelD(bool recompute = false) const
    {
        if (!pD_ || recompute)
        {
            assert(D_);
            pD_.reset(edge_d_td_->LeftDiagMult(*D_, *Drow_start_));
        }

        assert(pD_);
        return *pD_;
    }

    /// get the parallel W matrix
    mfem::HypreParMatrix* GetParallelW() const
    {
        if (W_ && !pW_)
        {
            pW_ = make_unique<mfem::HypreParMatrix>(edge_d_td_->GetComm(), Drow_start_->Last(),
                                                    Drow_start_->GetData(), W_.get());
        }

        return pW_.get();
    }

    /// Determine if W block is nonzero
    bool CheckW() const;

    void SetMFromWeightVector(const mfem::Vector& weight);

    void ScaleM(const mfem::Vector& weight);

    /**
       @brief Update mass matrix M based on new agg weight.

       Reciprocal here follows convention in MixedMatrix::SetMFromWeightVector(),
       that is, agg_weights_inverse in the input is like the coefficient in
       a finite volume problem, agg_weights is the weights on the mass matrix
       in the mixed form, which is the reciprocal of that.
    */
    void UpdateM(const mfem::Vector& agg_weights_inverse);

    static std::unique_ptr<mfem::SparseMatrix> ConstructD(
        const mfem::SparseMatrix& vertex_edge, const mfem::HypreParMatrix& edge_trueedge);

private:
    /**
       Helper routine for the constructors of distributed graph. Note well that
       vertex_edge is assumed undirected (all ones) when it comes in, and we
       modify it to have -1, 1 in the resulting D_ matrix.
    */
    void Init(const mfem::SparseMatrix& vertex_edge,
              const mfem::Vector& weight,
              const mfem::SparseMatrix& w_block);

    void GenerateRowStarts();

    mutable std::unique_ptr<mfem::SparseMatrix> M_;
    std::unique_ptr<mfem::SparseMatrix> D_;
    std::unique_ptr<mfem::SparseMatrix> W_;

    const mfem::HypreParMatrix* edge_d_td_;
    std::unique_ptr<mfem::HypreParMatrix> edge_td_d_;

    int nedges_;
    int ntrue_edges_;

    mutable std::unique_ptr<mfem::HypreParMatrix> pM_;
    mutable std::unique_ptr<mfem::HypreParMatrix> pD_;
    mutable std::unique_ptr<mfem::HypreParMatrix> pW_;
    mutable std::unique_ptr<mfem::Array<HYPRE_Int>> Drow_start_;
    mutable std::unique_ptr<mfem::Array<int>> blockOffsets_;
    mutable std::unique_ptr<mfem::Array<int>> blockTrueOffsets_;

    std::unique_ptr<MBuilder> mbuilder_;
}; // class MixedMatrix

} // namespace smoothg

#endif /* __MIXEDMATRIX_HPP__ */<|MERGE_RESOLUTION|>--- conflicted
+++ resolved
@@ -103,52 +103,16 @@
         return *mbuilder_;
     }
 
-    MixedMatrix(std::unique_ptr<MBuilder> mbuilder,
-                std::unique_ptr<mfem::SparseMatrix> D,
-                std::unique_ptr<mfem::SparseMatrix> W,
-                const mfem::HypreParMatrix& edge_d_td);
-
     /**
        @brief Assemble the mass matrix M.
     */
     void BuildM()
     {
-<<<<<<< HEAD
-        assert(M_ || mbuilder_);
-        if (!M_)
-        {
-            M_ = mbuilder_->GetAssembledM();
-        }
-        return *M_;
-    }
-
-    /**
-       @brief Get a reference to the mass matrix M.
-    */
-    mfem::SparseMatrix& getWeight()
-    {
-        assert(M_ || mbuilder_);
-        if (!M_)
-        {
-            M_ = mbuilder_->GetAssembledM();
-        }
-        return *M_;
-=======
         if (!M_)
         {
             assert(mbuilder_);
             M_ = mbuilder_->BuildAssembledM();
         }
->>>>>>> 7b18cf94
-    }
-
-    /**
-       @brief Get a reference to the mass matrix M.
-    */
-    const MBuilder& GetMBuilder() const
-    {
-        assert(mbuilder_);
-        return *mbuilder_;
     }
 
     /**
@@ -364,7 +328,7 @@
 
     void GenerateRowStarts();
 
-    mutable std::unique_ptr<mfem::SparseMatrix> M_;
+    std::unique_ptr<mfem::SparseMatrix> M_;
     std::unique_ptr<mfem::SparseMatrix> D_;
     std::unique_ptr<mfem::SparseMatrix> W_;
 
