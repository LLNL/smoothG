/*BHEADER**********************************************************************
 *
 * Copyright (c) 2018, Lawrence Livermore National Security, LLC.
 * Produced at the Lawrence Livermore National Laboratory.
 * LLNL-CODE-745247. All Rights reserved. See file COPYRIGHT for details.
 *
 * This file is part of smoothG. For more information and source code
 * availability, see https://www.github.com/llnl/smoothG.
 *
 * smoothG is free software; you can redistribute it and/or modify it under the
 * terms of the GNU Lesser General Public License (as published by the Free
 * Software Foundation) version 2.1 dated February 1999.
 *
 ***********************************************************************EHEADER*/

/** @file

    @brief Contains Upscale class
*/

#ifndef __UPSCALE_HPP__
#define __UPSCALE_HPP__

#include "MinresBlockSolver.hpp"
#include "HybridSolver.hpp"
#include "SpectralAMG_MGL_Coarsener.hpp"
#include "MetisGraphPartitioner.hpp"
#include "MixedMatrix.hpp"
#include "mfem.hpp"

namespace smoothg
{

/**
   @brief Use upscaling as operator.
*/
class Upscale : public mfem::Operator
{
public:

    /**
       @brief Construct upscaled system and solver for graph Laplacian.

       @param graph the graph on which the graph Laplacian is defined
       @param param upscaling parameters
       @param partitioning partitioning of vertices for the first coarsening.
              If not provided, will call METIS to generate one based on param
       @param edge_boundary_att edge to boundary attribute relation. If not
              provided, will assume no boundary
       @param ess_attr indicate which boundary attributes to impose essential
              edge condition. If not provided, will assume no boundary
       @param w_block the W matrix in the saddle-point system. If not provided,
              it will assumed to be zero
    */
    Upscale(const Graph& graph,
            const UpscaleParameters& param = UpscaleParameters(),
            const mfem::Array<int>* partitioning = nullptr,
            const mfem::Array<int>* ess_attr = nullptr,
            const mfem::SparseMatrix& w_block = SparseIdentity(0));

    /**
       @brief Apply the upscaling.

       Both vector arguments are sized for the finest level; the right-hand
       side is restricted to desired level, solved there, and interpolated
       back up to the finest level.
    */
    virtual void Mult(int level, const mfem::Vector& x, mfem::Vector& y) const;

    /// Wrapper for applying the upscaling, in mfem terminology
    /// @todo this method (and the inheritance from mfem::Operator) makes much
    ///       less sense in a multilevel setting.
    virtual void Mult(const mfem::Vector& x, mfem::Vector& y) const override;

    /**
       Wrapper for applying the upscaling: both x and y are at finest level.

       As in Mult(), solve itself takes place at desired (coarse) level.
    */
    virtual void Solve(int level, const mfem::Vector& x, mfem::Vector& y) const;
    virtual mfem::Vector Solve(int level, const mfem::Vector& x) const;

    /// Wrapper for applying the upscaling in mixed form: result is at finest level
    virtual void Solve(int level, const mfem::BlockVector& x, mfem::BlockVector& y) const;
    virtual mfem::BlockVector Solve(int level, const mfem::BlockVector& x) const;

    /// Solve at only given level, without interpolation or restriction
    virtual void SolveAtLevel(int level, const mfem::Vector& x, mfem::Vector& y) const;
    virtual mfem::Vector SolveAtLevel(int level, const mfem::Vector& x) const;

    /// Solve at only given level, without interpolation or restriction
    /// in mixed form
    virtual void SolveAtLevel(int level, const mfem::BlockVector& x, mfem::BlockVector& y) const;
    virtual mfem::BlockVector SolveAtLevel(int level, const mfem::BlockVector& x) const;

    /// Interpolate from level to the finer level-1
    virtual void Interpolate(int level, const mfem::Vector& x, mfem::Vector& y) const;
    virtual mfem::Vector Interpolate(int level, const mfem::Vector& x) const;

    /// Interpolate from level to the finer level-1, in mixed form
    virtual void Interpolate(int level, const mfem::BlockVector& x, mfem::BlockVector& y) const;
    virtual mfem::BlockVector Interpolate(int level, const mfem::BlockVector& x) const;

    /// Restrict vector at level-1 to level
    virtual void Restrict(int level, const mfem::Vector& x, mfem::Vector& y) const;
    virtual mfem::Vector Restrict(int level, const mfem::Vector& x) const;

    /// Restrict vector at level-1 to level, in mixed form
    virtual void Restrict(int level, const mfem::BlockVector& x, mfem::BlockVector& y) const;
    virtual mfem::BlockVector Restrict(int level, const mfem::BlockVector& x) const;

    /// Get block offsets for sigma, u blocks of mixed form dofs
    virtual void BlockOffsets(int level, mfem::Array<int>& offsets) const;

    /// Get true block offsets for sigma, u blocks of mixed form dofs
    virtual void TrueBlockOffsets(int level, mfem::Array<int>& offsets) const;

    /// Orthogonalize against the constant vector
    virtual void Orthogonalize(int level, mfem::Vector& vect) const;
    virtual void Orthogonalize(int level, mfem::BlockVector& vect) const;

    /// Create an appropriately sized vertex-space vector
    virtual mfem::Vector GetVector(int level) const;

    /// Create an approritately sized mixed form vector
    virtual mfem::BlockVector GetBlockVector(int level) const;

    /// Create a coarse mixed form vector on true dofs
    virtual mfem::BlockVector GetTrueBlockVector(int level) const;

    // Get Mixed Matrix
    virtual MixedMatrix& GetMatrix(int level);
    virtual const MixedMatrix& GetMatrix(int level) const;

    /// Get a vector of coefficients that represents a constant vector on
    /// the graph; that is, return a vector v such that P_{vertices} v = 1
    /// GetConstantRep(0) will normally return a vector of all 1s
    const mfem::Vector& GetConstantRep(unsigned int level) const
    {
        return GetMatrix(level).GetConstantRep();
    }

    mfem::Vector PWConstProject(int level, const mfem::Vector& x) const;

    mfem::Vector PWConstInterpolate(int level, const mfem::Vector& x) const;

    /// Show Solver Information
    virtual void PrintInfo(std::ostream& out = std::cout) const;

    /// Compute Operator Complexity
    double OperatorComplexity() const;

    /// Get communicator
    virtual MPI_Comm GetComm() const { return comm_; }

    /// Set solver parameters
    virtual void SetPrintLevel(int print_level);
    virtual void SetMaxIter(int max_num_iter);
    virtual void SetRelTol(double rtol);
    virtual void SetAbsTol(double atol);

    /// Show Total Solve time and other info on the given level
    void ShowSolveInfo(int level, std::ostream& out = std::cout) const;

    /// Show Total setup time, negative id will show on all processors
    void ShowSetupTime(std::ostream& out = std::cout) const;

    /// Get Total Solve time on the given level
    double GetSolveTime(int level) const;

    /// Get Total Solve iterations on the given level
    int GetSolveIters(int level) const;

    /// Get Total setup time
    double GetSetupTime() const;

    /// Compare errors between upscaled and fine solution.
    /// Returns {vertex_error, edge_error, div_error} array.
    std::vector<double> ComputeErrors(const mfem::BlockVector& upscaled_sol,
                                      const mfem::BlockVector& fine_sol) const;

    /// Compare errors between upscaled and fine solution.
    /// Displays error to stdout on processor 0
    void ShowErrors(const mfem::BlockVector& upscaled_sol,
                    const mfem::BlockVector& fine_sol) const;

<<<<<<< HEAD
protected:
    Upscale(MPI_Comm comm, int size, bool hybridization = false)
        : Operator(size), comm_(comm), setup_time_(0.0), hybridization_(hybridization), remove_one_dof_(true)
=======
    /// Dump some debug data
    void DumpDebug(const std::string& prefix) const;

    const mfem::SparseMatrix& GetPsigma(int level) const
>>>>>>> 3cb56aca
    {
        return coarsener_[level]->GetPsigma();
    }

    const mfem::SparseMatrix& GetPu(int level) const
    {
        return coarsener_[level]->GetPu();
    }

    /// Create solver on level
    void MakeSolver(int level);

    /// coeff should have the size of the number of *aggregates*
    /// in the coarse graph, or *vertices* in the finest graph
    void RescaleCoefficient(int level, const mfem::Vector& coeff);

    int GetNumLevels() const { return rhs_.size(); }

    /// returns the number of vertices at a given level
    int GetNumVertices(int level) const;

    /// return vector with number of vertices on each level
    std::vector<int> GetVertexSizes() const;

protected:

    void Init(const mfem::Array<int>* partitioning);

    void MakeVectors(int level)
    {
        rhs_[level] = make_unique<mfem::BlockVector>(GetMatrix(level).GetBlockOffsets());
        sol_[level] = make_unique<mfem::BlockVector>(GetMatrix(level).GetBlockOffsets());
    }

    std::vector<smoothg::MixedMatrix> mixed_laplacians_;

    std::vector<std::unique_ptr<Mixed_GL_Coarsener> > coarsener_;
    std::vector<std::unique_ptr<MixedLaplacianSolver> > solver_;

    const mfem::HypreParMatrix* edge_e_te_;

    MPI_Comm comm_;
    int myid_;

    double setup_time_;

    std::vector<std::unique_ptr<mfem::BlockVector> > rhs_;
    std::vector<std::unique_ptr<mfem::BlockVector> > sol_;

    const mfem::Array<int>* ess_attr_;

<<<<<<< HEAD
    bool remove_one_dof_; // whether the 1st dof of 2nd block should be eliminated

=======
    const UpscaleParameters& param_;
>>>>>>> 3cb56aca
private:
    void SetOperator(const mfem::Operator& op) {};
};

} // namespace smoothg

#endif /* __UPSCALE_HPP__ */<|MERGE_RESOLUTION|>--- conflicted
+++ resolved
@@ -184,16 +184,10 @@
     void ShowErrors(const mfem::BlockVector& upscaled_sol,
                     const mfem::BlockVector& fine_sol) const;
 
-<<<<<<< HEAD
-protected:
-    Upscale(MPI_Comm comm, int size, bool hybridization = false)
-        : Operator(size), comm_(comm), setup_time_(0.0), hybridization_(hybridization), remove_one_dof_(true)
-=======
     /// Dump some debug data
     void DumpDebug(const std::string& prefix) const;
 
     const mfem::SparseMatrix& GetPsigma(int level) const
->>>>>>> 3cb56aca
     {
         return coarsener_[level]->GetPsigma();
     }
@@ -245,12 +239,9 @@
 
     const mfem::Array<int>* ess_attr_;
 
-<<<<<<< HEAD
     bool remove_one_dof_; // whether the 1st dof of 2nd block should be eliminated
 
-=======
     const UpscaleParameters& param_;
->>>>>>> 3cb56aca
 private:
     void SetOperator(const mfem::Operator& op) {};
 };
