--- conflicted
+++ resolved
@@ -23,133 +23,69 @@
 namespace smoothg
 {
 
-<<<<<<< HEAD
-GraphUpscale::GraphUpscale(MPI_Comm comm,
-                           const mfem::SparseMatrix& global_vertex_edge,
-                           const mfem::Array<int>& global_partitioning,
-                           const SpectralCoarsenerParameters& coarsen_param,
-                           const mfem::Vector& global_weight)
-    : Upscale(comm, global_vertex_edge.Height(), coarsen_param.use_hybridization),
-      global_edges_(global_vertex_edge.Width()), global_vertices_(global_vertex_edge.Height())
-{
-    Init(global_vertex_edge, global_partitioning, global_weight, coarsen_param);
-}
-
-GraphUpscale::GraphUpscale(MPI_Comm comm,
-                           const mfem::SparseMatrix& global_vertex_edge,
-                           const SpectralCoarsenerParameters& coarsen_param,
-                           const mfem::Vector& global_weight)
-    : Upscale(comm, global_vertex_edge.Height(), coarsen_param.use_hybridization),
-      global_edges_(global_vertex_edge.Width()), global_vertices_(global_vertex_edge.Height())
-=======
 /// @todo why is there not timing here?
-GraphUpscale::GraphUpscale(MPI_Comm comm, const mfem::SparseMatrix& vertex_edge_global,
+GraphUpscale::GraphUpscale(MPI_Comm comm, const mfem::SparseMatrix& global_vertex_edge,
                            const mfem::Array<int>& global_partitioning,
                            const UpscaleParameters& param,
                            const mfem::Vector& global_weight)
-    : Upscale(comm, vertex_edge_global.Height()),
-      global_edges_(vertex_edge_global.Width()),
-      global_vertices_(vertex_edge_global.Height()),
+    : Upscale(comm, global_vertex_edge.Height()),
+      global_edges_(global_vertex_edge.Width()),
+      global_vertices_(global_vertex_edge.Height()),
       param_(param)
 {
-    Init(vertex_edge_global, global_partitioning, global_weight);
-}
-
-GraphUpscale::GraphUpscale(MPI_Comm comm, const mfem::SparseMatrix& vertex_edge_global,
+    Init(global_vertex_edge, global_partitioning, global_weight);
+}
+
+GraphUpscale::GraphUpscale(MPI_Comm comm, const mfem::SparseMatrix& global_vertex_edge,
                            const UpscaleParameters& param,
-                           const mfem::Vector& weight)
-    : Upscale(comm, vertex_edge_global.Height()),
-      global_edges_(vertex_edge_global.Width()),
-      global_vertices_(vertex_edge_global.Height()),
+                           const mfem::Vector& global_weight)
+    : Upscale(comm, global_vertex_edge.Height()),
+      global_edges_(global_vertex_edge.Width()),
+      global_vertices_(global_vertex_edge.Height()),
       param_(param)
->>>>>>> 5657a83c
 {
     // TODO(gelever1) : should processor 0 partition and distribute or assume all processors will
     // obtain the same global partition from metis?
     mfem::Array<int> global_partitioning;
-<<<<<<< HEAD
-    PartitionAAT(global_vertex_edge, global_partitioning, coarsen_param.coarsening_factor);
-
-    Init(global_vertex_edge, global_partitioning, global_weight, coarsen_param);
-=======
-    PartitionAAT(vertex_edge_global, global_partitioning, param_.coarse_factor);
->>>>>>> 5657a83c
-
-    Init(vertex_edge_global, global_partitioning, weight);
-}
-
-void GraphUpscale::Init(const mfem::SparseMatrix& vertex_edge_global,
+    PartitionAAT(global_vertex_edge, global_partitioning, param_.coarse_factor);
+
+    Init(global_vertex_edge, global_partitioning, global_weight);
+}
+
+void GraphUpscale::Init(const mfem::SparseMatrix& global_vertex_edge,
                         const mfem::Array<int>& global_partitioning,
-<<<<<<< HEAD
-                        const mfem::Vector& global_weight,
-                        const SpectralCoarsenerParameters& coarsen_param)
-=======
                         const mfem::Vector& global_weight)
->>>>>>> 5657a83c
 {
     mfem::StopWatch chrono;
     chrono.Start();
 
-<<<<<<< HEAD
-    if (global_weight.Size() == 0)
-    {
-        graph_ = make_unique<smoothg::Graph>(comm_, vertex_edge_global, global_partitioning);
-    }
-    else
-    {
-        graph_ = make_unique<smoothg::Graph>(comm_, vertex_edge_global,
-                                             global_weight, global_partitioning);
-=======
     solver_.resize(param_.max_levels);
     rhs_.resize(param_.max_levels);
     sol_.resize(param_.max_levels);
     std::vector<GraphTopology> gts;
 
-    // fine level: topology and matrices
-    pgraph_ = make_unique<smoothg::ParGraph>(comm_, vertex_edge_global, global_partitioning);
-    const mfem::Array<int>& partitioning = pgraph_->GetLocalPartition();
-    mfem::SparseMatrix& vertex_edge = pgraph_->GetLocalVertexToEdge();
-    Operator::height = vertex_edge.Height();
-    Operator::width = vertex_edge.Height();
-    mfem::Vector local_weight(vertex_edge.Width());
-    if (global_weight.Size() == vertex_edge_global.Width())
-    {
-        global_weight.GetSubVector(pgraph_->GetEdgeLocalToGlobalMap(), local_weight);
+    if (global_weight.Size() == 0)
+    {
+        graph_ = make_unique<smoothg::Graph>(comm_, global_vertex_edge, global_partitioning);
     }
     else
     {
-        local_weight = 1.0;
->>>>>>> 5657a83c
-    }
-    edge_e_te_ = &pgraph_->GetEdgeToTrueEdge();
-    mixed_laplacians_.emplace_back(vertex_edge, local_weight, *edge_e_te_);
-    gts.emplace_back(vertex_edge, *edge_e_te_, partitioning);
-
-<<<<<<< HEAD
+        graph_ = make_unique<smoothg::Graph>(comm_, global_vertex_edge,
+                                             global_weight, global_partitioning);
+    }
+
     Operator::height = graph_->GetLocalVertexToEdge().Height();
     Operator::width = Operator::height;
 
     mixed_laplacians_.emplace_back(*graph_);
 
     const mfem::Array<int>& partitioning = graph_->GetLocalPartition();
-    GraphTopology graph_topology(*graph_, partitioning);
-
-    coarsener_ = make_unique<SpectralAMG_MGL_Coarsener>(
-                     mixed_laplacians_[0], graph_topology, coarsen_param);
-    coarsener_->construct_coarse_subspace();
-
-    mixed_laplacians_.push_back(coarsener_->GetCoarse());
-
-    if (use_hybridization_)
-    {
-        coarse_solver_ = make_unique<HybridSolver>(
-                             comm_, GetCoarseMatrix(), *coarsener_, nullptr, nullptr, 0, coarsen_param.sa_param);
-=======
+    gts.emplace_back(*graph_, partitioning);
+
     // coarser levels: topology
     for (int level = 2; level < param_.max_levels; ++level)
     {
         gts.emplace_back(gts.back(), param_.coarse_factor);
->>>>>>> 5657a83c
     }
 
     // coarser levels: matrices
@@ -198,11 +134,7 @@
 {
     if (!solver_[0])
     {
-<<<<<<< HEAD
-        if (use_hybridization_)
-=======
         if (param_.hybridization)
->>>>>>> 5657a83c
         {
             solver_[0] = make_unique<HybridSolver>(comm_, GetMatrix(0));
         }
