/*BHEADER**********************************************************************
 *
 * Copyright (c) 2018, Lawrence Livermore National Security, LLC.
 * Produced at the Lawrence Livermore National Laboratory.
 * LLNL-CODE-745247. All Rights reserved. See file COPYRIGHT for details.
 *
 * This file is part of smoothG. For more information and source code
 * availability, see https://www.github.com/llnl/smoothG.
 *
 * smoothG is free software; you can redistribute it and/or modify it under the
 * terms of the GNU Lesser General Public License (as published by the Free
 * Software Foundation) version 2.1 dated February 1999.
 *
 ***********************************************************************EHEADER*/

/** @file

    @brief Implements GraphUpscale class
*/

#include "GraphUpscale.hpp"

namespace smoothg
{

/// @todo why is there not timing here?
GraphUpscale::GraphUpscale(MPI_Comm comm, const mfem::SparseMatrix& vertex_edge_global,
                           const mfem::Array<int>& global_partitioning,
                           double spect_tol, int max_evects,
                           bool dual_target, bool scaled_dual, bool energy_dual,
                           bool hybridization, bool coarse_components,
                           const mfem::Vector& global_weight, const SAAMGeParam* saamge_param)
    : Upscale(comm, vertex_edge_global.Height(), hybridization),
      global_edges_(vertex_edge_global.Width()), global_vertices_(vertex_edge_global.Height())
{
    Init(vertex_edge_global, global_partitioning, global_weight, spect_tol,
         max_evects, dual_target, scaled_dual, energy_dual, coarse_components, saamge_param);
}

GraphUpscale::GraphUpscale(MPI_Comm comm, const mfem::SparseMatrix& vertex_edge_global,
                           int coarse_factor, double spect_tol, int max_evects,
                           bool dual_target, bool scaled_dual, bool energy_dual,
                           bool hybridization, bool coarse_components,
                           const mfem::Vector& weight,
                           const SAAMGeParam* saamge_param)
    : Upscale(comm, vertex_edge_global.Height(), hybridization),
      global_edges_(vertex_edge_global.Width()), global_vertices_(vertex_edge_global.Height())
{
    mfem::StopWatch chrono;
    chrono.Start();

    // TODO(gelever1) : should processor 0 partition and distribute or assume all processors will
    // obtain the same global partition from metis?
    mfem::Array<int> global_partitioning;
    PartitionAAT(vertex_edge_global, global_partitioning, coarse_factor);

    Init(vertex_edge_global, global_partitioning, weight, spect_tol, max_evects,
         dual_target, scaled_dual, energy_dual, coarse_components, saamge_param);

    chrono.Stop();
    setup_time_ += chrono.RealTime();
}

void GraphUpscale::Init(const mfem::SparseMatrix& vertex_edge_global,
                        const mfem::Array<int>& global_partitioning,
                        const mfem::Vector& global_weight,
                        double spect_tol, int max_evects,
                        bool dual_target, bool scaled_dual, bool energy_dual,
                        bool coarse_components,
                        const SAAMGeParam* saamge_param)
{
    mfem::StopWatch chrono;
    chrono.Start();

    pgraph_ = make_unique<smoothg::ParGraph>(comm_, vertex_edge_global, global_partitioning);

    const mfem::Array<int>& partitioning = pgraph_->GetLocalPartition();

    mfem::SparseMatrix& vertex_edge = pgraph_->GetLocalVertexToEdge();
    Operator::height = vertex_edge.Height();
    Operator::width = vertex_edge.Height();

    edge_e_te_ = &pgraph_->GetEdgeToTrueEdge();

    mfem::Vector local_weight(vertex_edge.Width());
    if (global_weight.Size() == vertex_edge_global.Width())
    {
        global_weight.GetSubVector(pgraph_->GetEdgeLocalToGlobalMap(), local_weight);
    }
    else
    {
        local_weight = 1.0;
    }
    mixed_laplacians_.emplace_back(vertex_edge, local_weight, *edge_e_te_);

    auto graph_topology = make_unique<GraphTopology>(vertex_edge, *edge_e_te_, partitioning);

    coarsener_ = make_unique<SpectralAMG_MGL_Coarsener>(
                     mixed_laplacians_[0], std::move(graph_topology),
                     spect_tol, max_evects, dual_target, scaled_dual, energy_dual,
<<<<<<< HEAD
                     !hybridization_);
=======
                     coarse_components);
>>>>>>> 7b18cf94
    coarsener_->construct_coarse_subspace();

    mixed_laplacians_.push_back(coarsener_->GetCoarse());

    if (hybridization_)
    {
        // coarse_components method does not store element matrices
        assert(!coarse_components);

        coarse_solver_ = make_unique<HybridSolver>(
                             comm_, GetCoarseMatrix(), *coarsener_,
                             nullptr, nullptr, 0, saamge_param);
    }
    else // L2-H1 block diagonal preconditioner
    {
        GetCoarseMatrix().BuildM();
        coarse_solver_ = make_unique<MinresBlockSolverFalse>(comm_, GetCoarseMatrix());
    }

    MakeCoarseVectors();

    chrono.Stop();
    setup_time_ += chrono.RealTime();

    // TODO(gelever1): Set for now, should be unset and user can determine if they need a fine solver.
    MakeFineSolver();
}

void GraphUpscale::MakeFineSolver()
{
    if (!fine_solver_)
    {
        if (hybridization_)
        {
            fine_solver_ = make_unique<HybridSolver>(comm_, GetFineMatrix());
        }
        else
        {
            fine_solver_ = make_unique<MinresBlockSolverFalse>(comm_, GetFineMatrix());
        }
    }
}

mfem::Vector GraphUpscale::ReadVertexVector(const std::string& filename) const
{
    assert(pgraph_);
    return ReadVector(filename, global_vertices_, pgraph_->GetVertexLocalToGlobalMap());
}

mfem::Vector GraphUpscale::ReadEdgeVector(const std::string& filename) const
{
    assert(pgraph_);
    return ReadVector(filename, global_edges_, pgraph_->GetEdgeLocalToGlobalMap());
}

mfem::Vector GraphUpscale::ReadVector(const std::string& filename, int global_size,
                                      const mfem::Array<int>& local_to_global) const
{
    assert(global_size > 0);

    std::ifstream file(filename);
    assert(file.is_open());

    mfem::Vector global_vect(global_size);
    mfem::Vector local_vect;

    global_vect.Load(file, global_size);
    global_vect.GetSubVector(local_to_global, local_vect);

    return local_vect;
}

mfem::BlockVector GraphUpscale::ReadVertexBlockVector(const std::string& filename) const
{
    assert(pgraph_);
    mfem::Vector vertex_vect = ReadVector(filename, global_vertices_,
                                          pgraph_->GetVertexLocalToGlobalMap());

    mfem::BlockVector vect = GetFineBlockVector();
    vect.GetBlock(0) = 0.0;
    vect.GetBlock(1) = vertex_vect;

    return vect;
}

mfem::BlockVector GraphUpscale::ReadEdgeBlockVector(const std::string& filename) const
{
    assert(pgraph_);
    mfem::Vector edge_vect = ReadVector(filename, global_edges_, pgraph_->GetEdgeLocalToGlobalMap());

    mfem::BlockVector vect = GetFineBlockVector();
    vect.GetBlock(0) = edge_vect;
    vect.GetBlock(1) = 0.0;

    return vect;
}

void GraphUpscale::WriteVertexVector(const mfem::Vector& vect, const std::string& filename) const
{
    assert(pgraph_);
    WriteVector(vect, filename, global_vertices_, pgraph_->GetVertexLocalToGlobalMap());
}

void GraphUpscale::WriteEdgeVector(const mfem::Vector& vect, const std::string& filename) const
{
    assert(pgraph_);
    WriteVector(vect, filename, global_edges_, pgraph_->GetEdgeLocalToGlobalMap());
}

void GraphUpscale::WriteVector(const mfem::Vector& vect, const std::string& filename,
                               int global_size,
                               const mfem::Array<int>& local_to_global) const
{
    assert(global_size > 0);
    assert(vect.Size() <= global_size);

    int num_procs;
    MPI_Comm_size(MPI_COMM_WORLD, &num_procs);

    mfem::Vector global_local(global_size);
    global_local = 0.0;
    global_local.SetSubVector(local_to_global, vect);

    mfem::Vector global_global(global_size);
    MPI_Scan(global_local.GetData(), global_global.GetData(), global_size,
             MPI_DOUBLE, MPI_SUM, MPI_COMM_WORLD);

    if (myid_ == num_procs - 1)
    {
        std::ofstream out_file(filename);
        out_file.precision(16);
        out_file << std::scientific;
        global_global.Print(out_file, 1);
    }
}


} // namespace smoothg<|MERGE_RESOLUTION|>--- conflicted
+++ resolved
@@ -98,11 +98,7 @@
     coarsener_ = make_unique<SpectralAMG_MGL_Coarsener>(
                      mixed_laplacians_[0], std::move(graph_topology),
                      spect_tol, max_evects, dual_target, scaled_dual, energy_dual,
-<<<<<<< HEAD
-                     !hybridization_);
-=======
                      coarse_components);
->>>>>>> 7b18cf94
     coarsener_->construct_coarse_subspace();
 
     mixed_laplacians_.push_back(coarsener_->GetCoarse());
