/*BHEADER**********************************************************************
 *
 * Copyright (c) 2018, Lawrence Livermore National Security, LLC.
 * Produced at the Lawrence Livermore National Laboratory.
 * LLNL-CODE-745247. All Rights reserved. See file COPYRIGHT for details.
 *
 * This file is part of smoothG. For more information and source code
 * availability, see https://www.github.com/llnl/smoothG.
 *
 * smoothG is free software; you can redistribute it and/or modify it under the
 * terms of the GNU Lesser General Public License (as published by the Free
 * Software Foundation) version 2.1 dated February 1999.
 *
 ***********************************************************************EHEADER*/

/** @file

    @brief Implements GraphUpscale class
*/

#include "GraphUpscale.hpp"

namespace smoothg
{

GraphUpscale::GraphUpscale(MPI_Comm comm, const mfem::SparseMatrix& vertex_edge_global,
                           const mfem::Array<int>& global_partitioning,
                           double spect_tol, int max_evects,
                           bool dual_target, bool scaled_dual, bool energy_dual,
                           bool hybridization, const mfem::Vector& global_weight)
    : Upscale(comm, vertex_edge_global.Height(), hybridization),
      global_edges_(vertex_edge_global.Width()), global_vertices_(vertex_edge_global.Height())
{
    Init(vertex_edge_global, global_partitioning, global_weight, spect_tol,
         max_evects, dual_target, scaled_dual, energy_dual);
}

GraphUpscale::GraphUpscale(MPI_Comm comm, const mfem::SparseMatrix& vertex_edge_global,
                           int coarse_factor, double spect_tol, int max_evects,
                           bool dual_target, bool scaled_dual, bool energy_dual,
                           bool hybridization, const mfem::Vector& weight)
    : Upscale(comm, vertex_edge_global.Height(), hybridization),
      global_edges_(vertex_edge_global.Width()), global_vertices_(vertex_edge_global.Height())
{
    mfem::StopWatch chrono;
    chrono.Start();

<<<<<<< HEAD
    mfem::SparseMatrix vertex_vertex = smoothg::AAt(vertex_edge_global);

    int num_parts = (vertex_edge_global.Height() / (double)(coarse_factor)) + 0.5;
    num_parts = std::max(1, num_parts);

=======
>>>>>>> 4a876eeb
    // TODO(gelever1) : should processor 0 partition and distribute or assume all processors will
    // obtain the same global partition from metis?
    mfem::Array<int> global_partitioning;
    PartitionAAT(vertex_edge_global, global_partitioning, coarse_factor);

    Init(vertex_edge_global, global_partitioning, weight, spect_tol,
         max_evects, dual_target, scaled_dual, energy_dual);

    chrono.Stop();
    setup_time_ += chrono.RealTime();
}

void GraphUpscale::Init(const mfem::SparseMatrix& vertex_edge_global,
                        const mfem::Array<int>& global_partitioning,
                        const mfem::Vector& global_weight,
                        double spect_tol, int max_evects,
                        bool dual_target, bool scaled_dual, bool energy_dual)
{
    mfem::StopWatch chrono;
    chrono.Start();

    pgraph_ = make_unique<smoothg::ParGraph>(comm_, vertex_edge_global, global_partitioning);

    const mfem::Array<int>& partitioning = pgraph_->GetLocalPartition();

    mfem::SparseMatrix& vertex_edge = pgraph_->GetLocalVertexToEdge();
    Operator::height = vertex_edge.Height();
    Operator::width = vertex_edge.Height();

    edge_e_te_ = &pgraph_->GetEdgeToTrueEdge();

    if (global_weight.Size() == vertex_edge_global.Width())
    {
        mfem::Vector local_weight(vertex_edge.Width());
        global_weight.GetSubVector(pgraph_->GetEdgeLocalToGlobalMap(), local_weight);

        mixed_laplacians_.emplace_back(vertex_edge, local_weight, *edge_e_te_);
    }
    else
    {
        mixed_laplacians_.emplace_back(vertex_edge, *edge_e_te_);
    }

    auto graph_topology = make_unique<GraphTopology>(vertex_edge, *edge_e_te_, partitioning);

    coarsener_ = make_unique<SpectralAMG_MGL_Coarsener>(
                     mixed_laplacians_[0], std::move(graph_topology),
                     spect_tol, max_evects, dual_target, scaled_dual, energy_dual, hybridization_);
    coarsener_->construct_coarse_subspace();

    mixed_laplacians_.push_back(coarsener_->GetCoarse());

    if (hybridization_)
    {
        coarse_solver_ = make_unique<HybridSolver>(comm_, GetCoarseMatrix(),
                                                   *coarsener_);
    }
    else // L2-H1 block diagonal preconditioner
    {
        coarse_solver_ = make_unique<MinresBlockSolverFalse>(comm_, GetCoarseMatrix());
    }

    MakeCoarseVectors();

    chrono.Stop();
    setup_time_ += chrono.RealTime();

    // TODO(gelever1): Set for now, should be unset and user can determine if they need a fine solver.
    MakeFineSolver();
}

void GraphUpscale::MakeFineSolver() const
{
    if (!fine_solver_)
    {
        if (hybridization_)
        {
            fine_solver_ = make_unique<HybridSolver>(comm_, GetFineMatrix());
        }
        else
        {
            fine_solver_ = make_unique<MinresBlockSolverFalse>(comm_, GetFineMatrix());
        }
    }
}

mfem::Vector GraphUpscale::ReadVertexVector(const std::string& filename) const
{
    assert(pgraph_);
    return ReadVector(filename, global_vertices_, pgraph_->GetVertexLocalToGlobalMap());
}

mfem::Vector GraphUpscale::ReadEdgeVector(const std::string& filename) const
{
    assert(pgraph_);
    return ReadVector(filename, global_edges_, pgraph_->GetEdgeLocalToGlobalMap());
}

mfem::Vector GraphUpscale::ReadVector(const std::string& filename, int global_size,
                                      const mfem::Array<int>& local_to_global) const
{
    assert(global_size > 0);

    std::ifstream file(filename);
    assert(file.is_open());

    mfem::Vector global_vect(global_size);
    mfem::Vector local_vect;

    global_vect.Load(file, global_size);
    global_vect.GetSubVector(local_to_global, local_vect);

    return local_vect;
}

mfem::BlockVector GraphUpscale::ReadVertexBlockVector(const std::string& filename) const
{
    assert(pgraph_);
    mfem::Vector vertex_vect = ReadVector(filename, global_vertices_,
                                          pgraph_->GetVertexLocalToGlobalMap());

    mfem::BlockVector vect = GetFineBlockVector();
    vect.GetBlock(0) = 0.0;
    vect.GetBlock(1) = vertex_vect;

    return vect;
}

mfem::BlockVector GraphUpscale::ReadEdgeBlockVector(const std::string& filename) const
{
    assert(pgraph_);
    mfem::Vector edge_vect = ReadVector(filename, global_edges_, pgraph_->GetEdgeLocalToGlobalMap());

    mfem::BlockVector vect = GetFineBlockVector();
    vect.GetBlock(0) = edge_vect;
    vect.GetBlock(1) = 0.0;

    return vect;
}

void GraphUpscale::WriteVertexVector(const mfem::Vector& vect, const std::string& filename) const
{
    assert(pgraph_);
    WriteVector(vect, filename, global_vertices_, pgraph_->GetVertexLocalToGlobalMap());
}

void GraphUpscale::WriteEdgeVector(const mfem::Vector& vect, const std::string& filename) const
{
    assert(pgraph_);
    WriteVector(vect, filename, global_edges_, pgraph_->GetEdgeLocalToGlobalMap());
}

void GraphUpscale::WriteVector(const mfem::Vector& vect, const std::string& filename,
                               int global_size,
                               const mfem::Array<int>& local_to_global) const
{
    assert(global_size > 0);
    assert(vect.Size() <= global_size);

    int num_procs;
    MPI_Comm_size(MPI_COMM_WORLD, &num_procs);

    mfem::Vector global_local(global_size);
    global_local = 0.0;
    global_local.SetSubVector(local_to_global, vect);

    mfem::Vector global_global(global_size);
    MPI_Scan(global_local.GetData(), global_global.GetData(), global_size,
             MPI_DOUBLE, MPI_SUM, MPI_COMM_WORLD);

    if (myid_ == num_procs - 1)
    {
        std::ofstream out_file(filename);
        out_file.precision(16);
        out_file << std::scientific;
        global_global.Print(out_file, 1);
    }
}


} // namespace smoothg<|MERGE_RESOLUTION|>--- conflicted
+++ resolved
@@ -45,14 +45,6 @@
     mfem::StopWatch chrono;
     chrono.Start();
 
-<<<<<<< HEAD
-    mfem::SparseMatrix vertex_vertex = smoothg::AAt(vertex_edge_global);
-
-    int num_parts = (vertex_edge_global.Height() / (double)(coarse_factor)) + 0.5;
-    num_parts = std::max(1, num_parts);
-
-=======
->>>>>>> 4a876eeb
     // TODO(gelever1) : should processor 0 partition and distribute or assume all processors will
     // obtain the same global partition from metis?
     mfem::Array<int> global_partitioning;
