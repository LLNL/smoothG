--- conflicted
+++ resolved
@@ -36,13 +36,8 @@
                            const SAAMGeParam* saamge_param)
     :
     MixedLaplacianSolver(mgL.GetComm(), mgL.BlockOffsets(), mgL.CheckW()),
-<<<<<<< HEAD
-    D_(mgL.GetD()),
-    W_(mgL.GetW()),
+    mgL_(mgL),
     cg_(comm_),
-=======
-    mgL_(mgL),
->>>>>>> 41ade9ff
     rescale_iter_(rescale_iter),
     saamge_param_(saamge_param)
 {
@@ -176,7 +171,7 @@
 
 void HybridSolver::CheckSharing()
 {
-    auto edgedof_Agg = smoothg::Transpose(Agg_edgedof_);
+    auto edgedof_Agg = smoothg::Transpose(mgL_.GetGraphSpace().VertexToEDof());
     edgedof_is_shared_.SetSize(edgedof_Agg.NumRows());
     for (int i = 0; i < edgedof_Agg.NumRows(); ++i)
     {
@@ -204,13 +199,9 @@
     CCT_diag = 0.0;
     CDT1 = 0.0;
 
-<<<<<<< HEAD
-    mfem::DenseMatrixInverse Mloc_solver, Aloc_solver;
-=======
     mfem::DenseMatrix DlocT, ClocT, Aloc, CMinvDT, DMinvCT, CMDADMC;
     mfem::Vector one;
-    mfem::DenseMatrixInverse Mloc_solver;
->>>>>>> 41ade9ff
+    mfem::DenseMatrixInverse Mloc_solver, Aloc_solver;
     for (int iAgg = 0; iAgg < nAggs_; ++iAgg)
     {
         // Extracting the size and global numbering of local dof
@@ -339,7 +330,7 @@
         if (scaling_size > 0)
         {
             mfem::DenseMatrix CCT(nlocal_multiplier);
-            MultSparseDense(Cloc, ClocT, CCT);
+            MultSparseDense(C_[iAgg], ClocT, CCT);
             mfem::Vector CCT_diag_local;
             CCT.GetDiag(CCT_diag_local);
 
@@ -348,7 +339,7 @@
             Dloc.MultTranspose(one, DTone);
 
             mfem::Vector CDT1_local(nlocal_multiplier);
-            Cloc.Mult(DTone, CDT1_local);
+            C_[iAgg].Mult(DTone, CDT1_local);
 
             for (int i = 0; i < nlocal_multiplier; ++i)
             {
@@ -381,23 +372,26 @@
     const mfem::Vector& elem_scaling_inverse,
     const std::vector<mfem::DenseMatrix>& N_el)
 {
+    const auto& Agg_vertexdof = mgL_.GetGraphSpace().VertexToVDof();
+    const auto& Agg_edgedof = mgL_.GetGraphSpace().VertexToEDof();
+
     mfem::SparseMatrix H_proc(num_multiplier_dofs_);
 
     MinvN_.resize(Minv_.size());
     CMinvNAinv_.resize(Minv_.size());
 
-    mfem::Array<int> col_marker(num_edge_dofs_);
+    mfem::Array<int> col_marker(mgL_.GetD().NumCols());
     col_marker = -1;
 
     mfem::DenseMatrix DlocT, Aloc, CMinv, CMinvN, DMinvCT, CMDADMC;
+    mfem::Array<int> local_vertexdof, local_edgedof, local_multiplier;
 
     mfem::DenseMatrixInverse Aloc_solver;
     for (int iAgg = 0; iAgg < nAggs_; ++iAgg)
     {
         // Extracting the size and global numbering of local dof
-        mfem::Array<int> local_vertexdof, local_edgedof, local_multiplier;
-        GetTableRow(Agg_vertexdof_, iAgg, local_vertexdof);
-        GetTableRow(Agg_edgedof_, iAgg, local_edgedof);
+        GetTableRow(Agg_vertexdof, iAgg, local_vertexdof);
+        GetTableRow(Agg_edgedof, iAgg, local_edgedof);
         GetTableRow(Agg_multiplier_, iAgg, local_multiplier);
 
         const int nlocal_vertexdof = local_vertexdof.Size();
@@ -405,7 +399,8 @@
         const int nlocal_multiplier = local_multiplier.Size();
 
         // Extract Dloc as a sparse submatrix of D_
-        auto Dloc = ExtractRowAndColumns(D_, local_vertexdof, local_edgedof, col_marker);
+        auto Dloc = ExtractRowAndColumns(mgL_.GetD(), local_vertexdof,
+                                         local_edgedof, col_marker);
 
         // Fill DlocT as a dense matrix of Dloc^T
         FullTranspose(Dloc, DlocT);
@@ -435,10 +430,10 @@
         // Compute Aloc = DMinvN = Dloc * Minv * N
         MultSparseDense(Dloc, MinvN_i, Aloc);
 
-        if (W_.Width())
+        if (mgL_.GetW().Width())
         {
             mfem::DenseMatrix Wloc(nlocal_vertexdof, nlocal_vertexdof);
-            auto& W_ref = const_cast<mfem::SparseMatrix&>(W_);
+            auto& W_ref = const_cast<mfem::SparseMatrix&>(mgL_.GetW());
             W_ref.GetSubMatrix(local_vertexdof, local_vertexdof, Wloc);
             Aloc += Wloc;
         }
@@ -590,6 +585,7 @@
 {
     const mfem::Vector& OriginalRHS_block2(OriginalRHS.GetBlock(1));
     const auto& Agg_vertexdof = mgL_.GetGraphSpace().VertexToVDof();
+    const auto& Agg_edgedof = mgL_.GetGraphSpace().VertexToEDof();
 
     HybridRHS = 0.;
 
@@ -598,13 +594,8 @@
     for (int iAgg = 0; iAgg < nAggs_; ++iAgg)
     {
         // Extracting the size and global numbering of local dof
-<<<<<<< HEAD
-        GetTableRow(Agg_vertexdof_, iAgg, local_vertexdof);
-        GetTableRow(Agg_edgedof_, iAgg, local_edgedof);
-=======
-        mfem::Array<int> local_vertexdof, local_multiplier;
         GetTableRow(Agg_vertexdof, iAgg, local_vertexdof);
->>>>>>> 41ade9ff
+        GetTableRow(Agg_edgedof, iAgg, local_edgedof);
         GetTableRow(Agg_multiplier_, iAgg, local_multiplier);
 
         int nlocal_vertexdof = local_vertexdof.Size();
@@ -679,14 +670,8 @@
     for (int iAgg = 0; iAgg < nAggs_; ++iAgg)
     {
         // Extracting the size and global numbering of local dof
-<<<<<<< HEAD
-        GetTableRow(Agg_vertexdof_, iAgg, local_vertexdof);
-        GetTableRow(Agg_edgedof_, iAgg, local_edgedof);
-=======
-        mfem::Array<int> local_vertexdof, local_edgedof, local_multiplier;
         GetTableRow(Agg_vertexdof, iAgg, local_vertexdof);
         GetTableRow(Agg_edgedof, iAgg, local_edgedof);
->>>>>>> 41ade9ff
         GetTableRow(Agg_multiplier_, iAgg, local_multiplier);
 
         int nlocal_vertexdof = local_vertexdof.Size();
@@ -748,33 +733,15 @@
 
 void HybridSolver::ComputeScaledHybridSystem(const mfem::HypreParMatrix& H)
 {
-<<<<<<< HEAD
-    if (diagonal_scaling_.Size() == 0)
-    {
-        mfem::HypreDiagScale prec_scale(const_cast<mfem::HypreParMatrix&>(H));
-=======
     if (rescale_iter_ > 0)
     {
         mfem::HypreSmoother prec_scale(const_cast<mfem::HypreParMatrix&>(H));
->>>>>>> 41ade9ff
 
         mfem::Vector zeros(H.Height());
         zeros = 1e-8;
         diagonal_scaling_.SetSize(H.Height());
         diagonal_scaling_ = 1.0;
 
-<<<<<<< HEAD
-        mfem::CGSolver cg_scale(comm_);
-        cg_scale.SetMaxIter(rescale_iter_);
-        cg_scale.SetOperator(H);
-        cg_scale.SetPreconditioner(prec_scale);
-        cg_scale.Mult(zeros, diagonal_scaling_);
-    }
-
-    auto Scale = VectorToMatrix(diagonal_scaling_);
-    mfem::HypreParMatrix pScale(comm_, H.N(), H.GetColStarts(), &Scale);
-    H_.reset(smoothg::Mult(pScale, H, pScale));
-=======
         mfem::SLISolver sli(comm_);
         sli.SetMaxIter(rescale_iter_);
         sli.SetPreconditioner(prec_scale);
@@ -788,7 +755,6 @@
         mfem::HypreParMatrix pScale(comm_, H.N(), H.GetColStarts(), &Scale);
         H_.reset(smoothg::Mult(pScale, H, pScale));
     }
->>>>>>> 41ade9ff
 }
 
 void HybridSolver::BuildSpectralAMGePreconditioner()
@@ -895,10 +861,6 @@
             temp_prec->SetPrintLevel(0);
             prec_ = std::move(temp_prec);
         }
-<<<<<<< HEAD
-
-        solver->SetPreconditioner(*prec_);
-=======
         else
         {
             std::unique_ptr<mfem::SparseMatrix> te_tm;
@@ -928,8 +890,8 @@
 
             prec_ = make_unique<AuxSpacePrec>(*H_, std::move(PV_map), local_dofs);
         }
-        cg_->SetPreconditioner(*prec_);
->>>>>>> 41ade9ff
+
+        solver->SetPreconditioner(*prec_);
     }
     if (myid_ == 0 && print_level_ > 0)
         std::cout << "  Timing: Preconditioner for hybridized system"
@@ -1034,6 +996,9 @@
 mfem::Vector HybridSolver::MakeInitialGuess(const mfem::BlockVector& sol,
                                             const mfem::BlockVector& rhs) const
 {
+    const auto& Agg_vertexdof = mgL_.GetGraphSpace().VertexToVDof();
+    const auto& Agg_edgedof = mgL_.GetGraphSpace().VertexToEDof();
+
     mfem::Vector mu(num_multiplier_dofs_);
     mu = 0.0;
 
@@ -1042,8 +1007,8 @@
     for (int i = 0; i < nAggs_; ++i)
     {
         // Extracting the size and global numbering of local dof
-        GetTableRow(Agg_vertexdof_, i, local_vertexdof);
-        GetTableRow(Agg_edgedof_, i, local_edgedof);
+        GetTableRow(Agg_vertexdof, i, local_vertexdof);
+        GetTableRow(Agg_edgedof, i, local_edgedof);
         GetTableRow(Agg_multiplier_, i, local_multiplier);
 
         rhs.GetSubVector(local_edgedof, g_loc);
