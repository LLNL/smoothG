/*BHEADER**********************************************************************
 *
 * Copyright (c) 2018, Lawrence Livermore National Security, LLC.
 * Produced at the Lawrence Livermore National Laboratory.
 * LLNL-CODE-745247. All Rights reserved. See file COPYRIGHT for details.
 *
 * This file is part of smoothG. For more information and source code
 * availability, see https://www.github.com/llnl/smoothG.
 *
 * smoothG is free software; you can redistribute it and/or modify it under the
 * terms of the GNU Lesser General Public License (as published by the Free
 * Software Foundation) version 2.1 dated February 1999.
 *
 ***********************************************************************EHEADER*/

/**
   @file

   @brief Implements HybridSolver object
*/

#include "HybridSolver.hpp"
#include "utilities.hpp"
#include "MatrixUtilities.hpp"
#include "MetisGraphPartitioner.hpp"

using std::unique_ptr;

namespace smoothg
{

HybridSolver::HybridSolver(MPI_Comm comm,
                           const MixedMatrix& mgL,
                           const mfem::SparseMatrix* face_bdrattr,
                           const mfem::Array<int>* ess_edge_dofs,
                           const int rescale_iter,
                           const SAAMGeParameters* saamge_param)
    :
    MixedLaplacianSolver(mgL.GetBlockOffsets()),
    comm_(comm),
<<<<<<< HEAD
    D_(mgL.getD()),
    W_(mgL.getW()),
    use_SAAMGe_((saamge_param != nullptr)),
=======
    D_(mgL.GetD()),
    W_(mgL.GetW()),
    use_spectralAMGe_((saamge_param != nullptr)),
>>>>>>> 5657a83c
    use_w_(mgL.CheckW()),
    rescale_iter_(rescale_iter),
    sa_param_(saamge_param)
{
    MPI_Comm_rank(comm, &myid_);

    // TODO(gelever1): use operator= when mfem version is updated
    mfem::SparseMatrix tmp = SparseIdentity(D_.Height());
    Agg_vertexdof_.Swap(tmp);

    const mfem::SparseMatrix edge_edgedof = SparseIdentity(D_.Width());

    auto mbuilder = dynamic_cast<const ElementMBuilder*>(&(mgL.GetMBuilder()));
    if (!mbuilder)
    {
        std::cout << "HybridSolver requires fine level M builder to be FineMBuilder!\n";
        std::abort();
    }
    Agg_edgedof_.MakeRef(mbuilder->GetElemEdgeDofTable());

    Init(edge_edgedof, mbuilder->GetElementMatrices(),
         mgL.GetEdgeDofToTrueDof(), face_bdrattr, ess_edge_dofs);
}

HybridSolver::HybridSolver(MPI_Comm comm,
                           const MixedMatrix& mgL,
                           const Mixed_GL_Coarsener& mgLc,
                           const mfem::SparseMatrix* face_bdrattr,
                           const mfem::Array<int>* ess_edge_dofs,
                           const int rescale_iter,
                           const SAAMGeParameters* saamge_param)
    :
    MixedLaplacianSolver(mgL.GetBlockOffsets()),
    comm_(comm),
<<<<<<< HEAD
    D_(mgL.getD()),
    W_(mgL.getW()),
    use_SAAMGe_((saamge_param != nullptr)),
=======
    D_(mgL.GetD()),
    W_(mgL.GetW()),
    use_spectralAMGe_((saamge_param != nullptr)),
>>>>>>> 5657a83c
    use_w_(mgL.CheckW()),
    rescale_iter_(rescale_iter),
    sa_param_(saamge_param)
{
    MPI_Comm_rank(comm, &myid_);
    const mfem::SparseMatrix& face_edgedof(mgLc.construct_face_facedof_table());

    Agg_vertexdof_.MakeRef(mgLc.construct_Agg_cvertexdof_table());

    auto mbuilder = dynamic_cast<const ElementMBuilder*>(&(mgL.GetMBuilder()));
    if (!mbuilder)
    {
        std::cout << "HybridSolver requires coarse level M builder to be ElementMBuilder!\n";
        std::abort();
    }

    Agg_edgedof_.MakeRef(mbuilder->GetElemEdgeDofTable());

    Init(face_edgedof, mbuilder->GetElementMatrices(),
         mgL.GetEdgeDofToTrueDof(), face_bdrattr, ess_edge_dofs);
}

HybridSolver::~HybridSolver()
{
#if SMOOTHG_USE_SAAMGE
    if (use_SAAMGe_)
    {
        saamge::ml_free_data(sa_ml_data_);
        saamge::agg_free_partitioning(sa_apr_);
    }
#endif
}

void HybridSolver::Init(
    const mfem::SparseMatrix& face_edgedof,
    const std::vector<mfem::DenseMatrix>& M_el,
    const mfem::HypreParMatrix& edgedof_d_td,
    const mfem::SparseMatrix* face_bdrattr,
    const mfem::Array<int>* ess_edge_dofs)
{
    mfem::StopWatch chrono;
    chrono.Clear();
    chrono.Start();

    nAggs_ = Agg_edgedof_.Height();
    num_edge_dofs_ = Agg_edgedof_.Width();

    // Set the size of the Hybrid_el_, AinvCT, Ainv_f_, these are all local
    // matrices and vector for each element
    MinvDT_.resize(nAggs_);
    MinvCT_.resize(nAggs_);
    AinvDMinvCT_.resize(nAggs_);
    Ainv_f_.resize(nAggs_);
    Ainv_.resize(nAggs_);
<<<<<<< HEAD
    if (use_SAAMGe_)
        Hybrid_el_.resize(nAggs_);
=======
    Hybrid_el_.resize(nAggs_);

    agg_weights_.SetSize(nAggs_);
    agg_weights_ = 1.0;
>>>>>>> 5657a83c

    mfem::SparseMatrix edgedof_bdrattr;
    if (face_bdrattr)
    {
        mfem::SparseMatrix edgedof_face(smoothg::Transpose(face_edgedof));
        mfem::SparseMatrix tmp = smoothg::Mult(edgedof_face, *face_bdrattr);
        edgedof_bdrattr.Swap(tmp);
    }

    mfem::HypreParMatrix edgedof_d_td_;
    edgedof_d_td_.MakeRef(edgedof_d_td);
    edgedof_d_td_.GetDiag(edgedof_IsOwned_);

    // Constructing the relation table (in SparseMatrix format) between edge
    // dof and multiplier dof. For every edge dof that is associated with a
    // face, a Lagrange multiplier dof associated with the edge dof is created
    mfem::Array<int> j_multiplier_edgedof;

    // construct multiplier dof to true dof table
    unique_ptr<mfem::HypreParMatrix> edgedof_td_d(edgedof_d_td_.Transpose());
    unique_ptr<mfem::HypreParMatrix> edgedof_d_td_d(ParMult(&edgedof_d_td_, edgedof_td_d.get()));

    num_multiplier_dofs_ = face_edgedof.Width();

    int* i_edgedof_multiplier = new int[num_edge_dofs_ + 1];
    std::iota(i_edgedof_multiplier,
              i_edgedof_multiplier + num_multiplier_dofs_ + 1, 0);
    std::fill_n(i_edgedof_multiplier + num_multiplier_dofs_ + 1,
                num_edge_dofs_ - num_multiplier_dofs_,
                i_edgedof_multiplier[num_multiplier_dofs_]);

    int* j_edgedof_multiplier = new int[num_multiplier_dofs_];
    std::iota(j_edgedof_multiplier,
              j_edgedof_multiplier + num_multiplier_dofs_, 0);
    double* data_edgedof_multiplier = new double[num_multiplier_dofs_];
    std::fill_n(data_edgedof_multiplier, num_multiplier_dofs_, 1.0);
    mfem::SparseMatrix edgedof_multiplier(
        i_edgedof_multiplier, j_edgedof_multiplier,
        data_edgedof_multiplier, num_edge_dofs_, num_multiplier_dofs_);
    mfem::SparseMatrix multiplier_edgedof(smoothg::Transpose(edgedof_multiplier) );

    mfem::Array<int> j_array(multiplier_edgedof.GetJ(), multiplier_edgedof.NumNonZeroElems());
    j_array.Copy(j_multiplier_edgedof);

    Agg_multiplier_.Clear();
    mfem::SparseMatrix Agg_m_tmp(smoothg::Mult(Agg_edgedof_, edgedof_multiplier));
    Agg_multiplier_.Swap(Agg_m_tmp);

    GenerateOffsets(comm_, num_multiplier_dofs_, multiplier_start_);

    auto edgedof_multiplier_d = make_unique<mfem::HypreParMatrix>(
                                    comm_, edgedof_d_td_.GetGlobalNumRows(),
                                    multiplier_start_.Last(), edgedof_d_td_.RowPart(),
                                    multiplier_start_, &edgedof_multiplier);

    assert(edgedof_d_td_d && edgedof_multiplier_d);
    unique_ptr<mfem::HypreParMatrix> multiplier_d_td_d(
        smoothg::RAP(*edgedof_d_td_d, *edgedof_multiplier_d) );

    // Construct multiplier "dof to true dof" table
    multiplier_d_td_ = BuildEntityToTrueEntity(*multiplier_d_td_d);

    // Assemble the hybridized system
    HybridSystem_ = make_unique<mfem::SparseMatrix>(num_multiplier_dofs_);
    AssembleHybridSystem(M_el, j_multiplier_edgedof);
    if (myid_ == 0 && print_level_ > 0)
        std::cout << "  Timing: Hybridized system built in "
                  << chrono.RealTime() << "s. \n";

    // Mark the multiplier dof with essential BC
    // Note again there is a 1-1 map from multipliers to edge dofs on faces
    ess_multiplier_bc_ = false;
    if (face_bdrattr && ess_edge_dofs)
    {
        ess_multiplier_dofs_.SetSize(num_multiplier_dofs_);
        for (int i = 0; i < num_multiplier_dofs_; i++)
        {
            // natural BC for H(div) dof <=> essential BC for multiplier dof
            //if (edgedof_bdrattr.RowSize(i) > 0 && ess_edge_dofs->operator[](i) != 0)
            if (edgedof_bdrattr.RowSize(i) && !ess_edge_dofs->operator[](i))
            {
                ess_multiplier_dofs_[i] = 1;
                ess_multiplier_bc_ = true;
            }
            else
                ess_multiplier_dofs_[i] = 0;
        }
    }

<<<<<<< HEAD
    HybridSystemElim_ = make_unique<mfem::SparseMatrix>(*HybridSystem_, false);
    if (ess_multiplier_bc_)
    {
        for (int mm = 0; mm < num_multiplier_dofs_; ++mm)
        {
            if (ess_multiplier_dofs_[mm])
            {
                HybridSystemElim_->EliminateRowCol(mm);
            }
        }
    }
    else if (!use_w_)
    {
        if (myid_ == 0)
            HybridSystemElim_->EliminateRowCol(0);
    }

    auto HybridSystem_d = make_unique<mfem::HypreParMatrix>(
                              comm_, multiplier_start_.Last(), multiplier_start_,
                              HybridSystemElim_.get());

    if (rescale_iter_ == 0 || use_SAAMGe_)
    {
        pHybridSystem_.reset(smoothg::RAP(*HybridSystem_d, *multiplier_d_td_));
    }
    else
    {
        ComputeScaledHybridSystem(*HybridSystem_d);
    }
    nnz_ = pHybridSystem_->NNZ();

    if (myid_ == 0 && print_level_ > 0)
        std::cout << "  Timing: Hybridized system built in "
                  << chrono.RealTime() << "s. \n";

    chrono.Clear();
    chrono.Start();
    if (myid_ == 0 && print_level_ > 0)
        std::cout << "  Timing: Preconditioner for hybridized system"
                  " constructed in " << chrono.RealTime() << "s. \n";

    cg_ = make_unique<mfem::CGSolver>(comm_);
    cg_->SetPrintLevel(print_level_);
    cg_->SetMaxIter(max_num_iter_);
    cg_->SetRelTol(rtol_);
    cg_->SetAbsTol(atol_);
    cg_->SetOperator(*pHybridSystem_);
    cg_->iterative_mode = false;

    // HypreBoomerAMG is broken if local size is zero
    int local_size = pHybridSystem_->Height();
    int min_size;
    MPI_Allreduce(&local_size, &min_size, 1, MPI_INT, MPI_MIN, comm_);

    const bool use_prec = min_size > 0;
    if (use_prec)
    {
        if (use_SAAMGe_)
        {
            BuildSpectralAMGePreconditioner();
        }
        else
        {
            prec_ = make_unique<mfem::HypreBoomerAMG>(*pHybridSystem_);
            ((mfem::HypreBoomerAMG&)*prec_).SetPrintLevel(0);
        }
        cg_->SetPreconditioner(*prec_);
    }
=======
    BuildParallelSystemAndSolver();
>>>>>>> 5657a83c

    trueHrhs_.SetSize(multiplier_d_td_->GetNumCols());
    trueMu_.SetSize(trueHrhs_.Size());
    Hrhs_.SetSize(num_multiplier_dofs_);
    Mu_.SetSize(num_multiplier_dofs_);
}

void HybridSolver::AssembleHybridSystem(
    const std::vector<mfem::DenseMatrix>& M_el,
    const mfem::Array<int>& j_multiplier_edgedof)
{
    const int map_size = std::max(num_edge_dofs_, Agg_vertexdof_.Width());
    mfem::Array<int> edgedof_global_to_local_map(map_size);
    edgedof_global_to_local_map = -1;
    mfem::Array<bool> edge_marker(num_edge_dofs_);
    edge_marker = true;

    mfem::DenseMatrix DlocT, ClocT, Aloc, CMinvDT, DMinvCT, CMDADMC;
    mfem::DenseMatrix tmpHybrid_el;

    mfem::DenseMatrixInverse Mloc_solver;
    for (int iAgg = 0; iAgg < nAggs_; ++iAgg)
    {
        // Extracting the size and global numbering of local dof
        mfem::Array<int> local_vertexdof, local_edgedof, local_multiplier;
        GetTableRow(Agg_vertexdof_, iAgg, local_vertexdof);
        GetTableRow(Agg_edgedof_, iAgg, local_edgedof);
        GetTableRow(Agg_multiplier_, iAgg, local_multiplier);

        const int nlocal_vertexdof = local_vertexdof.Size();
        const int nlocal_edgedof = local_edgedof.Size();
        const int nlocal_multiplier = local_multiplier.Size();

        // Build the edge dof global to local map which will be used
        // later for mapping local multiplier dof to local edge dof
        for (int i = 0; i < nlocal_edgedof; ++i)
            edgedof_global_to_local_map[local_edgedof[i]] = i;

        // Extract Dloc as a sparse submatrix of D_
        auto Dloc = ExtractRowAndColumns(D_, local_vertexdof, local_edgedof,
                                         edgedof_global_to_local_map, false);

        // Fill DlocT as a dense matrix of Dloc^T
        FullTranspose(Dloc, DlocT);

        // Construct the constraint matrix C which enforces the continuity of
        // the broken edge space
        ClocT.SetSize(nlocal_edgedof, nlocal_multiplier);
        ClocT = 0.;

        int* Cloc_i = new int[nlocal_multiplier + 1];
        std::iota(Cloc_i, Cloc_i + nlocal_multiplier + 1, 0);
        int* Cloc_j = new int[nlocal_multiplier];
        double* Cloc_data = new double[nlocal_multiplier];
        for (int i = 0; i < nlocal_multiplier; ++i)
        {
            const int edgedof_global_id = j_multiplier_edgedof[local_multiplier[i]];
            const int edgedof_local_id = edgedof_global_to_local_map[edgedof_global_id];
            Cloc_j[i] = edgedof_local_id;
            if (edgedof_IsOwned_.RowSize(edgedof_global_id) &&
                edge_marker[edgedof_global_id])
            {
                edge_marker[edgedof_global_id] = false;
                ClocT(edgedof_local_id, i) = 1.;
                Cloc_data[i] = 1.;
            }
            else
            {
                ClocT(edgedof_local_id, i) = -1.;
                Cloc_data[i] = -1.;
            }
        }

        mfem::SparseMatrix Cloc(Cloc_i, Cloc_j, Cloc_data,
                                nlocal_multiplier, nlocal_edgedof);

        for (int i = 0; i < nlocal_edgedof; ++i)
            edgedof_global_to_local_map[local_edgedof[i]] = -1;

        Mloc_solver.SetOperator(M_el[iAgg]);

        mfem::DenseMatrix& MinvCT_i(MinvCT_[iAgg]);
        mfem::DenseMatrix& MinvDT_i(MinvDT_[iAgg]);
        mfem::DenseMatrix& AinvDMinvCT_i(AinvDMinvCT_[iAgg]);
        mfem::DenseMatrix& Ainv_i(Ainv_[iAgg]);

        MinvCT_i.SetSize(nlocal_edgedof, nlocal_multiplier);
        MinvDT_i.SetSize(nlocal_edgedof, nlocal_vertexdof);
        AinvDMinvCT_i.SetSize(nlocal_vertexdof, nlocal_multiplier);

        Mloc_solver.Mult(DlocT, MinvDT_i);
        Mloc_solver.Mult(ClocT, MinvCT_i);

        // Compute CMinvCT = Cloc * MinvCT
        MultSparseDense(Cloc, MinvCT_i, tmpHybrid_el);

        // Compute Aloc = DMinvDT = Dloc * MinvDT
        MultSparseDense(Dloc, MinvDT_i, Aloc);

        if (W_)
        {
            auto Wloc = ExtractRowAndColumns(*W_, local_vertexdof, local_vertexdof,
                                             edgedof_global_to_local_map);
            mfem::DenseMatrix tmpW;
            Full(Wloc, tmpW);

            Aloc -= tmpW;
        }

        // Compute DMinvCT Dloc * MinvCT
        MultSparseDense(Dloc, MinvCT_i, DMinvCT);

        // Compute the LU factorization of Aloc and Ainv_ * DMinvCT
        mfem::DenseMatrixInverse Ainv(Aloc);
        Ainv.GetInverseMatrix(Ainv_i);

        //Ainv_i.Mult(DMinvCT, AinvDMinvCT_i);
        mfem::Mult(Ainv_i, DMinvCT, AinvDMinvCT_i);

        // Compute CMinvDTAinvDMinvCT = CMinvDT * AinvDMinvCT_
        CMinvDT.Transpose(DMinvCT);
        CMDADMC.SetSize(nlocal_multiplier, nlocal_multiplier);

        if (CMinvDT.Height() > 0 && CMinvDT.Width() > 0)
        {
            mfem::Mult(CMinvDT, AinvDMinvCT_i, CMDADMC);
        }
        else
        {
            CMDADMC = 0.0;
        }

        // Hybrid_el_ = CMinvCT - CMinvDTAinvDMinvCT
        tmpHybrid_el -= CMDADMC;

        // Add contribution of the element matrix to the global system
        HybridSystem_->AddSubMatrix(local_multiplier, local_multiplier,
                                    tmpHybrid_el);

<<<<<<< HEAD
        // Save element matrix [C 0][M B^T;B 0]^-1[C 0]^T (this is needed
        // only if one wants to construct H1 spectral AMGe preconditioner)
        if (use_SAAMGe_)
            Hybrid_el_[iAgg] = tmpHybrid_el;
    }
}

void HybridSolver::AssembleHybridSystem(
    const std::vector<mfem::Vector>& M_el,
    const mfem::Array<int>& j_multiplier_edgedof)
{
    const int map_size = std::max(num_edge_dofs_, Agg_vertexdof_.Width());
    mfem::Array<int> edgedof_global_to_local_map(map_size);
    edgedof_global_to_local_map = -1;
    mfem::Array<bool> edge_marker(num_edge_dofs_);
    edge_marker = true;

    mfem::DenseMatrix Dloc, Aloc;
    mfem::DenseMatrix tmpHybrid_el;

    mfem::Vector column_in, CMinvCT, CMinvDT;

    for (int iAgg = 0; iAgg < nAggs_; ++iAgg)
    {
        // Extracting the size and global numbering of local dof
        mfem::Array<int> local_vertexdof, local_edgedof, local_multiplier;
        GetTableRow(Agg_vertexdof_, iAgg, local_vertexdof);
        GetTableRow(Agg_edgedof_, iAgg, local_edgedof);
        GetTableRow(Agg_multiplier_, iAgg, local_multiplier);

        const int nlocal_vertexdof = local_vertexdof.Size();
        const int nlocal_edgedof = local_edgedof.Size();
        const int nlocal_multiplier = local_multiplier.Size();

        // Build the edge dof global to local map which will be used
        // later for mapping local multiplier dof to local edge dof
        for (int i = 0; i < nlocal_edgedof; ++i)
            edgedof_global_to_local_map[local_edgedof[i]] = i;

        // Extract MinvDT as a dense submatrix of D^T
        ExtractSubMatrix(D_, local_vertexdof, local_edgedof,
                         edgedof_global_to_local_map, Dloc);

        mfem::DenseMatrix& MinvCT_i(MinvCT_[iAgg]);
        mfem::DenseMatrix& MinvDT_i(MinvDT_[iAgg]);
        mfem::DenseMatrix& AinvDMinvCT_i(AinvDMinvCT_[iAgg]);
        mfem::DenseMatrix& Ainv_i(Ainv_[iAgg]);

        MinvDT_i.Transpose(Dloc);
        MinvCT_i.SetSize(nlocal_edgedof, nlocal_multiplier);
        AinvDMinvCT_i.SetSize(nlocal_vertexdof, nlocal_multiplier);
        Ainv_i.SetSize(nlocal_vertexdof, nlocal_vertexdof);

        // Construct the constraint matrix C which enforces the continuity of
        // the broken edge space
        int* Cloc_i = new int[nlocal_multiplier + 1];
        std::iota(Cloc_i, Cloc_i + nlocal_multiplier + 1, 0);
        int* Cloc_j = new int[nlocal_multiplier];
        double* Cloc_data = new double[nlocal_multiplier];

        const mfem::Vector& M_diag(M_el[iAgg]);
        CMinvCT.SetSize(nlocal_multiplier);

        for (int i = 0; i < nlocal_multiplier; ++i)
        {
            const int edgedof_global_id = j_multiplier_edgedof[local_multiplier[i]];
            const int edgedof_local_id = edgedof_global_to_local_map[edgedof_global_id];
            Cloc_j[i] = edgedof_local_id;
            CMinvCT(i) = 1. / M_diag(edgedof_local_id);

            if (edgedof_IsOwned_.RowSize(edgedof_global_id) &&
                edge_marker[edgedof_global_id])
            {
                edge_marker[edgedof_global_id] = false;
                MinvCT_i.Elem(edgedof_local_id, i) = 1. / M_diag(edgedof_local_id);
                Cloc_data[i] = 1.;
            }
            else
            {
                MinvCT_i.Elem(edgedof_local_id, i) = -1. / M_diag(edgedof_local_id);
                Cloc_data[i] = -1.;
            }
        }

        mfem::SparseMatrix Cloc(Cloc_i, Cloc_j, Cloc_data,
                                nlocal_multiplier, nlocal_edgedof);

        for (int i = 0; i < nlocal_edgedof; ++i)
            edgedof_global_to_local_map[local_edgedof[i]] = -1;

        MinvDT_i.InvLeftScaling(M_diag);

        tmpHybrid_el.SetSize(nlocal_multiplier, nlocal_multiplier);

        Aloc.SetSize(nlocal_vertexdof, nlocal_vertexdof);

        if (Dloc.Height() > 0 && Dloc.Width() > 0)
        {
            mfem::Mult(Dloc, MinvDT_i, Aloc);
        }
        else
        {
            Aloc = 0.0;
        }

        // Compute CMinvDT  = Cloc * MinvDT
        CMinvDT.SetSize(nlocal_multiplier);
        column_in.SetDataAndSize(MinvDT_i.Data(), nlocal_multiplier);
        Cloc.Mult(column_in, CMinvDT);

        if (W_)
        {
            auto Wloc = ExtractRowAndColumns(*W_, local_vertexdof, local_vertexdof,
                                             edgedof_global_to_local_map);
            mfem::DenseMatrix tmpW;
            Full(Wloc, tmpW);

            Aloc -= tmpW;
        }

        // Compute the LU factorization of Aloc and Ainv_ * DMinvCT
        const double A00_inv = 1. / Aloc(0, 0);
        Ainv_i.Elem(0, 0) = A00_inv;

        for (int j = 0; j < nlocal_multiplier; ++j)
            AinvDMinvCT_i.Elem(0, j) = CMinvDT(j) * A00_inv;

        // Compute -CMinvDTAinvDMinvCT = -CMinvDT * Ainv_ * DMinvCT
        Mult_a_VVt(-A00_inv, CMinvDT, tmpHybrid_el);

        // Hybrid_el_ = CMinvCT - CMinvDTAinvDMinvCT
        for (int j = 0; j < nlocal_multiplier; ++j)
            tmpHybrid_el.Elem(j, j) += CMinvCT(j);

        // Add contribution of the element matrix to the golbal system
        HybridSystem_->AddSubMatrix(local_multiplier, local_multiplier,
                                    tmpHybrid_el);

        // Save element matrix [C 0][M B^T;B 0]^-1[C 0]^T (this is needed
        // only if one wants to construct H1 spectral AMGe preconditioner)
        if (use_SAAMGe_)
            Hybrid_el_[iAgg] = tmpHybrid_el;
=======
        // Save element matrix [C 0][M B^T;B 0]^-1[C 0]^T
        Hybrid_el_[iAgg] = tmpHybrid_el;
>>>>>>> 5657a83c
    }
}

/// @todo nonzero BC, solve on true dof
void HybridSolver::Mult(const mfem::BlockVector& Rhs, mfem::BlockVector& Sol) const
{
    RHSTransform(Rhs, Hrhs_);

    // TODO: nonzero b.c.
    // correct right hand side due to boundary condition
    // can this be calculated w/o copy of data on every mult?
    if (ess_multiplier_bc_)
    {
        mfem::SparseMatrix mat_hybrid(*HybridSystem_, false);
        for (int mm = 0; mm < mat_hybrid.Size(); ++mm)
        {
            if (ess_multiplier_dofs_[mm])
            {
                mat_hybrid.EliminateRowCol(mm, 0.0, Hrhs_);
                //mat_hybrid.EliminateRowCol(mm, Mu_(mm), Hrhs_);
            }
        }
    }
    else if (!use_w_)
    {
        if (myid_ == 0)
        {
            Hrhs_[0] = 0.0;
            //mat_hybrid.EliminateRowCol(0, 0., Hrhs_);
        }
    }

    // assemble true right hand side
    multiplier_d_td_->MultTranspose(Hrhs_, trueHrhs_);

    if (diagonal_scaling_.Size() > 0)
        RescaleVector(diagonal_scaling_, trueHrhs_);

    // solve the parallel global hybridized system
    mfem::StopWatch chrono;
    chrono.Clear();
    chrono.Start();

    cg_->Mult(trueHrhs_, trueMu_);

    chrono.Stop();
    timing_ = chrono.RealTime();

    if (myid_ == 0 && print_level_ > 0)
    {
        std::cout << "  Timing: PCG done in "
                  << timing_ << "s. \n";
    }

    // TODO: decide to use = or += here and in timing_ update (MinresBlockSolver uses +=)
    num_iterations_ = cg_->GetNumIterations();

    if (myid_ == 0 && print_level_ > 0)
    {
        if (cg_->GetConverged())
            std::cout << "  CG converged in "
                      << num_iterations_
                      << " with a final residual norm "
                      << cg_->GetFinalNorm() << "\n";
        else
            std::cout << "  CG did not converge in "
                      << num_iterations_
                      << ". Final residual norm is "
                      << cg_->GetFinalNorm() << "\n";
    }

    // distribute true dofs to dofs and recover solution of the original system
    chrono.Clear();
    chrono.Start();

    if (diagonal_scaling_.Size() > 0)
        RescaleVector(diagonal_scaling_, trueMu_);

    multiplier_d_td_->Mult(trueMu_, Mu_);
    RecoverOriginalSolution(Mu_, Sol);

    chrono.Stop();

    if (myid_ == 0 && print_level_ > 0)
    {
        std::cout << "  Timing: original solution recovered in "
                  << chrono.RealTime() << "s. \n";
    }

}

/// @todo impose nonzero boundary condition for u.n
void HybridSolver::RHSTransform(const mfem::BlockVector& OriginalRHS,
                                mfem::Vector& HybridRHS) const
{
    const mfem::Vector& OriginalRHS_block2(OriginalRHS.GetBlock(1));

    HybridRHS = 0.;

    mfem::Vector f_loc, CMinvDTAinv_f_loc;
    for (int iAgg = 0; iAgg < nAggs_; ++iAgg)
    {
        // Extracting the size and global numbering of local dof
        mfem::Array<int> local_vertexdof, local_multiplier;
        GetTableRow(Agg_vertexdof_, iAgg, local_vertexdof);
        GetTableRow(Agg_multiplier_, iAgg, local_multiplier);

        int nlocal_vertexdof = local_vertexdof.Size();
        int nlocal_multiplier = local_multiplier.Size();

        // Compute local contribution to the RHS of the hybrid system
        OriginalRHS_block2.GetSubVector(local_vertexdof, f_loc);
        f_loc *= -1.0;

        CMinvDTAinv_f_loc.SetSize(nlocal_multiplier);
        AinvDMinvCT_[iAgg].MultTranspose(f_loc, CMinvDTAinv_f_loc);

        for (int i = 0; i < nlocal_multiplier; ++i)
            HybridRHS(local_multiplier[i]) -= CMinvDTAinv_f_loc(i);

        // Save the element rhs (DMinvDT)^-1 f for solution recovery
        Ainv_f_[iAgg].SetSize(nlocal_vertexdof);
        Ainv_[iAgg].Mult(f_loc, Ainv_f_[iAgg]);
        Ainv_f_[iAgg] *= agg_weights_(iAgg);
    }
}

void HybridSolver::RecoverOriginalSolution(const mfem::Vector& HybridSol,
                                           mfem::BlockVector& RecoveredSol) const
{
    // Recover the solution of the original system from multiplier mu, i.e.,
    // [u;p] = [f;g] - [M B^T;B 0]^-1[C 0]^T * mu
    // This procedure is done locally in each element

    RecoveredSol = 0.;

    mfem::Vector& RecoveredSol_block2(RecoveredSol.GetBlock(1));

    mfem::Vector mu_loc, sigma_loc;
    for (int iAgg = 0; iAgg < nAggs_; ++iAgg)
    {
        // Extracting the size and global numbering of local dof
        mfem::Array<int> local_vertexdof, local_edgedof, local_multiplier;
        GetTableRow(Agg_vertexdof_, iAgg, local_vertexdof);
        GetTableRow(Agg_edgedof_, iAgg, local_edgedof);
        GetTableRow(Agg_multiplier_, iAgg, local_multiplier);

        int nlocal_vertexdof = local_vertexdof.Size();
        int nlocal_edgedof = local_edgedof.Size();
        int nlocal_multiplier = local_multiplier.Size();

        // Initialize a vector which will store the local contribution of Hdiv
        // and L2 space
        mfem::Vector& u_loc(Ainv_f_[iAgg]);

        // This check is just for the case when there is only one element for
        // the global problem, then there will be no Lagrange multipliers
        if (nlocal_multiplier > 0)
        {
            // Extract the local portion of the Lagrange multiplier solution
            HybridSol.GetSubVector(local_multiplier, mu_loc);

            // Compute u = (DMinvDT)^-1(f-DMinvC^T mu)
            AinvDMinvCT_[iAgg].AddMult_a(-1., mu_loc, u_loc);

            // Compute -sigma = Minv(DT u + DT mu)
            sigma_loc.SetSize(nlocal_edgedof);
            MinvDT_[iAgg].Mult(u_loc, sigma_loc);
            MinvCT_[iAgg].AddMult(mu_loc, sigma_loc);
            sigma_loc /= agg_weights_(iAgg);
        }

        // Save local solution to the global solution vector
        for (int i = 0; i < nlocal_vertexdof; ++i)
            RecoveredSol_block2(local_vertexdof[i]) = u_loc(i);

        for (int i = 0; i < nlocal_edgedof; ++i)
            RecoveredSol(local_edgedof[i]) = -sigma_loc(i);
    }
}

void HybridSolver::ComputeScaledHybridSystem(const mfem::HypreParMatrix& H_d)
{
    unique_ptr<mfem::HypreParMatrix> tmpH(smoothg::RAP(H_d, *multiplier_d_td_));
    mfem::HypreSmoother prec_scale(*tmpH);

    mfem::Vector zeros(tmpH->Height());
    zeros = 1e-8;
    diagonal_scaling_.SetSize(tmpH->Height());
    diagonal_scaling_ = 1.0;

    mfem::CGSolver cg_scale(comm_);
    cg_scale.SetMaxIter(rescale_iter_);
    cg_scale.SetPreconditioner(prec_scale);
    cg_scale.SetOperator(*tmpH);
    cg_scale.Mult(zeros, diagonal_scaling_);

    auto Scale = VectorToMatrix(diagonal_scaling_);
    mfem::HypreParMatrix pScale(comm_, tmpH->N(), tmpH->ColPart(), &Scale);
    pHybridSystem_.reset(smoothg::RAP(*tmpH, pScale));
}

void HybridSolver::BuildSpectralAMGePreconditioner()
{
#if SMOOTHG_USE_SAAMGE
    saamge::proc_init(comm_);

    mfem::Table elem_dof_tmp = MatrixToTable(Agg_multiplier_);
    mfem::Table* elem_dof = new mfem::Table;
    elem_dof->Swap(elem_dof_tmp);
    mfem::SparseMatrix multiplier_Agg = smoothg::Transpose(Agg_multiplier_);
    mfem::SparseMatrix Agg_Agg = smoothg::Mult(Agg_multiplier_, multiplier_Agg);
    auto elem_adjacency_matrix = MetisGraphPartitioner::getAdjacency(Agg_Agg);
    mfem::Table elem_elem_tmp = MatrixToTable(elem_adjacency_matrix);
    mfem::Table* elem_elem = new mfem::Table;
    elem_elem->Swap(elem_elem_tmp);

    // Mark dofs that are shared by more than one processor
    saamge::SharedEntityCommunication<mfem::Vector> sec(comm_, *multiplier_d_td_);
    std::vector<saamge::agg_dof_status_t> bdr_dofs(elem_dof->Width(), 0);
    for (unsigned int i = 0; i < bdr_dofs.size(); i++)
    {
        if (sec.NumNeighbors(i) > 1)
            SA_SET_FLAGS(bdr_dofs[i], AGG_ON_PROC_IFACE_FLAG);
    }

    int num_elems = elem_elem->Size();
    sa_nparts_.resize(sa_param_->num_levels - 1);
    sa_nparts_[0] = (num_elems / sa_param_->first_coarsen_factor) + 1;

    bool first_do_aggregates = (sa_param_->num_levels <= 2 && sa_param_->do_aggregates);
    sa_apr_ = saamge::agg_create_partitioning_fine(
                  *pHybridSystem_, num_elems, elem_dof, elem_elem, nullptr, bdr_dofs.data(),
                  sa_nparts_.data(), multiplier_d_td_.get(), first_do_aggregates);

    // FIXME (CSL): I suspect agg_create_partitioning_fine may change the value
    // of sa_nparts_[0] in some cases, so I define the rest of the array here
    for (int i = 1; i < sa_param_->num_levels - 1; i++)
        sa_nparts_[i] = sa_nparts_[i - 1] / sa_param_->coarsen_factor + 1;

    mfem::Array<mfem::DenseMatrix*> elmats(Hybrid_el_.size());
    for (unsigned int i = 0; i < Hybrid_el_.size(); i++)
        elmats[i] = &(Hybrid_el_[i]);
    auto emp = new saamge::ElementMatrixDenseArray(*sa_apr_, elmats);

    int polynomial_coarse = -1; // we do not have geometric information
    saamge::MultilevelParameters mlp(
        sa_nparts_.size(), sa_nparts_.data(), sa_param_->first_nu_pro, sa_param_->nu_pro,
        sa_param_->nu_relax, sa_param_->first_theta, sa_param_->theta, polynomial_coarse,
        sa_param_->correct_nulspace, sa_param_->use_arpack, sa_param_->do_aggregates);
    sa_ml_data_ = saamge::ml_produce_data(*pHybridSystem_, sa_apr_, emp, mlp);
    auto level = saamge::levels_list_get_level(sa_ml_data_->levels_list, 0);

    prec_ = make_unique<saamge::VCycleSolver>(level->tg_data, false);
    prec_->SetOperator(*pHybridSystem_);
#else
    if (myid_ == 0)
        std::cout << "SAAMGE needs to be enabled! \n";
    std::abort();
#endif
}

void HybridSolver::BuildParallelSystemAndSolver()
{
    HybridSystem_->Finalize();
    HybridSystemElim_ = make_unique<mfem::SparseMatrix>(*HybridSystem_, false);
    if (ess_multiplier_bc_)
    {
        for (int mm = 0; mm < num_multiplier_dofs_; ++mm)
        {
            if (ess_multiplier_dofs_[mm])
            {
                HybridSystemElim_->EliminateRowCol(mm);
            }
        }
    }
    else if (!use_w_)
    {
        if (myid_ == 0)
            HybridSystemElim_->EliminateRowCol(0);
    }

    auto HybridSystem_d = make_unique<mfem::HypreParMatrix>(
                              comm_, multiplier_start_.Last(), multiplier_start_,
                              HybridSystemElim_.get());

    if (rescale_iter_ == 0 || use_spectralAMGe_)
    {
        pHybridSystem_.reset(smoothg::RAP(*HybridSystem_d, *multiplier_d_td_));
    }
    else
    {
        ComputeScaledHybridSystem(*HybridSystem_d);
    }
    nnz_ = pHybridSystem_->NNZ();

    mfem::StopWatch chrono;
    chrono.Clear();
    chrono.Start();

    cg_ = make_unique<mfem::CGSolver>(comm_);
    cg_->SetPrintLevel(print_level_);
    cg_->SetMaxIter(max_num_iter_);
    cg_->SetRelTol(rtol_);
    cg_->SetAbsTol(atol_);
    cg_->SetOperator(*pHybridSystem_);
    cg_->iterative_mode = false;

    // HypreBoomerAMG is broken if local size is zero
    int local_size = pHybridSystem_->Height();
    int min_size;
    MPI_Allreduce(&local_size, &min_size, 1, MPI_INT, MPI_MIN, comm_);

    const bool use_prec = min_size > 0;
    if (use_prec)
    {
        if (use_spectralAMGe_)
        {
            BuildSpectralAMGePreconditioner();
        }
        else
        {
            auto temp_prec = make_unique<mfem::HypreBoomerAMG>(*pHybridSystem_);
            temp_prec->SetPrintLevel(0);
            prec_ = std::move(temp_prec);
        }
        cg_->SetPreconditioner(*prec_);
    }
    if (myid_ == 0 && print_level_ > 0)
        std::cout << "  Timing: Preconditioner for hybridized system"
                  " constructed in " << chrono.RealTime() << "s. \n";
}

void HybridSolver::UpdateAggScaling(const mfem::Vector& agg_weights_inverse)
{
    // This is for consistency, could simply work with agg_weight_inverse
    agg_weights_.SetSize(agg_weights_inverse.Size());
    for (int i = 0; i < agg_weights_.Size(); ++i)
    {
        agg_weights_[i] = 1.0 / agg_weights_inverse[i];
    }

    // TODO: this is not valid when W is nonzero
    assert(use_w_ == false);

    HybridSystem_ = make_unique<mfem::SparseMatrix>(num_multiplier_dofs_);
    mfem::Array<int> local_multiplier;
    for (int iAgg = 0; iAgg < nAggs_; ++iAgg)
    {
        GetTableRow(Agg_multiplier_, iAgg, local_multiplier);
        mfem::DenseMatrix H_el = Hybrid_el_[iAgg]; // deep copy
        H_el *= (1.0 / agg_weights_(iAgg));
        HybridSystem_->AddSubMatrix(local_multiplier, local_multiplier, H_el);
    }
    BuildParallelSystemAndSolver();
}

void HybridSolver::SetPrintLevel(int print_level)
{
    MixedLaplacianSolver::SetPrintLevel(print_level);

    cg_->SetPrintLevel(print_level_);
}

void HybridSolver::SetMaxIter(int max_num_iter)
{
    MixedLaplacianSolver::SetMaxIter(max_num_iter);

    cg_->SetMaxIter(max_num_iter_);
}

void HybridSolver::SetRelTol(double rtol)
{
    MixedLaplacianSolver::SetRelTol(rtol);

    cg_->SetRelTol(rtol_);
}

void HybridSolver::SetAbsTol(double atol)
{
    MixedLaplacianSolver::SetAbsTol(atol);

    cg_->SetAbsTol(atol_);
}

} // namespace smoothg<|MERGE_RESOLUTION|>--- conflicted
+++ resolved
@@ -34,22 +34,15 @@
                            const mfem::SparseMatrix* face_bdrattr,
                            const mfem::Array<int>* ess_edge_dofs,
                            const int rescale_iter,
-                           const SAAMGeParameters* saamge_param)
+                           const SAAMGeParam* saamge_param)
     :
     MixedLaplacianSolver(mgL.GetBlockOffsets()),
     comm_(comm),
-<<<<<<< HEAD
-    D_(mgL.getD()),
-    W_(mgL.getW()),
-    use_SAAMGe_((saamge_param != nullptr)),
-=======
     D_(mgL.GetD()),
     W_(mgL.GetW()),
-    use_spectralAMGe_((saamge_param != nullptr)),
->>>>>>> 5657a83c
     use_w_(mgL.CheckW()),
     rescale_iter_(rescale_iter),
-    sa_param_(saamge_param)
+    saamge_param_(saamge_param)
 {
     MPI_Comm_rank(comm, &myid_);
 
@@ -77,22 +70,15 @@
                            const mfem::SparseMatrix* face_bdrattr,
                            const mfem::Array<int>* ess_edge_dofs,
                            const int rescale_iter,
-                           const SAAMGeParameters* saamge_param)
+                           const SAAMGeParam *saamge_param)
     :
     MixedLaplacianSolver(mgL.GetBlockOffsets()),
     comm_(comm),
-<<<<<<< HEAD
-    D_(mgL.getD()),
-    W_(mgL.getW()),
-    use_SAAMGe_((saamge_param != nullptr)),
-=======
     D_(mgL.GetD()),
     W_(mgL.GetW()),
-    use_spectralAMGe_((saamge_param != nullptr)),
->>>>>>> 5657a83c
     use_w_(mgL.CheckW()),
     rescale_iter_(rescale_iter),
-    sa_param_(saamge_param)
+    saamge_param_(saamge_param)
 {
     MPI_Comm_rank(comm, &myid_);
     const mfem::SparseMatrix& face_edgedof(mgLc.construct_face_facedof_table());
@@ -115,7 +101,7 @@
 HybridSolver::~HybridSolver()
 {
 #if SMOOTHG_USE_SAAMGE
-    if (use_SAAMGe_)
+    if (saamge_param_)
     {
         saamge::ml_free_data(sa_ml_data_);
         saamge::agg_free_partitioning(sa_apr_);
@@ -144,15 +130,10 @@
     AinvDMinvCT_.resize(nAggs_);
     Ainv_f_.resize(nAggs_);
     Ainv_.resize(nAggs_);
-<<<<<<< HEAD
-    if (use_SAAMGe_)
-        Hybrid_el_.resize(nAggs_);
-=======
     Hybrid_el_.resize(nAggs_);
 
     agg_weights_.SetSize(nAggs_);
     agg_weights_ = 1.0;
->>>>>>> 5657a83c
 
     mfem::SparseMatrix edgedof_bdrattr;
     if (face_bdrattr)
@@ -242,78 +223,7 @@
         }
     }
 
-<<<<<<< HEAD
-    HybridSystemElim_ = make_unique<mfem::SparseMatrix>(*HybridSystem_, false);
-    if (ess_multiplier_bc_)
-    {
-        for (int mm = 0; mm < num_multiplier_dofs_; ++mm)
-        {
-            if (ess_multiplier_dofs_[mm])
-            {
-                HybridSystemElim_->EliminateRowCol(mm);
-            }
-        }
-    }
-    else if (!use_w_)
-    {
-        if (myid_ == 0)
-            HybridSystemElim_->EliminateRowCol(0);
-    }
-
-    auto HybridSystem_d = make_unique<mfem::HypreParMatrix>(
-                              comm_, multiplier_start_.Last(), multiplier_start_,
-                              HybridSystemElim_.get());
-
-    if (rescale_iter_ == 0 || use_SAAMGe_)
-    {
-        pHybridSystem_.reset(smoothg::RAP(*HybridSystem_d, *multiplier_d_td_));
-    }
-    else
-    {
-        ComputeScaledHybridSystem(*HybridSystem_d);
-    }
-    nnz_ = pHybridSystem_->NNZ();
-
-    if (myid_ == 0 && print_level_ > 0)
-        std::cout << "  Timing: Hybridized system built in "
-                  << chrono.RealTime() << "s. \n";
-
-    chrono.Clear();
-    chrono.Start();
-    if (myid_ == 0 && print_level_ > 0)
-        std::cout << "  Timing: Preconditioner for hybridized system"
-                  " constructed in " << chrono.RealTime() << "s. \n";
-
-    cg_ = make_unique<mfem::CGSolver>(comm_);
-    cg_->SetPrintLevel(print_level_);
-    cg_->SetMaxIter(max_num_iter_);
-    cg_->SetRelTol(rtol_);
-    cg_->SetAbsTol(atol_);
-    cg_->SetOperator(*pHybridSystem_);
-    cg_->iterative_mode = false;
-
-    // HypreBoomerAMG is broken if local size is zero
-    int local_size = pHybridSystem_->Height();
-    int min_size;
-    MPI_Allreduce(&local_size, &min_size, 1, MPI_INT, MPI_MIN, comm_);
-
-    const bool use_prec = min_size > 0;
-    if (use_prec)
-    {
-        if (use_SAAMGe_)
-        {
-            BuildSpectralAMGePreconditioner();
-        }
-        else
-        {
-            prec_ = make_unique<mfem::HypreBoomerAMG>(*pHybridSystem_);
-            ((mfem::HypreBoomerAMG&)*prec_).SetPrintLevel(0);
-        }
-        cg_->SetPreconditioner(*prec_);
-    }
-=======
     BuildParallelSystemAndSolver();
->>>>>>> 5657a83c
 
     trueHrhs_.SetSize(multiplier_d_td_->GetNumCols());
     trueMu_.SetSize(trueHrhs_.Size());
@@ -453,153 +363,8 @@
         HybridSystem_->AddSubMatrix(local_multiplier, local_multiplier,
                                     tmpHybrid_el);
 
-<<<<<<< HEAD
-        // Save element matrix [C 0][M B^T;B 0]^-1[C 0]^T (this is needed
-        // only if one wants to construct H1 spectral AMGe preconditioner)
-        if (use_SAAMGe_)
-            Hybrid_el_[iAgg] = tmpHybrid_el;
-    }
-}
-
-void HybridSolver::AssembleHybridSystem(
-    const std::vector<mfem::Vector>& M_el,
-    const mfem::Array<int>& j_multiplier_edgedof)
-{
-    const int map_size = std::max(num_edge_dofs_, Agg_vertexdof_.Width());
-    mfem::Array<int> edgedof_global_to_local_map(map_size);
-    edgedof_global_to_local_map = -1;
-    mfem::Array<bool> edge_marker(num_edge_dofs_);
-    edge_marker = true;
-
-    mfem::DenseMatrix Dloc, Aloc;
-    mfem::DenseMatrix tmpHybrid_el;
-
-    mfem::Vector column_in, CMinvCT, CMinvDT;
-
-    for (int iAgg = 0; iAgg < nAggs_; ++iAgg)
-    {
-        // Extracting the size and global numbering of local dof
-        mfem::Array<int> local_vertexdof, local_edgedof, local_multiplier;
-        GetTableRow(Agg_vertexdof_, iAgg, local_vertexdof);
-        GetTableRow(Agg_edgedof_, iAgg, local_edgedof);
-        GetTableRow(Agg_multiplier_, iAgg, local_multiplier);
-
-        const int nlocal_vertexdof = local_vertexdof.Size();
-        const int nlocal_edgedof = local_edgedof.Size();
-        const int nlocal_multiplier = local_multiplier.Size();
-
-        // Build the edge dof global to local map which will be used
-        // later for mapping local multiplier dof to local edge dof
-        for (int i = 0; i < nlocal_edgedof; ++i)
-            edgedof_global_to_local_map[local_edgedof[i]] = i;
-
-        // Extract MinvDT as a dense submatrix of D^T
-        ExtractSubMatrix(D_, local_vertexdof, local_edgedof,
-                         edgedof_global_to_local_map, Dloc);
-
-        mfem::DenseMatrix& MinvCT_i(MinvCT_[iAgg]);
-        mfem::DenseMatrix& MinvDT_i(MinvDT_[iAgg]);
-        mfem::DenseMatrix& AinvDMinvCT_i(AinvDMinvCT_[iAgg]);
-        mfem::DenseMatrix& Ainv_i(Ainv_[iAgg]);
-
-        MinvDT_i.Transpose(Dloc);
-        MinvCT_i.SetSize(nlocal_edgedof, nlocal_multiplier);
-        AinvDMinvCT_i.SetSize(nlocal_vertexdof, nlocal_multiplier);
-        Ainv_i.SetSize(nlocal_vertexdof, nlocal_vertexdof);
-
-        // Construct the constraint matrix C which enforces the continuity of
-        // the broken edge space
-        int* Cloc_i = new int[nlocal_multiplier + 1];
-        std::iota(Cloc_i, Cloc_i + nlocal_multiplier + 1, 0);
-        int* Cloc_j = new int[nlocal_multiplier];
-        double* Cloc_data = new double[nlocal_multiplier];
-
-        const mfem::Vector& M_diag(M_el[iAgg]);
-        CMinvCT.SetSize(nlocal_multiplier);
-
-        for (int i = 0; i < nlocal_multiplier; ++i)
-        {
-            const int edgedof_global_id = j_multiplier_edgedof[local_multiplier[i]];
-            const int edgedof_local_id = edgedof_global_to_local_map[edgedof_global_id];
-            Cloc_j[i] = edgedof_local_id;
-            CMinvCT(i) = 1. / M_diag(edgedof_local_id);
-
-            if (edgedof_IsOwned_.RowSize(edgedof_global_id) &&
-                edge_marker[edgedof_global_id])
-            {
-                edge_marker[edgedof_global_id] = false;
-                MinvCT_i.Elem(edgedof_local_id, i) = 1. / M_diag(edgedof_local_id);
-                Cloc_data[i] = 1.;
-            }
-            else
-            {
-                MinvCT_i.Elem(edgedof_local_id, i) = -1. / M_diag(edgedof_local_id);
-                Cloc_data[i] = -1.;
-            }
-        }
-
-        mfem::SparseMatrix Cloc(Cloc_i, Cloc_j, Cloc_data,
-                                nlocal_multiplier, nlocal_edgedof);
-
-        for (int i = 0; i < nlocal_edgedof; ++i)
-            edgedof_global_to_local_map[local_edgedof[i]] = -1;
-
-        MinvDT_i.InvLeftScaling(M_diag);
-
-        tmpHybrid_el.SetSize(nlocal_multiplier, nlocal_multiplier);
-
-        Aloc.SetSize(nlocal_vertexdof, nlocal_vertexdof);
-
-        if (Dloc.Height() > 0 && Dloc.Width() > 0)
-        {
-            mfem::Mult(Dloc, MinvDT_i, Aloc);
-        }
-        else
-        {
-            Aloc = 0.0;
-        }
-
-        // Compute CMinvDT  = Cloc * MinvDT
-        CMinvDT.SetSize(nlocal_multiplier);
-        column_in.SetDataAndSize(MinvDT_i.Data(), nlocal_multiplier);
-        Cloc.Mult(column_in, CMinvDT);
-
-        if (W_)
-        {
-            auto Wloc = ExtractRowAndColumns(*W_, local_vertexdof, local_vertexdof,
-                                             edgedof_global_to_local_map);
-            mfem::DenseMatrix tmpW;
-            Full(Wloc, tmpW);
-
-            Aloc -= tmpW;
-        }
-
-        // Compute the LU factorization of Aloc and Ainv_ * DMinvCT
-        const double A00_inv = 1. / Aloc(0, 0);
-        Ainv_i.Elem(0, 0) = A00_inv;
-
-        for (int j = 0; j < nlocal_multiplier; ++j)
-            AinvDMinvCT_i.Elem(0, j) = CMinvDT(j) * A00_inv;
-
-        // Compute -CMinvDTAinvDMinvCT = -CMinvDT * Ainv_ * DMinvCT
-        Mult_a_VVt(-A00_inv, CMinvDT, tmpHybrid_el);
-
-        // Hybrid_el_ = CMinvCT - CMinvDTAinvDMinvCT
-        for (int j = 0; j < nlocal_multiplier; ++j)
-            tmpHybrid_el.Elem(j, j) += CMinvCT(j);
-
-        // Add contribution of the element matrix to the golbal system
-        HybridSystem_->AddSubMatrix(local_multiplier, local_multiplier,
-                                    tmpHybrid_el);
-
-        // Save element matrix [C 0][M B^T;B 0]^-1[C 0]^T (this is needed
-        // only if one wants to construct H1 spectral AMGe preconditioner)
-        if (use_SAAMGe_)
-            Hybrid_el_[iAgg] = tmpHybrid_el;
-=======
         // Save element matrix [C 0][M B^T;B 0]^-1[C 0]^T
         Hybrid_el_[iAgg] = tmpHybrid_el;
->>>>>>> 5657a83c
     }
 }
 
@@ -827,18 +592,18 @@
     }
 
     int num_elems = elem_elem->Size();
-    sa_nparts_.resize(sa_param_->num_levels - 1);
-    sa_nparts_[0] = (num_elems / sa_param_->first_coarsen_factor) + 1;
-
-    bool first_do_aggregates = (sa_param_->num_levels <= 2 && sa_param_->do_aggregates);
+    sa_nparts_.resize(saamge_param_->num_levels - 1);
+    sa_nparts_[0] = (num_elems / saamge_param_->first_coarsen_factor) + 1;
+
+    bool first_do_aggregates = (saamge_param_->num_levels <= 2 && saamge_param_->do_aggregates);
     sa_apr_ = saamge::agg_create_partitioning_fine(
                   *pHybridSystem_, num_elems, elem_dof, elem_elem, nullptr, bdr_dofs.data(),
                   sa_nparts_.data(), multiplier_d_td_.get(), first_do_aggregates);
 
     // FIXME (CSL): I suspect agg_create_partitioning_fine may change the value
     // of sa_nparts_[0] in some cases, so I define the rest of the array here
-    for (int i = 1; i < sa_param_->num_levels - 1; i++)
-        sa_nparts_[i] = sa_nparts_[i - 1] / sa_param_->coarsen_factor + 1;
+    for (int i = 1; i < saamge_param_->num_levels - 1; i++)
+        sa_nparts_[i] = sa_nparts_[i - 1] / saamge_param_->coarsen_factor + 1;
 
     mfem::Array<mfem::DenseMatrix*> elmats(Hybrid_el_.size());
     for (unsigned int i = 0; i < Hybrid_el_.size(); i++)
@@ -847,9 +612,9 @@
 
     int polynomial_coarse = -1; // we do not have geometric information
     saamge::MultilevelParameters mlp(
-        sa_nparts_.size(), sa_nparts_.data(), sa_param_->first_nu_pro, sa_param_->nu_pro,
-        sa_param_->nu_relax, sa_param_->first_theta, sa_param_->theta, polynomial_coarse,
-        sa_param_->correct_nulspace, sa_param_->use_arpack, sa_param_->do_aggregates);
+        sa_nparts_.size(), sa_nparts_.data(), saamge_param_->first_nu_pro, saamge_param_->nu_pro,
+        saamge_param_->nu_relax, saamge_param_->first_theta, saamge_param_->theta, polynomial_coarse,
+        saamge_param_->correct_nulspace, saamge_param_->use_arpack, saamge_param_->do_aggregates);
     sa_ml_data_ = saamge::ml_produce_data(*pHybridSystem_, sa_apr_, emp, mlp);
     auto level = saamge::levels_list_get_level(sa_ml_data_->levels_list, 0);
 
@@ -886,7 +651,7 @@
                               comm_, multiplier_start_.Last(), multiplier_start_,
                               HybridSystemElim_.get());
 
-    if (rescale_iter_ == 0 || use_spectralAMGe_)
+    if (rescale_iter_ == 0 || saamge_param_)
     {
         pHybridSystem_.reset(smoothg::RAP(*HybridSystem_d, *multiplier_d_td_));
     }
@@ -916,7 +681,7 @@
     const bool use_prec = min_size > 0;
     if (use_prec)
     {
-        if (use_spectralAMGe_)
+        if (saamge_param_)
         {
             BuildSpectralAMGePreconditioner();
         }
