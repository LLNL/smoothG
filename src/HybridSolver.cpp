/*BHEADER**********************************************************************
 *
 * Copyright (c) 2018, Lawrence Livermore National Security, LLC.
 * Produced at the Lawrence Livermore National Laboratory.
 * LLNL-CODE-745247. All Rights reserved. See file COPYRIGHT for details.
 *
 * This file is part of smoothG. For more information and source code
 * availability, see https://www.github.com/llnl/smoothG.
 *
 * smoothG is free software; you can redistribute it and/or modify it under the
 * terms of the GNU Lesser General Public License (as published by the Free
 * Software Foundation) version 2.1 dated February 1999.
 *
 ***********************************************************************EHEADER*/

/**
   @file

   @brief Implements HybridSolver object
*/

#include "HybridSolver.hpp"
#include "utilities.hpp"
#include "MatrixUtilities.hpp"
#include "MetisGraphPartitioner.hpp"

using std::unique_ptr;

namespace smoothg
{

HybridSolver::HybridSolver(MPI_Comm comm,
                           const MixedMatrix& mgL,
                           const mfem::Array<int>* ess_edge_dofs,
                           const int rescale_iter,
                           const SAAMGeParam* saamge_param)
    :
    MixedLaplacianSolver(mgL.GetBlockOffsets()),
    comm_(comm),
    D_(mgL.GetD()),
    W_(mgL.GetW()),
    use_w_(mgL.CheckW()),
    rescale_iter_(rescale_iter),
    saamge_param_(saamge_param)
{
    MPI_Comm_rank(comm, &myid_);

    auto mbuilder = dynamic_cast<const ElementMBuilder*>(&(mgL.GetMBuilder()));
    if (!mbuilder)
    {
        std::cout << "HybridSolver requires fine level M builder to be FineMBuilder!\n";
        std::abort();
    }

    Agg_vertexdof_.MakeRef(mgL.GetGraphSpace().VertexToVDof());
    Agg_edgedof_.MakeRef(mgL.GetGraphSpace().VertexToEDof());

    Init(mgL.GetGraphSpace().EdgeToEDof(), mbuilder->GetElementMatrices(),
         mgL.GetEdgeDofToTrueDof(), mgL.EDofToBdrAtt(), ess_edge_dofs);
}

HybridSolver::~HybridSolver()
{
#if SMOOTHG_USE_SAAMGE
    if (saamge_param_)
    {
        saamge::ml_free_data(sa_ml_data_);
        saamge::agg_free_partitioning(sa_apr_);
    }
#endif
}

void HybridSolver::Init(
    const mfem::SparseMatrix& face_edgedof,
    const std::vector<mfem::DenseMatrix>& M_el,
    const mfem::HypreParMatrix& edgedof_d_td,
    const mfem::SparseMatrix& edgedof_bdrattr,
    const mfem::Array<int>* ess_edge_dofs)
{
    mfem::StopWatch chrono;
    chrono.Clear();
    chrono.Start();

    nAggs_ = Agg_edgedof_.Height();
    num_edge_dofs_ = Agg_edgedof_.Width();

    // Set the size of the Hybrid_el_, AinvCT, Ainv_f_, these are all local
    // matrices and vector for each element
    MinvDT_.resize(nAggs_);
    MinvCT_.resize(nAggs_);
    AinvDMinvCT_.resize(nAggs_);
    Ainv_f_.resize(nAggs_);
    Ainv_.resize(nAggs_);
    Hybrid_el_.resize(nAggs_);

    agg_weights_.SetSize(nAggs_);
    agg_weights_ = 1.0;

    edgedof_d_td.GetDiag(edgedof_IsOwned_);

    // Constructing the relation table (in SparseMatrix format) between edge
    // dof and multiplier dof. For every edge dof that is associated with a
    // face, a Lagrange multiplier dof associated with the edge dof is created


    // construct multiplier dof to true dof table
<<<<<<< HEAD
    if (fine_level)
    {
        num_multiplier_dofs_ = num_edge_dofs_;
        multiplier_to_edgedof_.SetSize(num_edge_dofs_);
        std::iota(multiplier_to_edgedof_.GetData(), multiplier_to_edgedof_.GetData() + num_edge_dofs_, 0);
        Agg_multiplier_.MakeRef(Agg_edgedof_);
=======
    num_multiplier_dofs_ = face_edgedof.Width();
>>>>>>> 3cb56aca

    int* i_edgedof_multiplier = new int[num_edge_dofs_ + 1];
    std::iota(i_edgedof_multiplier,
              i_edgedof_multiplier + num_multiplier_dofs_ + 1, 0);
    std::fill_n(i_edgedof_multiplier + num_multiplier_dofs_ + 1,
                num_edge_dofs_ - num_multiplier_dofs_,
                i_edgedof_multiplier[num_multiplier_dofs_]);

<<<<<<< HEAD
        multiplier_d_td_ = make_unique<mfem::HypreParMatrix>();
        multiplier_d_td_->MakeRef(edgedof_d_td_);
    }
    else
    {
        unique_ptr<mfem::HypreParMatrix> edgedof_td_d(edgedof_d_td_.Transpose());
        unique_ptr<mfem::HypreParMatrix> edgedof_d_td_d(ParMult(&edgedof_d_td_, edgedof_td_d.get()));

        num_multiplier_dofs_ = face_edgedof.Width();

        int* i_edgedof_multiplier = new int[num_edge_dofs_ + 1];
        std::iota(i_edgedof_multiplier,
                  i_edgedof_multiplier + num_multiplier_dofs_ + 1, 0);
        std::fill_n(i_edgedof_multiplier + num_multiplier_dofs_ + 1,
                    num_edge_dofs_ - num_multiplier_dofs_,
                    i_edgedof_multiplier[num_multiplier_dofs_]);

        int* j_edgedof_multiplier = new int[num_multiplier_dofs_];
        std::iota(j_edgedof_multiplier,
                  j_edgedof_multiplier + num_multiplier_dofs_, 0);
        double* data_edgedof_multiplier = new double[num_multiplier_dofs_];
        std::fill_n(data_edgedof_multiplier, num_multiplier_dofs_, 1.0);
        mfem::SparseMatrix edgedof_multiplier(
            i_edgedof_multiplier, j_edgedof_multiplier,
            data_edgedof_multiplier, num_edge_dofs_, num_multiplier_dofs_);
        mfem::SparseMatrix multiplier_edgedof(smoothg::Transpose(edgedof_multiplier) );

        mfem::Array<int> j_array(multiplier_edgedof.GetJ(), multiplier_edgedof.NumNonZeroElems());
        j_array.Copy(multiplier_to_edgedof_);

        Agg_multiplier_.Clear();
        mfem::SparseMatrix Agg_m_tmp(smoothg::Mult(Agg_edgedof_, edgedof_multiplier));
        Agg_multiplier_.Swap(Agg_m_tmp);

        GenerateOffsets(comm_, num_multiplier_dofs_, multiplier_start_);

        auto edgedof_multiplier_d = make_unique<mfem::HypreParMatrix>(
                                        comm_, edgedof_d_td_.GetGlobalNumRows(),
                                        multiplier_start_.Last(), edgedof_d_td_.RowPart(),
                                        multiplier_start_, &edgedof_multiplier);

        assert(edgedof_d_td_d && edgedof_multiplier_d);
        unique_ptr<mfem::HypreParMatrix> multiplier_d_td_d(
            smoothg::RAP(*edgedof_d_td_d, *edgedof_multiplier_d) );

        // Construct multiplier "dof to true dof" table
        multiplier_d_td_ = BuildEntityToTrueEntity(*multiplier_d_td_d);
    }

    // Assemble the hybridized system
    HybridSystem_ = make_unique<mfem::SparseMatrix>(num_multiplier_dofs_);

    AssembleHybridSystem(M_el);
    HybridSystem_->Finalize();
=======
    int* j_edgedof_multiplier = new int[num_multiplier_dofs_];
    std::iota(j_edgedof_multiplier,
              j_edgedof_multiplier + num_multiplier_dofs_, 0);
    double* data_edgedof_multiplier = new double[num_multiplier_dofs_];
    std::fill_n(data_edgedof_multiplier, num_multiplier_dofs_, 1.0);
    mfem::SparseMatrix edgedof_multiplier(
        i_edgedof_multiplier, j_edgedof_multiplier,
        data_edgedof_multiplier, num_edge_dofs_, num_multiplier_dofs_);
    mfem::SparseMatrix multiplier_edgedof(smoothg::Transpose(edgedof_multiplier) );

    mfem::Array<int> j_array(multiplier_edgedof.GetJ(), multiplier_edgedof.NumNonZeroElems());
    j_array.Copy(j_multiplier_edgedof);

    Agg_multiplier_.Clear();
    mfem::SparseMatrix Agg_m_tmp(smoothg::Mult(Agg_edgedof_, edgedof_multiplier));
    Agg_multiplier_.Swap(Agg_m_tmp);

    GenerateOffsets(comm_, num_multiplier_dofs_, multiplier_start_);

    unique_ptr<mfem::HypreParMatrix> multiplier_trueedgedof(
        edgedof_d_td.LeftDiagMult(multiplier_edgedof, multiplier_start_) );
    unique_ptr<mfem::HypreParMatrix> multiplier_d_td_d(AAt(*multiplier_trueedgedof));

    // Construct multiplier "dof to true dof" table
    multiplier_d_td_ = BuildEntityToTrueEntity(*multiplier_d_td_d);

    // Assemble the hybridized system
    HybridSystem_ = make_unique<mfem::SparseMatrix>(num_multiplier_dofs_);
    AssembleHybridSystem(M_el, j_multiplier_edgedof);
    if (myid_ == 0 && print_level_ > 0)
        std::cout << "  Timing: Hybridized system built in "
                  << chrono.RealTime() << "s. \n";
>>>>>>> 3cb56aca

    // Mark the multiplier dof with essential BC
    // Note again there is a 1-1 map from multipliers to edge dofs on faces
    ess_multiplier_bc_ = false;
    if (edgedof_bdrattr.Width() && ess_edge_dofs)
    {
        ess_multiplier_dofs_.SetSize(num_multiplier_dofs_);
        for (int i = 0; i < num_multiplier_dofs_; i++)
        {
            // natural BC for H(div) dof <=> essential BC for multiplier dof
            //if (edgedof_bdrattr.RowSize(i) > 0 && ess_edge_dofs->operator[](i) != 0)
            if (edgedof_bdrattr.RowSize(i) && !ess_edge_dofs->operator[](i))
            {
                ess_multiplier_dofs_[i] = 1;
                ess_multiplier_bc_ = true;
            }
            else
                ess_multiplier_dofs_[i] = 0;
        }
    }

<<<<<<< HEAD
    if (ess_multiplier_bc_)
    {
        // eliminate the essential dofs and save the eliminated part
        HybridSystemElim_ = make_unique<mfem::SparseMatrix>(num_multiplier_dofs_);
        for (int mm = 0; mm < num_multiplier_dofs_; ++mm)
        {
            if (ess_multiplier_dofs_[mm])
            {
                HybridSystem_->EliminateRowCol(mm, *HybridSystemElim_);
            }
        }

        // Only keep H_{ib} block for elimination later
        for (int mm = 0; mm < num_multiplier_dofs_; ++mm)
        {
            if (ess_multiplier_dofs_[mm])
            {
                HybridSystemElim_->EliminateRow(mm);
            }
        }

    }
    else if (!use_w_)
    {
        if (myid_ == 0)
            HybridSystem_->EliminateRowCol(0);
    }

    auto HybridSystem_d = make_unique<mfem::HypreParMatrix>(
                              comm_, multiplier_start_.Last(), multiplier_start_,
                              HybridSystem_.get());

    // This is just doing RAP, but for some reason for large systems this two-
    // step RAP is much faster than a direct RAP, so the two-step way is used
    pHybridSystem_.reset(smoothg::RAP(*HybridSystem_d, *multiplier_d_td_));

    nnz_ = pHybridSystem_->NNZ();

    if (myid_ == 0 && print_level_ > 0)
        std::cout << "  Timing: Hybridized system built in "
                  << chrono.RealTime() << "s. \n";

    chrono.Clear();
    chrono.Start();
    if (myid_ == 0 && print_level_ > 0)
        std::cout << "  Timing: Preconditioner for hybridized system"
                  " constructed in " << chrono.RealTime() << "s. \n";

    cg_ = make_unique<mfem::CGSolver>(comm_);
    cg_->SetPrintLevel(print_level_);
    cg_->SetMaxIter(max_num_iter_);
    cg_->SetRelTol(rtol_);
    cg_->SetAbsTol(atol_);
    cg_->SetOperator(*pHybridSystem_);
    cg_->iterative_mode = false;

    // HypreBoomerAMG is broken if local size is zero
    int local_size = pHybridSystem_->Height();
    int min_size;
    MPI_Allreduce(&local_size, &min_size, 1, MPI_INT, MPI_MIN, comm_);

    const bool use_prec = min_size > 0;
    if (use_prec)
    {
        prec_ = make_unique<mfem::HypreBoomerAMG>(*pHybridSystem_);
        prec_->SetPrintLevel(0);
        cg_->SetPreconditioner(*prec_);
    }
=======
    BuildParallelSystemAndSolver();
>>>>>>> 3cb56aca

    trueHrhs_.SetSize(multiplier_d_td_->GetNumCols());
    trueMu_.SetSize(trueHrhs_.Size());
    Hrhs_.SetSize(num_multiplier_dofs_);
    Mu_.SetSize(num_multiplier_dofs_);
}

void HybridSolver::AssembleHybridSystem(const std::vector<mfem::DenseMatrix>& M_el)
{
    const int map_size = std::max(num_edge_dofs_, Agg_vertexdof_.Width());
    mfem::Array<int> edgedof_global_to_local_map(map_size);
    edgedof_global_to_local_map = -1;
    mfem::Array<bool> edge_marker(num_edge_dofs_);
    edge_marker = true;

    mfem::DenseMatrix DlocT, ClocT, Aloc, CMinvDT, DMinvCT, CMDADMC;
    mfem::DenseMatrix tmpHybrid_el;

    mfem::DenseMatrixInverse Mloc_solver;
    for (int iAgg = 0; iAgg < nAggs_; ++iAgg)
    {
        // Extracting the size and global numbering of local dof
        mfem::Array<int> local_vertexdof, local_edgedof, local_multiplier;
        GetTableRow(Agg_vertexdof_, iAgg, local_vertexdof);
        GetTableRow(Agg_edgedof_, iAgg, local_edgedof);
        GetTableRow(Agg_multiplier_, iAgg, local_multiplier);

        const int nlocal_vertexdof = local_vertexdof.Size();
        const int nlocal_edgedof = local_edgedof.Size();
        const int nlocal_multiplier = local_multiplier.Size();

        // Build the edge dof global to local map which will be used
        // later for mapping local multiplier dof to local edge dof
        for (int i = 0; i < nlocal_edgedof; ++i)
            edgedof_global_to_local_map[local_edgedof[i]] = i;

        // Extract Dloc as a sparse submatrix of D_
        auto Dloc = ExtractRowAndColumns(D_, local_vertexdof, local_edgedof,
                                         edgedof_global_to_local_map, false);

        // Fill DlocT as a dense matrix of Dloc^T
        FullTranspose(Dloc, DlocT);

        // Construct the constraint matrix C which enforces the continuity of
        // the broken edge space
        ClocT.SetSize(nlocal_edgedof, nlocal_multiplier);
        ClocT = 0.;

        int* Cloc_i = new int[nlocal_multiplier + 1];
        std::iota(Cloc_i, Cloc_i + nlocal_multiplier + 1, 0);
        int* Cloc_j = new int[nlocal_multiplier];
        double* Cloc_data = new double[nlocal_multiplier];
        for (int i = 0; i < nlocal_multiplier; ++i)
        {
            const int edgedof_global_id = multiplier_to_edgedof_[local_multiplier[i]];
            const int edgedof_local_id = edgedof_global_to_local_map[edgedof_global_id];
            Cloc_j[i] = edgedof_local_id;
            if (edgedof_IsOwned_.RowSize(edgedof_global_id) &&
                edge_marker[edgedof_global_id])
            {
                edge_marker[edgedof_global_id] = false;
                ClocT(edgedof_local_id, i) = 1.;
                Cloc_data[i] = 1.;
            }
            else
            {
                ClocT(edgedof_local_id, i) = -1.;
                Cloc_data[i] = -1.;
            }
        }

        mfem::SparseMatrix Cloc(Cloc_i, Cloc_j, Cloc_data,
                                nlocal_multiplier, nlocal_edgedof);

        for (int i = 0; i < nlocal_edgedof; ++i)
            edgedof_global_to_local_map[local_edgedof[i]] = -1;

        Mloc_solver.SetOperator(M_el[iAgg]);

        mfem::DenseMatrix& MinvCT_i(MinvCT_[iAgg]);
        mfem::DenseMatrix& MinvDT_i(MinvDT_[iAgg]);
        mfem::DenseMatrix& AinvDMinvCT_i(AinvDMinvCT_[iAgg]);
        mfem::DenseMatrix& Ainv_i(Ainv_[iAgg]);

        MinvCT_i.SetSize(nlocal_edgedof, nlocal_multiplier);
        MinvDT_i.SetSize(nlocal_edgedof, nlocal_vertexdof);
        AinvDMinvCT_i.SetSize(nlocal_vertexdof, nlocal_multiplier);

        Mloc_solver.Mult(DlocT, MinvDT_i);
        Mloc_solver.Mult(ClocT, MinvCT_i);

        // Compute CMinvCT = Cloc * MinvCT
        MultSparseDense(Cloc, MinvCT_i, tmpHybrid_el);

        // Compute Aloc = DMinvDT = Dloc * MinvDT
        MultSparseDense(Dloc, MinvDT_i, Aloc);

        if (W_)
        {
            auto Wloc = ExtractRowAndColumns(*W_, local_vertexdof, local_vertexdof,
                                             edgedof_global_to_local_map);
            mfem::DenseMatrix tmpW;
            Full(Wloc, tmpW);

            Aloc -= tmpW;
        }

        // Compute DMinvCT Dloc * MinvCT
        MultSparseDense(Dloc, MinvCT_i, DMinvCT);

        // Compute the LU factorization of Aloc and Ainv_ * DMinvCT
        mfem::DenseMatrixInverse Ainv(Aloc);
        Ainv.GetInverseMatrix(Ainv_i);

        //Ainv_i.Mult(DMinvCT, AinvDMinvCT_i);
        mfem::Mult(Ainv_i, DMinvCT, AinvDMinvCT_i);

        // Compute CMinvDTAinvDMinvCT = CMinvDT * AinvDMinvCT_
        CMinvDT.Transpose(DMinvCT);
        CMDADMC.SetSize(nlocal_multiplier, nlocal_multiplier);

        if (CMinvDT.Height() > 0 && CMinvDT.Width() > 0)
        {
            mfem::Mult(CMinvDT, AinvDMinvCT_i, CMDADMC);
        }
        else
        {
            CMDADMC = 0.0;
        }

        // Hybrid_el_ = CMinvCT - CMinvDTAinvDMinvCT
        tmpHybrid_el -= CMDADMC;

        // Add contribution of the element matrix to the global system
        HybridSystem_->AddSubMatrix(local_multiplier, local_multiplier,
                                    tmpHybrid_el);

        // Save element matrix [C 0][M B^T;B 0]^-1[C 0]^T
        Hybrid_el_[iAgg] = tmpHybrid_el;
    }
}

<<<<<<< HEAD
void HybridSolver::AssembleHybridSystem(const std::vector<mfem::Vector>& M_el)
{
    const int map_size = std::max(num_edge_dofs_, Agg_vertexdof_.Width());
    mfem::Array<int> edgedof_global_to_local_map(map_size);
    edgedof_global_to_local_map = -1;
    mfem::Array<bool> edge_marker(num_edge_dofs_);
    edge_marker = true;

    mfem::DenseMatrix Dloc, Aloc;
    mfem::DenseMatrix tmpHybrid_el;

    mfem::Vector column_in, CMinvCT, CMinvDT;

    for (int iAgg = 0; iAgg < nAggs_; ++iAgg)
    {
        // Extracting the size and global numbering of local dof
        mfem::Array<int> local_vertexdof, local_edgedof, local_multiplier;
        GetTableRow(Agg_vertexdof_, iAgg, local_vertexdof);
        GetTableRow(Agg_edgedof_, iAgg, local_edgedof);
        GetTableRow(Agg_multiplier_, iAgg, local_multiplier);

        const int nlocal_vertexdof = local_vertexdof.Size();
        const int nlocal_edgedof = local_edgedof.Size();
        const int nlocal_multiplier = local_multiplier.Size();

        // Build the edge dof global to local map which will be used
        // later for mapping local multiplier dof to local edge dof
        for (int i = 0; i < nlocal_edgedof; ++i)
            edgedof_global_to_local_map[local_edgedof[i]] = i;

        // Extract MinvDT as a dense submatrix of D^T
        ExtractSubMatrix(D_, local_vertexdof, local_edgedof,
                         edgedof_global_to_local_map, Dloc);

        mfem::DenseMatrix& MinvCT_i(MinvCT_[iAgg]);
        mfem::DenseMatrix& MinvDT_i(MinvDT_[iAgg]);
        mfem::DenseMatrix& AinvDMinvCT_i(AinvDMinvCT_[iAgg]);
        mfem::DenseMatrix& Ainv_i(Ainv_[iAgg]);

        MinvDT_i.Transpose(Dloc);
        MinvCT_i.SetSize(nlocal_edgedof, nlocal_multiplier);
        AinvDMinvCT_i.SetSize(nlocal_vertexdof, nlocal_multiplier);
        Ainv_i.SetSize(nlocal_vertexdof, nlocal_vertexdof);

        // Construct the constraint matrix C which enforces the continuity of
        // the broken edge space
        int* Cloc_i = new int[nlocal_multiplier + 1];
        std::iota(Cloc_i, Cloc_i + nlocal_multiplier + 1, 0);
        int* Cloc_j = new int[nlocal_multiplier];
        double* Cloc_data = new double[nlocal_multiplier];

        const mfem::Vector& M_diag(M_el[iAgg]);
        CMinvCT.SetSize(nlocal_multiplier);

        for (int i = 0; i < nlocal_multiplier; ++i)
        {
            const int edgedof_global_id = multiplier_to_edgedof_[local_multiplier[i]];
            const int edgedof_local_id = edgedof_global_to_local_map[edgedof_global_id];
            Cloc_j[i] = edgedof_local_id;
            CMinvCT(i) = 1. / M_diag(edgedof_local_id);

            if (edgedof_IsOwned_.RowSize(edgedof_global_id) &&
                edge_marker[edgedof_global_id])
            {
                edge_marker[edgedof_global_id] = false;
                MinvCT_i.Elem(edgedof_local_id, i) = 1. / M_diag(edgedof_local_id);
                Cloc_data[i] = 1.;
            }
            else
            {
                MinvCT_i.Elem(edgedof_local_id, i) = -1. / M_diag(edgedof_local_id);
                Cloc_data[i] = -1.;
            }
        }

        mfem::SparseMatrix Cloc(Cloc_i, Cloc_j, Cloc_data,
                                nlocal_multiplier, nlocal_edgedof);

        for (int i = 0; i < nlocal_edgedof; ++i)
            edgedof_global_to_local_map[local_edgedof[i]] = -1;

        MinvDT_i.InvLeftScaling(M_diag);

        tmpHybrid_el.SetSize(nlocal_multiplier, nlocal_multiplier);

        Aloc.SetSize(nlocal_vertexdof, nlocal_vertexdof);

        if (Dloc.Height() > 0 && Dloc.Width() > 0)
        {
            mfem::Mult(Dloc, MinvDT_i, Aloc);
        }
        else
        {
            Aloc = 0.0;
        }

        // Compute CMinvDT  = Cloc * MinvDT
        CMinvDT.SetSize(nlocal_multiplier);
        column_in.SetDataAndSize(MinvDT_i.Data(), nlocal_multiplier);
        Cloc.Mult(column_in, CMinvDT);

        if (W_)
        {
            auto Wloc = ExtractRowAndColumns(*W_, local_vertexdof, local_vertexdof,
                                             edgedof_global_to_local_map);
            mfem::DenseMatrix tmpW;
            Full(Wloc, tmpW);

            Aloc -= tmpW;
        }

        // Compute the LU factorization of Aloc and Ainv_ * DMinvCT
        const double A00_inv = 1. / Aloc(0, 0);
        Ainv_i.Elem(0, 0) = A00_inv;

        for (int j = 0; j < nlocal_multiplier; ++j)
            AinvDMinvCT_i.Elem(0, j) = CMinvDT(j) * A00_inv;

        // Compute -CMinvDTAinvDMinvCT = -CMinvDT * Ainv_ * DMinvCT
        Mult_a_VVt(-A00_inv, CMinvDT, tmpHybrid_el);

        // Hybrid_el_ = CMinvCT - CMinvDTAinvDMinvCT
        for (int j = 0; j < nlocal_multiplier; ++j)
            tmpHybrid_el.Elem(j, j) += CMinvCT(j);

        // Add contribution of the element matrix to the golbal system
        HybridSystem_->AddSubMatrix(local_multiplier, local_multiplier,
                                    tmpHybrid_el);

        // Save element matrix [C 0][M B^T;B 0]^-1[C 0]^T (this is needed
        // only if one wants to construct H1 spectral AMGe preconditioner)
        if (spectralAMGe_)
            Hybrid_el_[iAgg] = tmpHybrid_el;
    }
}

/// @todo nonzero BC
=======
/// @todo nonzero BC, solve on true dof
>>>>>>> 3cb56aca
void HybridSolver::Mult(const mfem::BlockVector& Rhs, mfem::BlockVector& Sol) const
{
    RHSTransform(Rhs, Hrhs_);

    // TODO: nonzero b.c.
    // correct right hand side due to boundary condition
    if (ess_multiplier_bc_)
    {
        for (int m = 0; m < ess_multiplier_dofs_.Size(); ++m)
        {
            if (ess_multiplier_dofs_[m])
            {
                Mu_(m) = -1.0 * Rhs(multiplier_to_edgedof_[m]);
                Hrhs_(m) = Mu_(m);
            }
            else
            {
                Mu_(m) = 0.0;
            }
        }
        HybridSystemElim_->AddMult(Mu_, Hrhs_, -1.0);
    }

    // assemble true right hand side
    multiplier_d_td_->MultTranspose(Hrhs_, trueHrhs_);

    if (!ess_multiplier_bc_ && !use_w_ && myid_ == 0)
    {
        trueHrhs_[0] = 0.0;
    }

    if (diagonal_scaling_.Size() > 0)
        RescaleVector(diagonal_scaling_, trueHrhs_);

    // solve the parallel global hybridized system
    mfem::StopWatch chrono;
    chrono.Clear();
    chrono.Start();

    cg_->Mult(trueHrhs_, trueMu_);

    chrono.Stop();
    timing_ = chrono.RealTime();

    if (myid_ == 0 && print_level_ > 0)
    {
        std::cout << "  Timing: PCG done in "
                  << timing_ << "s. \n";
    }

    // TODO: decide to use = or += here and in timing_ update (MinresBlockSolver uses +=)
    num_iterations_ = cg_->GetNumIterations();

    if (myid_ == 0 && print_level_ > 0)
    {
        if (cg_->GetConverged())
            std::cout << "  CG converged in "
                      << num_iterations_
                      << " with a final residual norm "
                      << cg_->GetFinalNorm() << "\n";
        else
            std::cout << "  CG did not converge in "
                      << num_iterations_
                      << ". Final residual norm is "
                      << cg_->GetFinalNorm() << "\n";
    }

    // distribute true dofs to dofs and recover solution of the original system
    chrono.Clear();
    chrono.Start();

    if (diagonal_scaling_.Size() > 0)
        RescaleVector(diagonal_scaling_, trueMu_);

    multiplier_d_td_->Mult(trueMu_, Mu_);
    RecoverOriginalSolution(Mu_, Sol);

    chrono.Stop();

    if (myid_ == 0 && print_level_ > 0)
    {
        std::cout << "  Timing: original solution recovered in "
                  << chrono.RealTime() << "s. \n";
    }

}

/// @todo impose nonzero boundary condition for u.n
void HybridSolver::RHSTransform(const mfem::BlockVector& OriginalRHS,
                                mfem::Vector& HybridRHS) const
{
    const mfem::Vector& OriginalRHS_block2(OriginalRHS.GetBlock(1));

    HybridRHS = 0.;

    mfem::Vector f_loc, CMinvDTAinv_f_loc;
    for (int iAgg = 0; iAgg < nAggs_; ++iAgg)
    {
        // Extracting the size and global numbering of local dof
        mfem::Array<int> local_vertexdof, local_multiplier;
        GetTableRow(Agg_vertexdof_, iAgg, local_vertexdof);
        GetTableRow(Agg_multiplier_, iAgg, local_multiplier);

        int nlocal_vertexdof = local_vertexdof.Size();
        int nlocal_multiplier = local_multiplier.Size();

        // Compute local contribution to the RHS of the hybrid system
        OriginalRHS_block2.GetSubVector(local_vertexdof, f_loc);
        f_loc *= -1.0;

        CMinvDTAinv_f_loc.SetSize(nlocal_multiplier);
        AinvDMinvCT_[iAgg].MultTranspose(f_loc, CMinvDTAinv_f_loc);

        for (int i = 0; i < nlocal_multiplier; ++i)
            HybridRHS(local_multiplier[i]) -= CMinvDTAinv_f_loc(i);

        // Save the element rhs (DMinvDT)^-1 f for solution recovery
        Ainv_f_[iAgg].SetSize(nlocal_vertexdof);
        Ainv_[iAgg].Mult(f_loc, Ainv_f_[iAgg]);
        Ainv_f_[iAgg] *= agg_weights_(iAgg);
    }
}

void HybridSolver::RecoverOriginalSolution(const mfem::Vector& HybridSol,
                                           mfem::BlockVector& RecoveredSol) const
{
    // Recover the solution of the original system from multiplier mu, i.e.,
    // [u;p] = [f;g] - [M B^T;B 0]^-1[C 0]^T * mu
    // This procedure is done locally in each element

    RecoveredSol = 0.;

    mfem::Vector& RecoveredSol_block2(RecoveredSol.GetBlock(1));

    mfem::Vector mu_loc, sigma_loc;
    for (int iAgg = 0; iAgg < nAggs_; ++iAgg)
    {
        // Extracting the size and global numbering of local dof
        mfem::Array<int> local_vertexdof, local_edgedof, local_multiplier;
        GetTableRow(Agg_vertexdof_, iAgg, local_vertexdof);
        GetTableRow(Agg_edgedof_, iAgg, local_edgedof);
        GetTableRow(Agg_multiplier_, iAgg, local_multiplier);

        int nlocal_vertexdof = local_vertexdof.Size();
        int nlocal_edgedof = local_edgedof.Size();
        int nlocal_multiplier = local_multiplier.Size();

        // Initialize a vector which will store the local contribution of Hdiv
        // and L2 space
        mfem::Vector& u_loc(Ainv_f_[iAgg]);

        // This check is just for the case when there is only one element for
        // the global problem, then there will be no Lagrange multipliers
        if (nlocal_multiplier > 0)
        {
            // Extract the local portion of the Lagrange multiplier solution
            HybridSol.GetSubVector(local_multiplier, mu_loc);

            // Compute u = (DMinvDT)^-1(f-DMinvC^T mu)
            AinvDMinvCT_[iAgg].AddMult_a(-1., mu_loc, u_loc);

            // Compute -sigma = Minv(DT u + DT mu)
            sigma_loc.SetSize(nlocal_edgedof);
            MinvDT_[iAgg].Mult(u_loc, sigma_loc);
            MinvCT_[iAgg].AddMult(mu_loc, sigma_loc);
            sigma_loc /= agg_weights_(iAgg);
        }

        // Save local solution to the global solution vector
        for (int i = 0; i < nlocal_vertexdof; ++i)
            RecoveredSol_block2(local_vertexdof[i]) = u_loc(i);

        for (int i = 0; i < nlocal_edgedof; ++i)
            RecoveredSol(local_edgedof[i]) = -sigma_loc(i);
    }
}

void HybridSolver::ComputeScaledHybridSystem(const mfem::HypreParMatrix& H_d)
{
    unique_ptr<mfem::HypreParMatrix> tmpH(smoothg::RAP(H_d, *multiplier_d_td_));
    mfem::HypreSmoother prec_scale(*tmpH);

    mfem::Vector zeros(tmpH->Height());
    zeros = 1e-8;
    diagonal_scaling_.SetSize(tmpH->Height());
    diagonal_scaling_ = 1.0;

    mfem::CGSolver cg_scale(comm_);
    cg_scale.SetMaxIter(rescale_iter_);
    cg_scale.SetPreconditioner(prec_scale);
    cg_scale.SetOperator(*tmpH);
    cg_scale.Mult(zeros, diagonal_scaling_);

    auto Scale = VectorToMatrix(diagonal_scaling_);
    mfem::HypreParMatrix pScale(comm_, tmpH->N(), tmpH->ColPart(), &Scale);
    pHybridSystem_.reset(smoothg::RAP(*tmpH, pScale));
}

void HybridSolver::BuildSpectralAMGePreconditioner()
{
#if SMOOTHG_USE_SAAMGE
    saamge::proc_init(comm_);

    mfem::Table elem_dof_tmp = MatrixToTable(Agg_multiplier_);
    mfem::Table* elem_dof = new mfem::Table;
    elem_dof->Swap(elem_dof_tmp);
    mfem::SparseMatrix multiplier_Agg = smoothg::Transpose(Agg_multiplier_);
    mfem::SparseMatrix Agg_Agg = smoothg::Mult(Agg_multiplier_, multiplier_Agg);
    auto elem_adjacency_matrix = MetisGraphPartitioner::getAdjacency(Agg_Agg);
    mfem::Table elem_elem_tmp = MatrixToTable(elem_adjacency_matrix);
    mfem::Table* elem_elem = new mfem::Table;
    elem_elem->Swap(elem_elem_tmp);

    // Mark dofs that are shared by more than one processor
    saamge::SharedEntityCommunication<mfem::Vector> sec(comm_, *multiplier_d_td_);
    std::vector<saamge::agg_dof_status_t> bdr_dofs(elem_dof->Width(), 0);
    for (unsigned int i = 0; i < bdr_dofs.size(); i++)
    {
        if (sec.NumNeighbors(i) > 1)
            SA_SET_FLAGS(bdr_dofs[i], AGG_ON_PROC_IFACE_FLAG);
    }

    int num_elems = elem_elem->Size();
    sa_nparts_.resize(saamge_param_->num_levels - 1);
    sa_nparts_[0] = (num_elems / saamge_param_->first_coarsen_factor) + 1;

    bool first_do_aggregates = (saamge_param_->num_levels <= 2 && saamge_param_->do_aggregates);
    sa_apr_ = saamge::agg_create_partitioning_fine(
                  *pHybridSystem_, num_elems, elem_dof, elem_elem, nullptr, bdr_dofs.data(),
                  sa_nparts_.data(), multiplier_d_td_.get(), first_do_aggregates);

    // FIXME (CSL): I suspect agg_create_partitioning_fine may change the value
    // of sa_nparts_[0] in some cases, so I define the rest of the array here
    for (int i = 1; i < saamge_param_->num_levels - 1; i++)
        sa_nparts_[i] = sa_nparts_[i - 1] / saamge_param_->coarsen_factor + 1;

    mfem::Array<mfem::DenseMatrix*> elmats(Hybrid_el_.size());
    for (unsigned int i = 0; i < Hybrid_el_.size(); i++)
        elmats[i] = &(Hybrid_el_[i]);
    auto emp = new saamge::ElementMatrixDenseArray(*sa_apr_, elmats);

    int polynomial_coarse = -1; // we do not have geometric information
    saamge::MultilevelParameters mlp(
        saamge_param_->num_levels - 1, sa_nparts_.data(), saamge_param_->first_nu_pro,
        saamge_param_->nu_pro, saamge_param_->nu_relax, saamge_param_->first_theta,
        saamge_param_->theta, polynomial_coarse, saamge_param_->correct_nulspace,
        saamge_param_->use_arpack, saamge_param_->do_aggregates);
    sa_ml_data_ = saamge::ml_produce_data(*pHybridSystem_, sa_apr_, emp, mlp);
    auto level = saamge::levels_list_get_level(sa_ml_data_->levels_list, 0);

    prec_ = make_unique<saamge::VCycleSolver>(level->tg_data, false);
    prec_->SetOperator(*pHybridSystem_);
#else
    if (myid_ == 0)
        std::cout << "SAAMGE needs to be enabled! \n";
    std::abort();
#endif
}

void HybridSolver::BuildParallelSystemAndSolver()
{
    HybridSystem_->Finalize();
    HybridSystemElim_ = make_unique<mfem::SparseMatrix>(*HybridSystem_, false);
    if (ess_multiplier_bc_)
    {
        for (int mm = 0; mm < num_multiplier_dofs_; ++mm)
        {
            if (ess_multiplier_dofs_[mm])
            {
                HybridSystemElim_->EliminateRowCol(mm);
            }
        }
    }

    auto HybridSystem_d = make_unique<mfem::HypreParMatrix>(
                              comm_, multiplier_start_.Last(), multiplier_start_,
                              HybridSystemElim_.get());

    if (rescale_iter_ == 0 || saamge_param_)
    {
        pHybridSystem_.reset(smoothg::RAP(*HybridSystem_d, *multiplier_d_td_));
    }
    else
    {
        ComputeScaledHybridSystem(*HybridSystem_d);
    }
    nnz_ = pHybridSystem_->NNZ();

    mfem::Array<int> ess_dof;
    if (!ess_multiplier_bc_ && !use_w_ && myid_ == 0)
    {
        ess_dof.Append(0);
    }
    mfem::HypreParVector junk_vec1(*pHybridSystem_);
    mfem::HypreParVector junk_vec2(*pHybridSystem_);
    pHybridSystem_->EliminateRowsCols(ess_dof, junk_vec1, junk_vec2);


    mfem::StopWatch chrono;
    chrono.Clear();
    chrono.Start();

    cg_ = make_unique<mfem::CGSolver>(comm_);
    cg_->SetPrintLevel(print_level_);
    cg_->SetMaxIter(max_num_iter_);
    cg_->SetRelTol(rtol_);
    cg_->SetAbsTol(atol_);
    cg_->SetOperator(*pHybridSystem_);
    cg_->iterative_mode = false;

    // HypreBoomerAMG is broken if local size is zero
    int local_size = pHybridSystem_->Height();
    int min_size;
    MPI_Allreduce(&local_size, &min_size, 1, MPI_INT, MPI_MIN, comm_);

    const bool use_prec = min_size > 0;
    if (use_prec)
    {
        if (saamge_param_)
        {
            BuildSpectralAMGePreconditioner();
        }
        else
        {
            auto temp_prec = make_unique<mfem::HypreBoomerAMG>(*pHybridSystem_);
            temp_prec->SetPrintLevel(0);
            prec_ = std::move(temp_prec);
        }
        cg_->SetPreconditioner(*prec_);
    }
    if (myid_ == 0 && print_level_ > 0)
        std::cout << "  Timing: Preconditioner for hybridized system"
                  " constructed in " << chrono.RealTime() << "s. \n";
}

void HybridSolver::UpdateAggScaling(const mfem::Vector& agg_weights_inverse)
{
    // This is for consistency, could simply work with agg_weight_inverse
    agg_weights_.SetSize(agg_weights_inverse.Size());
    for (int i = 0; i < agg_weights_.Size(); ++i)
    {
        agg_weights_[i] = 1.0 / agg_weights_inverse[i];
    }

    // TODO: this is not valid when W is nonzero
    assert(use_w_ == false);

    HybridSystem_ = make_unique<mfem::SparseMatrix>(num_multiplier_dofs_);
    mfem::Array<int> local_multiplier;
    for (int iAgg = 0; iAgg < nAggs_; ++iAgg)
    {
        GetTableRow(Agg_multiplier_, iAgg, local_multiplier);
        mfem::DenseMatrix H_el = Hybrid_el_[iAgg]; // deep copy
        H_el *= (1.0 / agg_weights_(iAgg));
        HybridSystem_->AddSubMatrix(local_multiplier, local_multiplier, H_el);
    }
    BuildParallelSystemAndSolver();
}

void HybridSolver::SetPrintLevel(int print_level)
{
    MixedLaplacianSolver::SetPrintLevel(print_level);

    cg_->SetPrintLevel(print_level_);
}

void HybridSolver::SetMaxIter(int max_num_iter)
{
    MixedLaplacianSolver::SetMaxIter(max_num_iter);

    cg_->SetMaxIter(max_num_iter_);
}

void HybridSolver::SetRelTol(double rtol)
{
    MixedLaplacianSolver::SetRelTol(rtol);

    cg_->SetRelTol(rtol_);
}

void HybridSolver::SetAbsTol(double atol)
{
    MixedLaplacianSolver::SetAbsTol(atol);

    cg_->SetAbsTol(atol_);
}

} // namespace smoothg<|MERGE_RESOLUTION|>--- conflicted
+++ resolved
@@ -101,19 +101,7 @@
     // Constructing the relation table (in SparseMatrix format) between edge
     // dof and multiplier dof. For every edge dof that is associated with a
     // face, a Lagrange multiplier dof associated with the edge dof is created
-
-
-    // construct multiplier dof to true dof table
-<<<<<<< HEAD
-    if (fine_level)
-    {
-        num_multiplier_dofs_ = num_edge_dofs_;
-        multiplier_to_edgedof_.SetSize(num_edge_dofs_);
-        std::iota(multiplier_to_edgedof_.GetData(), multiplier_to_edgedof_.GetData() + num_edge_dofs_, 0);
-        Agg_multiplier_.MakeRef(Agg_edgedof_);
-=======
     num_multiplier_dofs_ = face_edgedof.Width();
->>>>>>> 3cb56aca
 
     int* i_edgedof_multiplier = new int[num_edge_dofs_ + 1];
     std::iota(i_edgedof_multiplier,
@@ -122,62 +110,6 @@
                 num_edge_dofs_ - num_multiplier_dofs_,
                 i_edgedof_multiplier[num_multiplier_dofs_]);
 
-<<<<<<< HEAD
-        multiplier_d_td_ = make_unique<mfem::HypreParMatrix>();
-        multiplier_d_td_->MakeRef(edgedof_d_td_);
-    }
-    else
-    {
-        unique_ptr<mfem::HypreParMatrix> edgedof_td_d(edgedof_d_td_.Transpose());
-        unique_ptr<mfem::HypreParMatrix> edgedof_d_td_d(ParMult(&edgedof_d_td_, edgedof_td_d.get()));
-
-        num_multiplier_dofs_ = face_edgedof.Width();
-
-        int* i_edgedof_multiplier = new int[num_edge_dofs_ + 1];
-        std::iota(i_edgedof_multiplier,
-                  i_edgedof_multiplier + num_multiplier_dofs_ + 1, 0);
-        std::fill_n(i_edgedof_multiplier + num_multiplier_dofs_ + 1,
-                    num_edge_dofs_ - num_multiplier_dofs_,
-                    i_edgedof_multiplier[num_multiplier_dofs_]);
-
-        int* j_edgedof_multiplier = new int[num_multiplier_dofs_];
-        std::iota(j_edgedof_multiplier,
-                  j_edgedof_multiplier + num_multiplier_dofs_, 0);
-        double* data_edgedof_multiplier = new double[num_multiplier_dofs_];
-        std::fill_n(data_edgedof_multiplier, num_multiplier_dofs_, 1.0);
-        mfem::SparseMatrix edgedof_multiplier(
-            i_edgedof_multiplier, j_edgedof_multiplier,
-            data_edgedof_multiplier, num_edge_dofs_, num_multiplier_dofs_);
-        mfem::SparseMatrix multiplier_edgedof(smoothg::Transpose(edgedof_multiplier) );
-
-        mfem::Array<int> j_array(multiplier_edgedof.GetJ(), multiplier_edgedof.NumNonZeroElems());
-        j_array.Copy(multiplier_to_edgedof_);
-
-        Agg_multiplier_.Clear();
-        mfem::SparseMatrix Agg_m_tmp(smoothg::Mult(Agg_edgedof_, edgedof_multiplier));
-        Agg_multiplier_.Swap(Agg_m_tmp);
-
-        GenerateOffsets(comm_, num_multiplier_dofs_, multiplier_start_);
-
-        auto edgedof_multiplier_d = make_unique<mfem::HypreParMatrix>(
-                                        comm_, edgedof_d_td_.GetGlobalNumRows(),
-                                        multiplier_start_.Last(), edgedof_d_td_.RowPart(),
-                                        multiplier_start_, &edgedof_multiplier);
-
-        assert(edgedof_d_td_d && edgedof_multiplier_d);
-        unique_ptr<mfem::HypreParMatrix> multiplier_d_td_d(
-            smoothg::RAP(*edgedof_d_td_d, *edgedof_multiplier_d) );
-
-        // Construct multiplier "dof to true dof" table
-        multiplier_d_td_ = BuildEntityToTrueEntity(*multiplier_d_td_d);
-    }
-
-    // Assemble the hybridized system
-    HybridSystem_ = make_unique<mfem::SparseMatrix>(num_multiplier_dofs_);
-
-    AssembleHybridSystem(M_el);
-    HybridSystem_->Finalize();
-=======
     int* j_edgedof_multiplier = new int[num_multiplier_dofs_];
     std::iota(j_edgedof_multiplier,
               j_edgedof_multiplier + num_multiplier_dofs_, 0);
@@ -189,7 +121,7 @@
     mfem::SparseMatrix multiplier_edgedof(smoothg::Transpose(edgedof_multiplier) );
 
     mfem::Array<int> j_array(multiplier_edgedof.GetJ(), multiplier_edgedof.NumNonZeroElems());
-    j_array.Copy(j_multiplier_edgedof);
+    j_array.Copy(multiplier_to_edgedof_);
 
     Agg_multiplier_.Clear();
     mfem::SparseMatrix Agg_m_tmp(smoothg::Mult(Agg_edgedof_, edgedof_multiplier));
@@ -206,11 +138,10 @@
 
     // Assemble the hybridized system
     HybridSystem_ = make_unique<mfem::SparseMatrix>(num_multiplier_dofs_);
-    AssembleHybridSystem(M_el, j_multiplier_edgedof);
+    AssembleHybridSystem(M_el);
     if (myid_ == 0 && print_level_ > 0)
         std::cout << "  Timing: Hybridized system built in "
                   << chrono.RealTime() << "s. \n";
->>>>>>> 3cb56aca
 
     // Mark the multiplier dof with essential BC
     // Note again there is a 1-1 map from multipliers to edge dofs on faces
@@ -232,78 +163,7 @@
         }
     }
 
-<<<<<<< HEAD
-    if (ess_multiplier_bc_)
-    {
-        // eliminate the essential dofs and save the eliminated part
-        HybridSystemElim_ = make_unique<mfem::SparseMatrix>(num_multiplier_dofs_);
-        for (int mm = 0; mm < num_multiplier_dofs_; ++mm)
-        {
-            if (ess_multiplier_dofs_[mm])
-            {
-                HybridSystem_->EliminateRowCol(mm, *HybridSystemElim_);
-            }
-        }
-
-        // Only keep H_{ib} block for elimination later
-        for (int mm = 0; mm < num_multiplier_dofs_; ++mm)
-        {
-            if (ess_multiplier_dofs_[mm])
-            {
-                HybridSystemElim_->EliminateRow(mm);
-            }
-        }
-
-    }
-    else if (!use_w_)
-    {
-        if (myid_ == 0)
-            HybridSystem_->EliminateRowCol(0);
-    }
-
-    auto HybridSystem_d = make_unique<mfem::HypreParMatrix>(
-                              comm_, multiplier_start_.Last(), multiplier_start_,
-                              HybridSystem_.get());
-
-    // This is just doing RAP, but for some reason for large systems this two-
-    // step RAP is much faster than a direct RAP, so the two-step way is used
-    pHybridSystem_.reset(smoothg::RAP(*HybridSystem_d, *multiplier_d_td_));
-
-    nnz_ = pHybridSystem_->NNZ();
-
-    if (myid_ == 0 && print_level_ > 0)
-        std::cout << "  Timing: Hybridized system built in "
-                  << chrono.RealTime() << "s. \n";
-
-    chrono.Clear();
-    chrono.Start();
-    if (myid_ == 0 && print_level_ > 0)
-        std::cout << "  Timing: Preconditioner for hybridized system"
-                  " constructed in " << chrono.RealTime() << "s. \n";
-
-    cg_ = make_unique<mfem::CGSolver>(comm_);
-    cg_->SetPrintLevel(print_level_);
-    cg_->SetMaxIter(max_num_iter_);
-    cg_->SetRelTol(rtol_);
-    cg_->SetAbsTol(atol_);
-    cg_->SetOperator(*pHybridSystem_);
-    cg_->iterative_mode = false;
-
-    // HypreBoomerAMG is broken if local size is zero
-    int local_size = pHybridSystem_->Height();
-    int min_size;
-    MPI_Allreduce(&local_size, &min_size, 1, MPI_INT, MPI_MIN, comm_);
-
-    const bool use_prec = min_size > 0;
-    if (use_prec)
-    {
-        prec_ = make_unique<mfem::HypreBoomerAMG>(*pHybridSystem_);
-        prec_->SetPrintLevel(0);
-        cg_->SetPreconditioner(*prec_);
-    }
-=======
     BuildParallelSystemAndSolver();
->>>>>>> 3cb56aca
 
     trueHrhs_.SetSize(multiplier_d_td_->GetNumCols());
     trueMu_.SetSize(trueHrhs_.Size());
@@ -446,147 +306,8 @@
     }
 }
 
-<<<<<<< HEAD
-void HybridSolver::AssembleHybridSystem(const std::vector<mfem::Vector>& M_el)
-{
-    const int map_size = std::max(num_edge_dofs_, Agg_vertexdof_.Width());
-    mfem::Array<int> edgedof_global_to_local_map(map_size);
-    edgedof_global_to_local_map = -1;
-    mfem::Array<bool> edge_marker(num_edge_dofs_);
-    edge_marker = true;
-
-    mfem::DenseMatrix Dloc, Aloc;
-    mfem::DenseMatrix tmpHybrid_el;
-
-    mfem::Vector column_in, CMinvCT, CMinvDT;
-
-    for (int iAgg = 0; iAgg < nAggs_; ++iAgg)
-    {
-        // Extracting the size and global numbering of local dof
-        mfem::Array<int> local_vertexdof, local_edgedof, local_multiplier;
-        GetTableRow(Agg_vertexdof_, iAgg, local_vertexdof);
-        GetTableRow(Agg_edgedof_, iAgg, local_edgedof);
-        GetTableRow(Agg_multiplier_, iAgg, local_multiplier);
-
-        const int nlocal_vertexdof = local_vertexdof.Size();
-        const int nlocal_edgedof = local_edgedof.Size();
-        const int nlocal_multiplier = local_multiplier.Size();
-
-        // Build the edge dof global to local map which will be used
-        // later for mapping local multiplier dof to local edge dof
-        for (int i = 0; i < nlocal_edgedof; ++i)
-            edgedof_global_to_local_map[local_edgedof[i]] = i;
-
-        // Extract MinvDT as a dense submatrix of D^T
-        ExtractSubMatrix(D_, local_vertexdof, local_edgedof,
-                         edgedof_global_to_local_map, Dloc);
-
-        mfem::DenseMatrix& MinvCT_i(MinvCT_[iAgg]);
-        mfem::DenseMatrix& MinvDT_i(MinvDT_[iAgg]);
-        mfem::DenseMatrix& AinvDMinvCT_i(AinvDMinvCT_[iAgg]);
-        mfem::DenseMatrix& Ainv_i(Ainv_[iAgg]);
-
-        MinvDT_i.Transpose(Dloc);
-        MinvCT_i.SetSize(nlocal_edgedof, nlocal_multiplier);
-        AinvDMinvCT_i.SetSize(nlocal_vertexdof, nlocal_multiplier);
-        Ainv_i.SetSize(nlocal_vertexdof, nlocal_vertexdof);
-
-        // Construct the constraint matrix C which enforces the continuity of
-        // the broken edge space
-        int* Cloc_i = new int[nlocal_multiplier + 1];
-        std::iota(Cloc_i, Cloc_i + nlocal_multiplier + 1, 0);
-        int* Cloc_j = new int[nlocal_multiplier];
-        double* Cloc_data = new double[nlocal_multiplier];
-
-        const mfem::Vector& M_diag(M_el[iAgg]);
-        CMinvCT.SetSize(nlocal_multiplier);
-
-        for (int i = 0; i < nlocal_multiplier; ++i)
-        {
-            const int edgedof_global_id = multiplier_to_edgedof_[local_multiplier[i]];
-            const int edgedof_local_id = edgedof_global_to_local_map[edgedof_global_id];
-            Cloc_j[i] = edgedof_local_id;
-            CMinvCT(i) = 1. / M_diag(edgedof_local_id);
-
-            if (edgedof_IsOwned_.RowSize(edgedof_global_id) &&
-                edge_marker[edgedof_global_id])
-            {
-                edge_marker[edgedof_global_id] = false;
-                MinvCT_i.Elem(edgedof_local_id, i) = 1. / M_diag(edgedof_local_id);
-                Cloc_data[i] = 1.;
-            }
-            else
-            {
-                MinvCT_i.Elem(edgedof_local_id, i) = -1. / M_diag(edgedof_local_id);
-                Cloc_data[i] = -1.;
-            }
-        }
-
-        mfem::SparseMatrix Cloc(Cloc_i, Cloc_j, Cloc_data,
-                                nlocal_multiplier, nlocal_edgedof);
-
-        for (int i = 0; i < nlocal_edgedof; ++i)
-            edgedof_global_to_local_map[local_edgedof[i]] = -1;
-
-        MinvDT_i.InvLeftScaling(M_diag);
-
-        tmpHybrid_el.SetSize(nlocal_multiplier, nlocal_multiplier);
-
-        Aloc.SetSize(nlocal_vertexdof, nlocal_vertexdof);
-
-        if (Dloc.Height() > 0 && Dloc.Width() > 0)
-        {
-            mfem::Mult(Dloc, MinvDT_i, Aloc);
-        }
-        else
-        {
-            Aloc = 0.0;
-        }
-
-        // Compute CMinvDT  = Cloc * MinvDT
-        CMinvDT.SetSize(nlocal_multiplier);
-        column_in.SetDataAndSize(MinvDT_i.Data(), nlocal_multiplier);
-        Cloc.Mult(column_in, CMinvDT);
-
-        if (W_)
-        {
-            auto Wloc = ExtractRowAndColumns(*W_, local_vertexdof, local_vertexdof,
-                                             edgedof_global_to_local_map);
-            mfem::DenseMatrix tmpW;
-            Full(Wloc, tmpW);
-
-            Aloc -= tmpW;
-        }
-
-        // Compute the LU factorization of Aloc and Ainv_ * DMinvCT
-        const double A00_inv = 1. / Aloc(0, 0);
-        Ainv_i.Elem(0, 0) = A00_inv;
-
-        for (int j = 0; j < nlocal_multiplier; ++j)
-            AinvDMinvCT_i.Elem(0, j) = CMinvDT(j) * A00_inv;
-
-        // Compute -CMinvDTAinvDMinvCT = -CMinvDT * Ainv_ * DMinvCT
-        Mult_a_VVt(-A00_inv, CMinvDT, tmpHybrid_el);
-
-        // Hybrid_el_ = CMinvCT - CMinvDTAinvDMinvCT
-        for (int j = 0; j < nlocal_multiplier; ++j)
-            tmpHybrid_el.Elem(j, j) += CMinvCT(j);
-
-        // Add contribution of the element matrix to the golbal system
-        HybridSystem_->AddSubMatrix(local_multiplier, local_multiplier,
-                                    tmpHybrid_el);
-
-        // Save element matrix [C 0][M B^T;B 0]^-1[C 0]^T (this is needed
-        // only if one wants to construct H1 spectral AMGe preconditioner)
-        if (spectralAMGe_)
-            Hybrid_el_[iAgg] = tmpHybrid_el;
-    }
-}
-
-/// @todo nonzero BC
-=======
+
 /// @todo nonzero BC, solve on true dof
->>>>>>> 3cb56aca
 void HybridSolver::Mult(const mfem::BlockVector& Rhs, mfem::BlockVector& Sol) const
 {
     RHSTransform(Rhs, Hrhs_);
@@ -852,11 +573,22 @@
     HybridSystemElim_ = make_unique<mfem::SparseMatrix>(*HybridSystem_, false);
     if (ess_multiplier_bc_)
     {
+        // eliminate the essential dofs and save the eliminated part
+        HybridSystemElim_ = make_unique<mfem::SparseMatrix>(num_multiplier_dofs_);
         for (int mm = 0; mm < num_multiplier_dofs_; ++mm)
         {
             if (ess_multiplier_dofs_[mm])
             {
-                HybridSystemElim_->EliminateRowCol(mm);
+                HybridSystem_->EliminateRowCol(mm, *HybridSystemElim_);
+            }
+        }
+
+        // Only keep H_{ib} block for elimination later
+        for (int mm = 0; mm < num_multiplier_dofs_; ++mm)
+        {
+            if (ess_multiplier_dofs_[mm])
+            {
+                HybridSystemElim_->EliminateRow(mm);
             }
         }
     }
