/*BHEADER**********************************************************************
 *
 * Copyright (c) 2018, Lawrence Livermore National Security, LLC.
 * Produced at the Lawrence Livermore National Laboratory.
 * LLNL-CODE-745247. All Rights reserved. See file COPYRIGHT for details.
 *
 * This file is part of smoothG. For more information and source code
 * availability, see https://www.github.com/llnl/smoothG.
 *
 * smoothG is free software; you can redistribute it and/or modify it under the
 * terms of the GNU Lesser General Public License (as published by the Free
 * Software Foundation) version 2.1 dated February 1999.
 *
 ***********************************************************************EHEADER*/

/**
   @file

   @brief Implements HybridSolver object
*/

#include "sharedentitycommunication.hpp"
#include "HybridSolver.hpp"
#include "utilities.hpp"
#include "MatrixUtilities.hpp"
#include "MetisGraphPartitioner.hpp"

using std::unique_ptr;

namespace smoothg
{

HybridSolver::HybridSolver(const MixedMatrix& mgL,
                           const mfem::Array<int>* ess_attr,
                           const int rescale_iter,
                           const SAAMGeParam* saamge_param)
    :
    MixedLaplacianSolver(mgL.GetComm(), mgL.BlockOffsets(), mgL.CheckW()),
    mgL_(mgL),
<<<<<<< HEAD
    cg_(comm_),
=======
>>>>>>> 1eaf5be8
    rescale_iter_(rescale_iter),
    saamge_param_(saamge_param)
{
    MixedLaplacianSolver::Init(mgL, ess_attr);

    auto mbuilder = dynamic_cast<const ElementMBuilder*>(&(mgL.GetMBuilder()));
    if (!mbuilder)
    {
        std::cout << "HybridSolver requires fine level M builder to be FineMBuilder!\n";
        std::abort();
    }

    const GraphSpace& graph_space = mgL.GetGraphSpace();

    Init(graph_space.EdgeToEDof(), mbuilder->GetElementMatrices(),
         graph_space.EDofToTrueEDof(), graph_space.EDofToBdrAtt());
}

HybridSolver::~HybridSolver()
{
#if SMOOTHG_USE_SAAMGE
    if (saamge_param_)
    {
        saamge::ml_free_data(sa_ml_data_);
        saamge::agg_free_partitioning(sa_apr_);
    }
#endif
}

void HybridSolver::Init(
    const mfem::SparseMatrix& face_edgedof,
    const std::vector<mfem::DenseMatrix>& M_el,
    const mfem::HypreParMatrix& edgedof_d_td,
    const mfem::SparseMatrix& edgedof_bdrattr)
{
    mfem::StopWatch chrono;
    chrono.Clear();
    chrono.Start();

    nAggs_ = mgL_.GetGraph().NumVertices();

    // Set the size of the Hybrid_el_, AinvCT, Ainv_f_, these are all local
    // matrices and vector for each element
    DMinv_.resize(nAggs_);
    MinvCT_.resize(nAggs_);
    AinvDMinvCT_.resize(nAggs_);
    Ainv_.resize(nAggs_);
    Minv_.resize(nAggs_);
    Minv_ref_.resize(nAggs_);
    Hybrid_el_.resize(nAggs_);
    C_.resize(nAggs_);
    CM_.resize(nAggs_);
    CDT_.resize(nAggs_);
    Minv_g_.resize(nAggs_);
    local_rhs_.resize(nAggs_);

    elem_scaling_.SetSize(nAggs_);
    elem_scaling_ = 1.0;

    CheckSharing();

    CreateMultiplierRelations(face_edgedof, edgedof_d_td);

    CollectEssentialDofs(edgedof_bdrattr);

    // Assemble the hybridized system on each processor
    mfem::SparseMatrix H_proc = AssembleHybridSystem(M_el);
    if (myid_ == 0 && print_level_ > 0)
        std::cout << "  Timing: Hybridized system built in "
                  << chrono.RealTime() << "s. \n";

    cg_.SetPrintLevel(print_level_);
    cg_.SetMaxIter(max_num_iter_);
    cg_.SetRelTol(rtol_);
    cg_.SetAbsTol(atol_);
    cg_.iterative_mode = true;

    BuildParallelSystemAndSolver(H_proc);

    Hrhs_.SetSize(num_multiplier_dofs_);
    trueHrhs_.SetSize(multiplier_d_td_->GetNumCols());
    Mu_.SetSize(num_multiplier_dofs_);
    trueMu_.SetSize(trueHrhs_.Size());
    trueMu_ = 0.0;
}

void HybridSolver::CreateMultiplierRelations(
    const mfem::SparseMatrix& face_edgedof,
    const mfem::HypreParMatrix& edgedof_d_td)
{
    // Constructing the relation table (in SparseMatrix format) between edge
    // dof and multiplier dof. For every edge dof that is associated with a
    // face, a Lagrange multiplier dof associated with the edge dof is created
    num_multiplier_dofs_ = face_edgedof.Width();

    const auto& Agg_edgedof = mgL_.GetGraphSpace().VertexToEDof();
    const int num_edge_dofs = Agg_edgedof.Width();

    int* i_edgedof_multiplier = new int[num_edge_dofs + 1];
    std::iota(i_edgedof_multiplier,
              i_edgedof_multiplier + num_multiplier_dofs_ + 1, 0);
    std::fill_n(i_edgedof_multiplier + num_multiplier_dofs_ + 1,
                num_edge_dofs - num_multiplier_dofs_,
                i_edgedof_multiplier[num_multiplier_dofs_]);

    int* j_edgedof_multiplier = new int[num_multiplier_dofs_];
    std::iota(j_edgedof_multiplier,
              j_edgedof_multiplier + num_multiplier_dofs_, 0);
    double* data_edgedof_multiplier = new double[num_multiplier_dofs_];
    std::fill_n(data_edgedof_multiplier, num_multiplier_dofs_, 1.0);
    mfem::SparseMatrix edgedof_multiplier(
        i_edgedof_multiplier, j_edgedof_multiplier,
        data_edgedof_multiplier, num_edge_dofs, num_multiplier_dofs_);
    mfem::SparseMatrix mult_edof(smoothg::Transpose(edgedof_multiplier) );

    mfem::Array<int> j_array(mult_edof.GetJ(), mult_edof.NumNonZeroElems());
    j_array.Copy(multiplier_to_edof_);

    mfem::SparseMatrix Agg_m_tmp(smoothg::Mult(Agg_edgedof, edgedof_multiplier));
    Agg_multiplier_.Swap(Agg_m_tmp);

    GenerateOffsets(comm_, num_multiplier_dofs_, multiplier_start_);

    auto mult_trueedof = ParMult(mult_edof, edgedof_d_td, multiplier_start_);
    unique_ptr<mfem::HypreParMatrix> multiplier_d_td_d(AAt(*mult_trueedof));

    // Construct multiplier "dof to true dof" table
    multiplier_d_td_ = BuildEntityToTrueEntity(*multiplier_d_td_d);
    multiplier_td_d_.reset(multiplier_d_td_->Transpose());
}

void HybridSolver::CheckSharing()
{
    auto edgedof_Agg = smoothg::Transpose(mgL_.GetGraphSpace().VertexToEDof());
    edgedof_is_shared_.SetSize(edgedof_Agg.NumRows());
    for (int i = 0; i < edgedof_Agg.NumRows(); ++i)
    {
        edgedof_is_shared_[i] = (edgedof_Agg.RowSize(i) > 1);
    }
}

mfem::SparseMatrix HybridSolver::AssembleHybridSystem(
    const std::vector<mfem::DenseMatrix>& M_el)
{
    mfem::SparseMatrix H_proc(num_multiplier_dofs_);

    const auto& Agg_vertexdof = mgL_.GetGraphSpace().VertexToVDof();
    const auto& Agg_edgedof = mgL_.GetGraphSpace().VertexToEDof();

    const int map_size = std::max(Agg_edgedof.Width(), Agg_vertexdof.Width());
    mfem::Array<int> edof_global_to_local_map(map_size);
    edof_global_to_local_map = -1;
    std::vector<bool> edge_marker(Agg_edgedof.Width(), true);

    mfem::SparseMatrix edof_IsOwned = GetDiag(*multiplier_d_td_);

    const int scaling_size = rescale_iter_ < 0 ? H_proc.NumRows() : 0;
    mfem::Vector CCT_diag(scaling_size), CDT1(scaling_size);
    CCT_diag = 0.0;
    CDT1 = 0.0;

    mfem::DenseMatrix DlocT, ClocT, Aloc, CMinvDT, DMinvCT, CMDADMC;
    mfem::Vector one;
<<<<<<< HEAD
    mfem::DenseMatrixInverse Mloc_solver, Aloc_solver;
=======
    mfem::DenseMatrixInverse Mloc_solver;
>>>>>>> 1eaf5be8
    for (int iAgg = 0; iAgg < nAggs_; ++iAgg)
    {
        // Extracting the size and global numbering of local dof
        mfem::Array<int> local_vertexdof, local_edgedof, local_multiplier;
        GetTableRow(Agg_vertexdof, iAgg, local_vertexdof);
        GetTableRow(Agg_edgedof, iAgg, local_edgedof);
        GetTableRow(Agg_multiplier_, iAgg, local_multiplier);

        const int nlocal_vertexdof = local_vertexdof.Size();
        const int nlocal_edgedof = local_edgedof.Size();
        const int nlocal_multiplier = local_multiplier.Size();

        // Build the edge dof global to local map which will be used
        // later for mapping local multiplier dof to local edge dof
        for (int i = 0; i < nlocal_edgedof; ++i)
            edof_global_to_local_map[local_edgedof[i]] = i;

        // Extract Dloc as a sparse submatrix of D_
        auto Dloc = ExtractRowAndColumns(mgL_.GetD(), local_vertexdof, local_edgedof,
                                         edof_global_to_local_map, false);

        // Fill DlocT as a dense matrix of Dloc^T
        FullTranspose(Dloc, DlocT);

        // Construct the constraint matrix C which enforces the continuity of
        // the broken edge space
        ClocT.SetSize(nlocal_edgedof, nlocal_multiplier);
        ClocT = 0.;

        int* Cloc_i = new int[nlocal_multiplier + 1];
        std::iota(Cloc_i, Cloc_i + nlocal_multiplier + 1, 0);
        int* Cloc_j = new int[nlocal_multiplier];
        double* Cloc_data = new double[nlocal_multiplier];
        for (int i = 0; i < nlocal_multiplier; ++i)
        {
            const int edof_global_id = multiplier_to_edof_[local_multiplier[i]];
            const int edof_local_id = edof_global_to_local_map[edof_global_id];
            Cloc_j[i] = edof_local_id;
            if (edof_IsOwned.RowSize(edof_global_id) && edge_marker[edof_global_id])
            {
                edge_marker[edof_global_id] = false;
                ClocT(edof_local_id, i) = 1.;
                Cloc_data[i] = 1.;
            }
            else
            {
                ClocT(edof_local_id, i) = -1.;
                Cloc_data[i] = -1.;
            }
        }

        mfem::SparseMatrix Cloc(Cloc_i, Cloc_j, Cloc_data,
                                nlocal_multiplier, nlocal_edgedof);

        for (int i = 0; i < nlocal_edgedof; ++i)
            edof_global_to_local_map[local_edgedof[i]] = -1;

        // for initial guess
        {
            C_[iAgg].Swap(Cloc);
            MultSparseDense(C_[iAgg], M_el[iAgg], CM_[iAgg]);
            auto DT = smoothg::Transpose(Dloc);
            auto CDT = smoothg::Mult(C_[iAgg], DT);
            CDT_[iAgg].Swap(CDT);
        }

        Mloc_solver.SetOperator(M_el[iAgg]);
        Mloc_solver.GetInverseMatrix(Minv_[iAgg]);
        Minv_ref_[iAgg] = Minv_[iAgg];

        mfem::DenseMatrix& MinvCT_i(MinvCT_[iAgg]);
        mfem::DenseMatrix& AinvDMinvCT_i(AinvDMinvCT_[iAgg]);
        mfem::DenseMatrix& Ainv_i(Ainv_[iAgg]);

        MinvCT_i.SetSize(nlocal_edgedof, nlocal_multiplier);
        AinvDMinvCT_i.SetSize(nlocal_vertexdof, nlocal_multiplier);

        mfem::DenseMatrix MinvDT_i(nlocal_edgedof, nlocal_vertexdof);
        mfem::Mult(Minv_[iAgg], DlocT, MinvDT_i);
        mfem::Mult(Minv_[iAgg], ClocT, MinvCT_i);

        DMinv_[iAgg].Transpose(MinvDT_i);

        // Compute CMinvCT = Cloc * MinvCT
        MultSparseDense(C_[iAgg], MinvCT_i, Hybrid_el_[iAgg]);

        // Compute Aloc = DMinvDT = Dloc * MinvDT
        MultSparseDense(Dloc, MinvDT_i, Aloc);

        if (mgL_.GetW().Width())
        {
            mfem::DenseMatrix Wloc(nlocal_vertexdof, nlocal_vertexdof);
            auto& W_ref = const_cast<mfem::SparseMatrix&>(mgL_.GetW());
            W_ref.GetSubMatrix(local_vertexdof, local_vertexdof, Wloc);
            Aloc += Wloc;
        }

        // Compute DMinvCT = Dloc * MinvCT
        MultSparseDense(Dloc, MinvCT_i, DMinvCT);

        // Compute the LU factorization of Aloc and Ainv_ * DMinvCT
        Aloc_solver.SetOperator(Aloc);
        Aloc_solver.GetInverseMatrix(Ainv_i);
        mfem::Mult(Ainv_i, DMinvCT, AinvDMinvCT_i);

        // Compute CMinvDTAinvDMinvCT = CMinvDT * AinvDMinvCT_
        CMinvDT.Transpose(DMinvCT);
        CMDADMC.SetSize(nlocal_multiplier, nlocal_multiplier);

        if (CMinvDT.Height() > 0 && CMinvDT.Width() > 0)
        {
            mfem::Mult(CMinvDT, AinvDMinvCT_i, CMDADMC);
        }
        else
        {
            CMDADMC = 0.0;
        }

        // Hybrid_el_ = CMinvCT - CMinvDTAinvDMinvCT
        Hybrid_el_[iAgg] -= CMDADMC;

        // Add contribution of the element matrix to the global system
        H_proc.AddSubMatrix(local_multiplier, local_multiplier, Hybrid_el_[iAgg]);

        // Save CCT and CDT1
        if (scaling_size > 0)
        {
            mfem::DenseMatrix CCT(nlocal_multiplier);
<<<<<<< HEAD
            MultSparseDense(C_[iAgg], ClocT, CCT);
=======
            MultSparseDense(Cloc, ClocT, CCT);
>>>>>>> 1eaf5be8
            mfem::Vector CCT_diag_local;
            CCT.GetDiag(CCT_diag_local);

            const_rep_->GetSubVector(local_vertexdof, one);
            mfem::Vector DTone(nlocal_edgedof);
            Dloc.MultTranspose(one, DTone);

            mfem::Vector CDT1_local(nlocal_multiplier);
<<<<<<< HEAD
            C_[iAgg].Mult(DTone, CDT1_local);
=======
            Cloc.Mult(DTone, CDT1_local);
>>>>>>> 1eaf5be8

            for (int i = 0; i < nlocal_multiplier; ++i)
            {
                CCT_diag[local_multiplier[i]] += CCT_diag_local[i];
                CDT1[local_multiplier[i]] += CDT1_local[i];
            }
        }
    }

    // Assemble global rescaling vector (CC^T)^{-1}CD^T 1
    if (scaling_size)
    {
        mfem::Vector CCT_diag_global(multiplier_d_td_->NumCols());
        multiplier_td_d_->Mult(CCT_diag, CCT_diag_global);

        mfem::Vector CDT1_global(multiplier_d_td_->NumCols());
        multiplier_td_d_->Mult(CDT1, CDT1_global);

        diagonal_scaling_.SetSize(multiplier_d_td_->NumCols());
        for (int i = 0; i < diagonal_scaling_.Size(); ++i)
        {
            diagonal_scaling_[i] = CDT1_global[i] / CCT_diag_global[i];
        }
    }

    return H_proc;
}

mfem::SparseMatrix HybridSolver::AssembleHybridSystem(
    const mfem::Vector& elem_scaling_inverse,
    const std::vector<mfem::DenseMatrix>& N_el)
{
    const auto& Agg_vertexdof = mgL_.GetGraphSpace().VertexToVDof();
    const auto& Agg_edgedof = mgL_.GetGraphSpace().VertexToEDof();

    mfem::SparseMatrix H_proc(num_multiplier_dofs_);

    MinvN_.resize(Minv_.size());
    CMinvNAinv_.resize(Minv_.size());

    mfem::Array<int> col_marker(mgL_.GetD().NumCols());
    col_marker = -1;

    const int scaling_size = rescale_iter_ < 0 ? H_proc.NumRows() : 0;
    mfem::Vector CCT_diag(scaling_size), CDT1(scaling_size);
    CCT_diag = 0.0;
    CDT1 = 0.0;

    mfem::DenseMatrix DlocT, Aloc, CMinv, CMinvN, DMinvCT, CMDADMC;
    mfem::Array<int> local_vertexdof, local_edgedof, local_multiplier;
    mfem::Vector one;

    mfem::DenseMatrixInverse Aloc_solver;
    for (int iAgg = 0; iAgg < nAggs_; ++iAgg)
    {
        // Extracting the size and global numbering of local dof
        GetTableRow(Agg_vertexdof, iAgg, local_vertexdof);
        GetTableRow(Agg_edgedof, iAgg, local_edgedof);
        GetTableRow(Agg_multiplier_, iAgg, local_multiplier);

        const int nlocal_vertexdof = local_vertexdof.Size();
        const int nlocal_edgedof = local_edgedof.Size();
        const int nlocal_multiplier = local_multiplier.Size();

        // Extract Dloc as a sparse submatrix of D_
        auto Dloc = ExtractRowAndColumns(mgL_.GetD(), local_vertexdof,
                                         local_edgedof, col_marker);

        // Fill DlocT as a dense matrix of Dloc^T
        FullTranspose(Dloc, DlocT);
        DlocT += N_el[iAgg];

        Minv_[iAgg] = Minv_ref_[iAgg];
        Minv_[iAgg] *= elem_scaling_inverse[iAgg];

        mfem::DenseMatrix& MinvCT_i(MinvCT_[iAgg]);
        mfem::DenseMatrix& MinvN_i(MinvN_[iAgg]);
        mfem::DenseMatrix& AinvDMinvCT_i(AinvDMinvCT_[iAgg]);
        mfem::DenseMatrix& CMinvNAinv_i(CMinvNAinv_[iAgg]);
        mfem::DenseMatrix& Ainv_i(Ainv_[iAgg]);

        MinvCT_i.SetSize(nlocal_edgedof, nlocal_multiplier);
        MinvN_i.SetSize(nlocal_edgedof, nlocal_vertexdof);
        AinvDMinvCT_i.SetSize(nlocal_vertexdof, nlocal_multiplier);
        CMinvNAinv_i.SetSize(nlocal_multiplier, nlocal_vertexdof);

        mfem::Mult(Minv_[iAgg], DlocT, MinvN_i);
        MultSparseDenseTranspose(C_[iAgg], Minv_[iAgg], MinvCT_i);
        MultSparseDense(Dloc, Minv_[iAgg], DMinv_[iAgg]);

        // Compute CMinvCT = Cloc * MinvCT
        MultSparseDense(C_[iAgg], MinvCT_i, Hybrid_el_[iAgg]);

        // Compute Aloc = DMinvN = Dloc * Minv * N
        MultSparseDense(Dloc, MinvN_i, Aloc);

        if (mgL_.GetW().Width())
        {
            mfem::DenseMatrix Wloc(nlocal_vertexdof, nlocal_vertexdof);
            auto& W_ref = const_cast<mfem::SparseMatrix&>(mgL_.GetW());
            W_ref.GetSubMatrix(local_vertexdof, local_vertexdof, Wloc);
            Aloc += Wloc;
        }

        // Compute DMinvCT Dloc * MinvCT
        MultSparseDense(Dloc, MinvCT_i, DMinvCT);

        // Compute the LU factorization of Aloc and Ainv_ * DMinvCT
        Aloc_solver.SetOperator(Aloc);
        Aloc_solver.GetInverseMatrix(Ainv_i);
        mfem::Mult(Ainv_i, DMinvCT, AinvDMinvCT_i);

        // Compute CMinvNAinvDMinvCT = CMinvN * AinvDMinvCT_
        CMinv.Transpose(MinvCT_i);
        CMinvN.SetSize(nlocal_multiplier, nlocal_vertexdof);
        mfem::Mult(CMinv, DlocT, CMinvN);

        mfem::Mult(CMinvN, Ainv_i, CMinvNAinv_i);

        CMDADMC.SetSize(nlocal_multiplier, nlocal_multiplier);

        if (CMinvN.Height() > 0 && CMinvN.Width() > 0)
        {
            mfem::Mult(CMinvN, AinvDMinvCT_i, CMDADMC);
        }
        else
        {
            CMDADMC = 0.0;
        }

        // Hybrid_el_ = CMinvCT - CMinvDTAinvDMinvCT
        Hybrid_el_[iAgg] -= CMDADMC;

        // Add contribution of the element matrix to the global system
        H_proc.AddSubMatrix(local_multiplier, local_multiplier, Hybrid_el_[iAgg]);

        // Save CCT and CDT1
        if (scaling_size > 0)
        {
            mfem::SparseMatrix ClocT = smoothg::Transpose(C_[iAgg]);
            mfem::SparseMatrix CCT = smoothg::Mult(C_[iAgg], ClocT);
            mfem::Vector CCT_diag_local;
            CCT.GetDiag(CCT_diag_local);

            const_rep_->GetSubVector(local_vertexdof, one);
            mfem::Vector DTone(nlocal_edgedof);
            Dloc.MultTranspose(one, DTone);

            mfem::Vector CDT1_local(nlocal_multiplier);
            C_[iAgg].Mult(DTone, CDT1_local);

            for (int i = 0; i < nlocal_multiplier; ++i)
            {
                CCT_diag[local_multiplier[i]] += CCT_diag_local[i];
                CDT1[local_multiplier[i]] += CDT1_local[i];
            }
        }
    }

    // Assemble global rescaling vector (CC^T)^{-1}CD^T 1
    if (scaling_size)
    {
        mfem::Vector CCT_diag_global(multiplier_d_td_->NumCols());
        multiplier_td_d_->Mult(CCT_diag, CCT_diag_global);

        mfem::Vector CDT1_global(multiplier_d_td_->NumCols());
        multiplier_td_d_->Mult(CDT1, CDT1_global);

        diagonal_scaling_.SetSize(multiplier_d_td_->NumCols());
        for (int i = 0; i < diagonal_scaling_.Size(); ++i)
        {
            diagonal_scaling_[i] = CDT1_global[i] / CCT_diag_global[i];
        }
    }

    return H_proc;
}

/// @todo nonzero Neumann BC (edge unknown), solve on true dof (original system)
void HybridSolver::Mult(const mfem::BlockVector& Rhs, mfem::BlockVector& Sol) const
{
    rhs_ = Rhs;

    if (is_symmetric_)
    {
        trueMu_ = MakeInitialGuess(Sol, Rhs);
    }
    else
    {
        trueMu_ = 0.0;
    }

    // TODO: nonzero b.c.
    // correct right hand side due to boundary condition
    for (int m = 0; m < ess_true_multipliers_.Size(); ++m)
    {
        trueMu_(ess_true_multipliers_[m]) = -Rhs(ess_true_mult_to_edof_[m]);
        rhs_(ess_true_mult_to_edof_[m]) = 0.0;
    }

    RHSTransform(rhs_, Hrhs_);

    // assemble true right hand side
    multiplier_d_td_->MultTranspose(Hrhs_, trueHrhs_);

    H_elim_->Mult(-1.0, trueMu_, 1.0, trueHrhs_);
    for (int ess_true_mult : ess_true_multipliers_)
    {
        trueHrhs_(ess_true_mult) = trueMu_(ess_true_mult);
    }

    if (diagonal_scaling_.Size() > 0)
    {
        RescaleVector(diagonal_scaling_, trueHrhs_);
        InvRescaleVector(diagonal_scaling_, trueMu_);
    }

    auto solver = is_symmetric_ ? dynamic_cast<const mfem::IterativeSolver*>(&cg_)
                                : dynamic_cast<const mfem::IterativeSolver*>(&gmres_);

    // solve the parallel global hybridized system
    mfem::StopWatch chrono;
    chrono.Clear();
    chrono.Start();

    solver->Mult(trueHrhs_, trueMu_);

    chrono.Stop();
    timing_ = chrono.RealTime();

    std::string solver_name = is_symmetric_ ? "CG" : "GMRES";

    if (myid_ == 0 && print_level_ > 0)
    {
        std::cout << "  Timing: " + solver_name + " done in "
                  << timing_ << "s. \n";
    }

    // TODO: decide to use = or += here and in timing_ update (MinresBlockSolver uses +=)
    num_iterations_ = solver->GetNumIterations();

    if (myid_ == 0 && print_level_ > 0)
    {
        if (solver->GetConverged())
        {
            std::cout << "  " + solver_name + " converged in "
                      << num_iterations_
                      << " with a final residual norm "
                      << solver->GetFinalNorm() << "\n";
        }
        else
        {
            std::cout << "  " + solver_name + " did not converge in "
                      << num_iterations_
                      << ". Final residual norm is "
                      << solver->GetFinalNorm() << "\n";
        }
    }

    // distribute true dofs to dofs and recover solution of the original system
    chrono.Clear();
    chrono.Start();

    if (diagonal_scaling_.Size() > 0)
        RescaleVector(diagonal_scaling_, trueMu_);

    multiplier_d_td_->Mult(trueMu_, Mu_);
    RecoverOriginalSolution(Mu_, Sol);

    if (!W_is_nonzero_ && remove_one_dof_)
    {
        Orthogonalize(Sol.GetBlock(1));
    }

    chrono.Stop();

    if (myid_ == 0 && print_level_ > 0)
    {
        std::cout << "  Timing: original solution recovered in "
                  << chrono.RealTime() << "s. \n";
    }
}

/// @todo impose nonzero boundary condition for u.n
void HybridSolver::RHSTransform(const mfem::BlockVector& OriginalRHS,
                                mfem::Vector& HybridRHS) const
{
    const mfem::Vector& OriginalRHS_block2(OriginalRHS.GetBlock(1));
    const auto& Agg_vertexdof = mgL_.GetGraphSpace().VertexToVDof();
<<<<<<< HEAD
    const auto& Agg_edgedof = mgL_.GetGraphSpace().VertexToEDof();
=======
>>>>>>> 1eaf5be8

    HybridRHS = 0.;

    mfem::Vector f_loc, g_loc, CMinv_g_loc, DMinv_g_loc, rhs_loc_help;
    mfem::Array<int> local_vertexdof, local_edgedof, local_multiplier;
    for (int iAgg = 0; iAgg < nAggs_; ++iAgg)
    {
        // Extracting the size and global numbering of local dof
<<<<<<< HEAD
        GetTableRow(Agg_vertexdof, iAgg, local_vertexdof);
        GetTableRow(Agg_edgedof, iAgg, local_edgedof);
=======
        mfem::Array<int> local_vertexdof, local_multiplier;
        GetTableRow(Agg_vertexdof, iAgg, local_vertexdof);
>>>>>>> 1eaf5be8
        GetTableRow(Agg_multiplier_, iAgg, local_multiplier);

        int nlocal_vertexdof = local_vertexdof.Size();
        int nlocal_edgedof = local_edgedof.Size();
        int nlocal_multiplier = local_multiplier.Size();

        // Compute local contribution to the RHS of the hybrid system
        // CM^{-1} g - CM^{-1}D^T A^{-1} (DM^{-1} g - f)
        OriginalRHS_block2.GetSubVector(local_vertexdof, f_loc);
        OriginalRHS.GetSubVector(local_edgedof, g_loc);
        for (int i = 0; i < nlocal_edgedof; ++i)
        {
            if (edgedof_is_shared_[local_edgedof[i]])
            {
                g_loc[i] /= 2.0;
            }
        }

        DMinv_g_loc.SetSize(nlocal_vertexdof);
        DMinv_[iAgg].Mult(g_loc, DMinv_g_loc);

        DMinv_g_loc /= elem_scaling_[iAgg];
        DMinv_g_loc -= f_loc;

        rhs_loc_help.SetSize(nlocal_multiplier);

        if (is_symmetric_)
        {
            AinvDMinvCT_[iAgg].MultTranspose(DMinv_g_loc, rhs_loc_help);
        }
        else
        {
            CMinvNAinv_[iAgg].Mult(DMinv_g_loc, rhs_loc_help);
        }

        CMinv_g_loc.SetSize(nlocal_multiplier);
        MinvCT_[iAgg].MultTranspose(g_loc, CMinv_g_loc);
        CMinv_g_loc /= elem_scaling_[iAgg];
        CMinv_g_loc -= rhs_loc_help;

        for (int i = 0; i < nlocal_multiplier; ++i)
        {
            HybridRHS[local_multiplier[i]] += CMinv_g_loc[i];
        }

        // Save M^{-1}g, A^{-1} (DM^{-1} g - f) for solution recovery
        Minv_g_[iAgg].SetSize(nlocal_edgedof);
        Minv_[iAgg].Mult(g_loc, Minv_g_[iAgg]);

        local_rhs_[iAgg].SetSize(nlocal_vertexdof);
        Ainv_[iAgg].Mult(DMinv_g_loc, local_rhs_[iAgg]);
        local_rhs_[iAgg] *= elem_scaling_[iAgg];
    }
}

void HybridSolver::RecoverOriginalSolution(const mfem::Vector& HybridSol,
                                           mfem::BlockVector& RecoveredSol) const
{
    const auto& Agg_vertexdof = mgL_.GetGraphSpace().VertexToVDof();
    const auto& Agg_edgedof = mgL_.GetGraphSpace().VertexToEDof();

    // Recover the solution of the original system from multiplier mu, i.e.,
    // [u;p] = [f;g] - [M B^T;B 0]^-1[C 0]^T * mu
    // This procedure is done locally in each element

    RecoveredSol = 0.;

    mfem::Vector& RecoveredSol_block2(RecoveredSol.GetBlock(1));

    mfem::Array<int> local_vertexdof, local_edgedof, local_multiplier;
    mfem::Vector mu_loc, tmp;
    for (int iAgg = 0; iAgg < nAggs_; ++iAgg)
    {
        // Extracting the size and global numbering of local dof
<<<<<<< HEAD
=======
        mfem::Array<int> local_vertexdof, local_edgedof, local_multiplier;
>>>>>>> 1eaf5be8
        GetTableRow(Agg_vertexdof, iAgg, local_vertexdof);
        GetTableRow(Agg_edgedof, iAgg, local_edgedof);
        GetTableRow(Agg_multiplier_, iAgg, local_multiplier);

        int nlocal_vertexdof = local_vertexdof.Size();
        int nlocal_edgedof = local_edgedof.Size();
        int nlocal_multiplier = local_multiplier.Size();

        // Initialize a vector which will store the local contribution of Hdiv
        // and L2 space
        mfem::Vector& u_loc(local_rhs_[iAgg]);
        mfem::Vector& sigma_loc(Minv_g_[iAgg]);

        // This check is just for the case when there is only one element for
        // the global problem, then there will be no Lagrange multipliers
        if (nlocal_multiplier > 0)
        {
            // Extract the local portion of the Lagrange multiplier solution
            HybridSol.GetSubVector(local_multiplier, mu_loc);

            // Compute u = A^{-1} (DM^{-1} (g - C^T mu) - f)
            tmp.SetSize(u_loc.Size());
            AinvDMinvCT_[iAgg].Mult(mu_loc, tmp);
            u_loc -= tmp;

            // Compute sigma = M^{-1} (g - D^T u - C^T mu)
            tmp.SetSize(nlocal_edgedof);
            if (is_symmetric_)
            {
                DMinv_[iAgg].MultTranspose(u_loc, tmp);
            }
            else
            {
                MinvN_[iAgg].Mult(u_loc, tmp);
            }

            sigma_loc -= tmp;
            tmp.SetSize(nlocal_edgedof);
            MinvCT_[iAgg].Mult(mu_loc, tmp);
            sigma_loc -= tmp;
            sigma_loc /= elem_scaling_[iAgg];
        }

        // Save local solution to the global solution vector
        for (int i = 0; i < nlocal_vertexdof; ++i)
            RecoveredSol_block2(local_vertexdof[i]) = u_loc(i);

        for (int i = 0; i < nlocal_edgedof; ++i)
        {
            if (edgedof_is_shared_[local_edgedof[i]])
            {
                RecoveredSol(local_edgedof[i]) += sigma_loc(i) * 0.5;
            }
            else
            {
                RecoveredSol(local_edgedof[i]) = sigma_loc(i);
            }
        }
    }
}

void HybridSolver::ComputeScaledHybridSystem(const mfem::HypreParMatrix& H)
{
    if (rescale_iter_ > 0)
    {
        mfem::HypreSmoother prec_scale(const_cast<mfem::HypreParMatrix&>(H));

        mfem::Vector zeros(H.Height());
<<<<<<< HEAD
        zeros = 1e-8;
=======
        zeros = 0.0;
>>>>>>> 1eaf5be8
        diagonal_scaling_.SetSize(H.Height());
        diagonal_scaling_ = 1.0;

        mfem::SLISolver sli(comm_);
        sli.SetMaxIter(rescale_iter_);
        sli.SetPreconditioner(prec_scale);
        sli.SetOperator(H);
        sli.Mult(zeros, diagonal_scaling_);
    }

    if (num_multiplier_dofs_ == mgL_.GetGraph().NumEdges())
    {
        auto Scale = VectorToMatrix(diagonal_scaling_);
        mfem::HypreParMatrix pScale(comm_, H.N(), H.GetColStarts(), &Scale);
        H_.reset(smoothg::Mult(pScale, H, pScale));
    }
}

void HybridSolver::BuildSpectralAMGePreconditioner()
{
#if SMOOTHG_USE_SAAMGE
    saamge::proc_init(comm_);

    mfem::Table elem_dof_tmp = MatrixToTable(Agg_multiplier_);
    mfem::Table* elem_dof = new mfem::Table;
    elem_dof->Swap(elem_dof_tmp);
    mfem::SparseMatrix multiplier_Agg = smoothg::Transpose(Agg_multiplier_);
    mfem::SparseMatrix Agg_Agg = smoothg::Mult(Agg_multiplier_, multiplier_Agg);
    auto elem_adjacency_matrix = MetisGraphPartitioner::getAdjacency(Agg_Agg);
    mfem::Table elem_elem_tmp = MatrixToTable(elem_adjacency_matrix);
    mfem::Table* elem_elem = new mfem::Table;
    elem_elem->Swap(elem_elem_tmp);

    // Mark dofs that are shared by more than one processor
    saamge::SharedEntityCommunication<mfem::Vector> sec(comm_, *multiplier_d_td_);

    std::vector<saamge::agg_dof_status_t> bdr_dofs(elem_dof->Width(), 0);
    for (unsigned int i = 0; i < bdr_dofs.size(); i++)
    {
        if (sec.NumNeighbors(i) > 1)
            SA_SET_FLAGS(bdr_dofs[i], AGG_ON_PROC_IFACE_FLAG);
    }

    int num_elems = elem_elem->Size();
    sa_nparts_.resize(saamge_param_->num_levels - 1);
    sa_nparts_[0] = (num_elems / saamge_param_->first_coarsen_factor) + 1;

    bool first_do_aggregates = (saamge_param_->num_levels <= 2 && saamge_param_->do_aggregates);
    sa_apr_ = saamge::agg_create_partitioning_fine(
                  *H_, num_elems, elem_dof, elem_elem, nullptr, bdr_dofs.data(),
                  sa_nparts_.data(), multiplier_d_td_.get(), first_do_aggregates);

    // FIXME (CSL): I suspect agg_create_partitioning_fine may change the value
    // of sa_nparts_[0] in some cases, so I define the rest of the array here
    for (int i = 1; i < saamge_param_->num_levels - 1; i++)
        sa_nparts_[i] = sa_nparts_[i - 1] / saamge_param_->coarsen_factor + 1;

    mfem::Array<mfem::DenseMatrix*> elmats(Hybrid_el_.size());
    for (unsigned int i = 0; i < Hybrid_el_.size(); i++)
        elmats[i] = &(Hybrid_el_[i]);
    auto emp = new saamge::ElementMatrixDenseArray(*sa_apr_, elmats);

    int polynomial_coarse = -1; // we do not have geometric information
    saamge::MultilevelParameters mlp(
        saamge_param_->num_levels - 1, sa_nparts_.data(), saamge_param_->first_nu_pro,
        saamge_param_->nu_pro, saamge_param_->nu_relax, saamge_param_->first_theta,
        saamge_param_->theta, polynomial_coarse, saamge_param_->correct_nulspace,
        saamge_param_->use_arpack, saamge_param_->do_aggregates);
    sa_ml_data_ = saamge::ml_produce_data(*H_, sa_apr_, emp, mlp);
    auto level = saamge::levels_list_get_level(sa_ml_data_->levels_list, 0);

    prec_ = make_unique<saamge::VCycleSolver>(level->tg_data, false);
    prec_->SetOperator(*H_);
#else
    if (myid_ == 0)
        std::cout << "SAAMGE needs to be enabled! \n";
    std::abort();
#endif
}

void HybridSolver::BuildParallelSystemAndSolver(mfem::SparseMatrix& H_proc)
{
    H_proc.Finalize();
    {
        auto tmp = ParMult(*multiplier_td_d_, H_proc, multiplier_start_);
        H_.reset(mfem::ParMult(tmp.get(), multiplier_d_td_.get()));
    }

    H_elim_.reset(H_->EliminateRowsCols(ess_true_multipliers_));

    if (std::abs(rescale_iter_) > 0 && !saamge_param_)
    {
        ComputeScaledHybridSystem(*H_);
    }
    nnz_ = H_->NNZ();

    auto solver = is_symmetric_ ? dynamic_cast<mfem::IterativeSolver*>(&cg_)
                                : dynamic_cast<mfem::IterativeSolver*>(&gmres_);
    solver->SetOperator(*H_);

    mfem::StopWatch chrono;
    chrono.Clear();
    chrono.Start();

    // HypreBoomerAMG is broken if local size is zero
    int local_size = H_->Height();
    int min_size;
    MPI_Allreduce(&local_size, &min_size, 1, MPI_INT, MPI_MIN, comm_);

    const bool use_prec = min_size > 0;
    if (use_prec)
    {
        if (saamge_param_)
        {
            BuildSpectralAMGePreconditioner();
        }
        else if (num_multiplier_dofs_ == mgL_.GetGraph().NumEdges())
        {
            auto temp_prec = make_unique<mfem::HypreBoomerAMG>(*H_);
            temp_prec->SetPrintLevel(0);
            prec_ = std::move(temp_prec);
        }
        else
        {
            std::unique_ptr<mfem::SparseMatrix> te_tm;
            {
                const auto& edge_trueedge = mgL_.GetGraph().EdgeToTrueEdge();
                const auto& edge_edof = mgL_.GetGraphSpace().EdgeToEDof();
                mfem::SparseMatrix e_te_diag = GetDiag(edge_trueedge);
                mfem::SparseMatrix m_tm_diag = GetDiag(*multiplier_d_td_);
                te_tm.reset(RAP(e_te_diag, edge_edof, m_tm_diag));
            }

            mfem::SparseMatrix PV_map(te_tm->NumCols(), te_tm->NumRows());

            std::vector<mfem::Array<int>> local_dofs(te_tm->NumRows());
            for (int i = 0; i < te_tm->NumRows(); ++i)
            {
                GetTableRow(*te_tm, i, local_dofs[i]);
                PV_map.Set(local_dofs[i][0], i, 1.0);
            }
            PV_map.Finalize();

            if (diagonal_scaling_.Size() > 0)
            {
                PV_map.ScaleRows(diagonal_scaling_);
                diagonal_scaling_.SetSize(0);
            }

            prec_ = make_unique<AuxSpacePrec>(*H_, std::move(PV_map), local_dofs);
        }
<<<<<<< HEAD

        solver->SetPreconditioner(*prec_);
=======
        cg_->SetPreconditioner(*prec_);
>>>>>>> 1eaf5be8
    }
    if (myid_ == 0 && print_level_ > 0)
        std::cout << "  Timing: Preconditioner for hybridized system"
                  " constructed in " << chrono.RealTime() << "s. \n";
}

void HybridSolver::CollectEssentialDofs(const mfem::SparseMatrix& edof_bdrattr)
{
    mfem::SparseMatrix mult_truemult = GetDiag(*multiplier_d_td_);
    mfem::Array<int> true_multiplier;

    mult_on_bdr_.SetSize(num_multiplier_dofs_, false);

    // Note: there is a 1-1 map from multipliers to edge dofs on faces
    if (edof_bdrattr.Width())
    {
        ess_true_multipliers_.Reserve(edof_bdrattr.NumNonZeroElems());
        ess_true_mult_to_edof_.Reserve(edof_bdrattr.NumNonZeroElems());
        for (int i = 0; i < num_multiplier_dofs_; ++i)
        {
            // natural BC for H(div) dof <=> essential BC for multiplier dof
            if (edof_bdrattr.RowSize(i))
            {
                mult_on_bdr_[i] = true;
                if (ess_edofs_[i] == 0)
                {
                    GetTableRow(mult_truemult, i, true_multiplier);
                    ess_true_multipliers_.Append(true_multiplier);
                    ess_true_mult_to_edof_.Append(i);
                }
            }
        }
    }

    // In case of normal graph Laplacian, eliminate one multiplier
    if (!ess_true_multipliers_.Size() && !W_is_nonzero_ && myid_ == 0)
    {
        GetTableRow(mult_truemult, 0, true_multiplier);
        assert(true_multiplier.Size() == 1);
        ess_true_multipliers_.Append(true_multiplier);
        ess_true_mult_to_edof_.Append(0);
    }
}

void HybridSolver::UpdateElemScaling(const mfem::Vector& elem_scaling_inverse)
{
    mfem::StopWatch chrono;
    chrono.Start();

    // This is for consistency, could simply work with elem_scaling_inverse
    elem_scaling_.SetSize(elem_scaling_inverse.Size());
    for (int i = 0; i < elem_scaling_.Size(); ++i)
    {
        elem_scaling_[i] = 1.0 / elem_scaling_inverse[i];
    }

    // TODO: this is not valid when W is nonzero
    assert(W_is_nonzero_ == false);

    mfem::SparseMatrix H_proc(num_multiplier_dofs_);
    mfem::Array<int> local_multiplier;
    for (int iAgg = 0; iAgg < nAggs_; ++iAgg)
    {
        GetTableRow(Agg_multiplier_, iAgg, local_multiplier);
        mfem::DenseMatrix H_el = Hybrid_el_[iAgg]; // deep copy
        H_el *= (1.0 / elem_scaling_(iAgg));
        H_proc.AddSubMatrix(local_multiplier, local_multiplier, H_el);
    }
    BuildParallelSystemAndSolver(H_proc);

    if (myid_ == 0 && print_level_ > 0)
    {
        std::cout << "  HybridSolver: rescaled system assembled in "
                  << chrono.RealTime() << "s. \n";
    }
}

void HybridSolver::UpdateJacobian(const mfem::Vector& elem_scaling_inverse,
                                  const std::vector<mfem::DenseMatrix>& N_el)
{
    mfem::StopWatch chrono;
    chrono.Start();

    is_symmetric_ = false;

    auto H_proc = AssembleHybridSystem(elem_scaling_inverse, N_el);
    BuildParallelSystemAndSolver(H_proc);

    gmres_.SetPrintLevel(print_level_);
    gmres_.SetMaxIter(max_num_iter_);
    gmres_.SetRelTol(rtol_);
    gmres_.SetAbsTol(atol_);
    gmres_.iterative_mode = false;

    if (myid_ == 0 && print_level_ > 0)
    {
        std::cout << "  HybridSolver: rescaled system assembled in "
                  << chrono.RealTime() << "s. \n";
    }
}

mfem::Vector HybridSolver::MakeInitialGuess(const mfem::BlockVector& sol,
                                            const mfem::BlockVector& rhs) const
{
    const auto& Agg_vertexdof = mgL_.GetGraphSpace().VertexToVDof();
    const auto& Agg_edgedof = mgL_.GetGraphSpace().VertexToEDof();

    mfem::Vector mu(num_multiplier_dofs_);
    mu = 0.0;

    mfem::Array<int> local_vertexdof, local_edgedof, local_multiplier;
    mfem::Vector sigma_loc, u_loc, mu_loc, g_loc;
    for (int i = 0; i < nAggs_; ++i)
    {
        // Extracting the size and global numbering of local dof
        GetTableRow(Agg_vertexdof, i, local_vertexdof);
        GetTableRow(Agg_edgedof, i, local_edgedof);
        GetTableRow(Agg_multiplier_, i, local_multiplier);

        rhs.GetSubVector(local_edgedof, g_loc);
        for (int i = 0; i < local_edgedof.Size(); ++i)
        {
            if (edgedof_is_shared_[local_edgedof[i]])
            {
                g_loc[i] /= 2.0;
            }
        }
        mu_loc.SetSize(local_multiplier.Size());
        C_[i].Mult(g_loc, mu_loc);

        sol.GetSubVector(local_edgedof, sigma_loc);
        CM_[i].AddMult_a(-elem_scaling_[i], sigma_loc, mu_loc);

        sol.GetBlock(1).GetSubVector(local_vertexdof, u_loc);
        CDT_[i].AddMult(u_loc, mu_loc, -1.0);

        for (int j = 0; j < mu_loc.Size(); ++j)
        {
            int local_mult = local_multiplier[j];
            double CCT_i = mult_on_bdr_[local_mult] ? 1.0 : 2.0;
            mu[local_mult] += mu_loc[j] / CCT_i;
        }
    }

    mfem::Vector true_mu(H_->NumRows());
    multiplier_td_d_->Mult(mu, true_mu);
    return true_mu;
}

void HybridSolver::SetPrintLevel(int print_level)
{
    MixedLaplacianSolver::SetPrintLevel(print_level);

    cg_.SetPrintLevel(print_level_);
}

void HybridSolver::SetMaxIter(int max_num_iter)
{
    MixedLaplacianSolver::SetMaxIter(max_num_iter);

    cg_.SetMaxIter(max_num_iter_);
}

void HybridSolver::SetRelTol(double rtol)
{
    MixedLaplacianSolver::SetRelTol(rtol);

    cg_.SetRelTol(rtol_);
}

void HybridSolver::SetAbsTol(double atol)
{
    MixedLaplacianSolver::SetAbsTol(atol);

    cg_.SetAbsTol(atol_);
}

AuxSpacePrec::AuxSpacePrec(mfem::HypreParMatrix& op, mfem::SparseMatrix aux_map,
                           const std::vector<mfem::Array<int>>& loc_dofs)
    : mfem::Solver(op.NumRows(), false),
      local_dofs_(loc_dofs.size()),
      local_ops_(local_dofs_.size()),
      local_solvers_(local_dofs_.size()),
      op_(op),
      aux_map_(std::move(aux_map))
{
    op.GetDiag(op_diag_);
    for (unsigned int i = 0; i < local_dofs_.size(); ++i)
    {
        loc_dofs[i].Copy(local_dofs_[i]);
        local_ops_[i].SetSize(local_dofs_[i].Size());
        op_diag_.GetSubMatrix(local_dofs_[i], local_dofs_[i], local_ops_[i]);
        mfem::DenseMatrixInverse local_solver_i(local_ops_[i]);
        local_solver_i.GetInverseMatrix(local_solvers_[i]);
    }


    // Set up auxilary space solver
    mfem::Array<int> adof_starts;
    GenerateOffsets(op.GetComm(), aux_map_.NumCols(), adof_starts);
    int num_global_adofs = adof_starts.Last();
    mfem::HypreParMatrix par_aux_map(op.GetComm(), op.N(), num_global_adofs,
                                     op.ColPart(), adof_starts, &aux_map_);
    aux_op_.reset(smoothg::RAP(op, par_aux_map));
    aux_op_->CopyRowStarts();
    aux_op_->CopyColStarts();

    aux_solver_ = make_unique<mfem::HypreBoomerAMG>(*aux_op_);
    aux_solver_->SetPrintLevel(-1);
}

void AuxSpacePrec::Mult(const mfem::Vector& x, mfem::Vector& y) const
{
    y = 0.0;

    mfem::Vector x_aux, y_aux, residual(x), correction(y.Size());
    correction = 0.0;

    Smoothing(x, y);

    op_.Mult(-1.0, y, 1.0, residual);

    x_aux.SetSize(aux_map_.NumCols());
    y_aux.SetSize(aux_map_.NumCols());
    x_aux = 0.0;
    y_aux = 0.0;
    aux_map_.MultTranspose(residual, x_aux);
    aux_solver_->Mult(x_aux, y_aux);
    aux_map_.Mult(y_aux, correction);

    op_.Mult(-1.0, correction, 1.0, residual);
    y += correction;

    Smoothing(residual, correction);

    y += correction;
}

void AuxSpacePrec::Smoothing(const mfem::Vector& x, mfem::Vector& y) const
{
    // block Jacobi
    y = 0.0;
    mfem::Vector x_local, y_local;
    for (unsigned int i = 0; i < local_dofs_.size(); ++i)
    {
        x.GetSubVector(local_dofs_[i], x_local);
        y_local.SetSize(x_local.Size());
        local_solvers_[i].Mult(x_local, y_local);
        y.AddElementVector(local_dofs_[i], y_local);
    }
}

AuxSpacePrec::AuxSpacePrec(mfem::HypreParMatrix& op, mfem::SparseMatrix aux_map,
                           const std::vector<mfem::Array<int>>& loc_dofs)
    : mfem::Solver(op.NumRows(), false),
      local_dofs_(loc_dofs.size()),
      local_ops_(local_dofs_.size()),
      local_solvers_(local_dofs_.size()),
      op_(op),
      aux_map_(std::move(aux_map))
{
    op.GetDiag(op_diag_);
    for (unsigned int i = 0; i < local_dofs_.size(); ++i)
    {
        loc_dofs[i].Copy(local_dofs_[i]);
        local_ops_[i].SetSize(local_dofs_[i].Size());
        op_diag_.GetSubMatrix(local_dofs_[i], local_dofs_[i], local_ops_[i]);
        mfem::DenseMatrixInverse local_solver_i(local_ops_[i]);
        local_solver_i.GetInverseMatrix(local_solvers_[i]);
    }


    // Set up auxilary space solver
    mfem::Array<int> adof_starts;
    GenerateOffsets(op.GetComm(), aux_map_.NumCols(), adof_starts);
    int num_global_adofs = adof_starts.Last();
    mfem::HypreParMatrix par_aux_map(op.GetComm(), op.N(), num_global_adofs,
                                     op.ColPart(), adof_starts, &aux_map_);
    aux_op_.reset(smoothg::RAP(op, par_aux_map));
    aux_op_->CopyRowStarts();
    aux_op_->CopyColStarts();

    aux_solver_ = make_unique<mfem::HypreBoomerAMG>(*aux_op_);
    aux_solver_->SetPrintLevel(-1);
}

void AuxSpacePrec::Mult(const mfem::Vector& x, mfem::Vector& y) const
{
    y = 0.0;

    mfem::Vector x_aux, y_aux, residual(x), correction(y.Size());
    correction = 0.0;

    Smoothing(x, y);

    op_.Mult(-1.0, y, 1.0, residual);

    x_aux.SetSize(aux_map_.NumCols());
    y_aux.SetSize(aux_map_.NumCols());
    x_aux = 0.0;
    y_aux = 0.0;
    aux_map_.MultTranspose(residual, x_aux);
    aux_solver_->Mult(x_aux, y_aux);
    aux_map_.Mult(y_aux, correction);

    op_.Mult(-1.0, correction, 1.0, residual);
    y += correction;

    Smoothing(residual, correction);

    y += correction;
}

void AuxSpacePrec::Smoothing(const mfem::Vector& x, mfem::Vector& y) const
{
    // block Jacobi
    y = 0.0;
    mfem::Vector x_local, y_local;
    for (unsigned int i = 0; i < local_dofs_.size(); ++i)
    {
        x.GetSubVector(local_dofs_[i], x_local);
        y_local.SetSize(x_local.Size());
        local_solvers_[i].Mult(x_local, y_local);
        y.AddElementVector(local_dofs_[i], y_local);
    }
}

} // namespace smoothg<|MERGE_RESOLUTION|>--- conflicted
+++ resolved
@@ -37,10 +37,7 @@
     :
     MixedLaplacianSolver(mgL.GetComm(), mgL.BlockOffsets(), mgL.CheckW()),
     mgL_(mgL),
-<<<<<<< HEAD
     cg_(comm_),
-=======
->>>>>>> 1eaf5be8
     rescale_iter_(rescale_iter),
     saamge_param_(saamge_param)
 {
@@ -204,11 +201,7 @@
 
     mfem::DenseMatrix DlocT, ClocT, Aloc, CMinvDT, DMinvCT, CMDADMC;
     mfem::Vector one;
-<<<<<<< HEAD
     mfem::DenseMatrixInverse Mloc_solver, Aloc_solver;
-=======
-    mfem::DenseMatrixInverse Mloc_solver;
->>>>>>> 1eaf5be8
     for (int iAgg = 0; iAgg < nAggs_; ++iAgg)
     {
         // Extracting the size and global numbering of local dof
@@ -337,11 +330,7 @@
         if (scaling_size > 0)
         {
             mfem::DenseMatrix CCT(nlocal_multiplier);
-<<<<<<< HEAD
             MultSparseDense(C_[iAgg], ClocT, CCT);
-=======
-            MultSparseDense(Cloc, ClocT, CCT);
->>>>>>> 1eaf5be8
             mfem::Vector CCT_diag_local;
             CCT.GetDiag(CCT_diag_local);
 
@@ -350,11 +339,7 @@
             Dloc.MultTranspose(one, DTone);
 
             mfem::Vector CDT1_local(nlocal_multiplier);
-<<<<<<< HEAD
             C_[iAgg].Mult(DTone, CDT1_local);
-=======
-            Cloc.Mult(DTone, CDT1_local);
->>>>>>> 1eaf5be8
 
             for (int i = 0; i < nlocal_multiplier; ++i)
             {
@@ -644,10 +629,7 @@
 {
     const mfem::Vector& OriginalRHS_block2(OriginalRHS.GetBlock(1));
     const auto& Agg_vertexdof = mgL_.GetGraphSpace().VertexToVDof();
-<<<<<<< HEAD
     const auto& Agg_edgedof = mgL_.GetGraphSpace().VertexToEDof();
-=======
->>>>>>> 1eaf5be8
 
     HybridRHS = 0.;
 
@@ -656,13 +638,8 @@
     for (int iAgg = 0; iAgg < nAggs_; ++iAgg)
     {
         // Extracting the size and global numbering of local dof
-<<<<<<< HEAD
         GetTableRow(Agg_vertexdof, iAgg, local_vertexdof);
         GetTableRow(Agg_edgedof, iAgg, local_edgedof);
-=======
-        mfem::Array<int> local_vertexdof, local_multiplier;
-        GetTableRow(Agg_vertexdof, iAgg, local_vertexdof);
->>>>>>> 1eaf5be8
         GetTableRow(Agg_multiplier_, iAgg, local_multiplier);
 
         int nlocal_vertexdof = local_vertexdof.Size();
@@ -737,10 +714,6 @@
     for (int iAgg = 0; iAgg < nAggs_; ++iAgg)
     {
         // Extracting the size and global numbering of local dof
-<<<<<<< HEAD
-=======
-        mfem::Array<int> local_vertexdof, local_edgedof, local_multiplier;
->>>>>>> 1eaf5be8
         GetTableRow(Agg_vertexdof, iAgg, local_vertexdof);
         GetTableRow(Agg_edgedof, iAgg, local_edgedof);
         GetTableRow(Agg_multiplier_, iAgg, local_multiplier);
@@ -809,11 +782,7 @@
         mfem::HypreSmoother prec_scale(const_cast<mfem::HypreParMatrix&>(H));
 
         mfem::Vector zeros(H.Height());
-<<<<<<< HEAD
-        zeros = 1e-8;
-=======
         zeros = 0.0;
->>>>>>> 1eaf5be8
         diagonal_scaling_.SetSize(H.Height());
         diagonal_scaling_ = 1.0;
 
@@ -965,12 +934,8 @@
 
             prec_ = make_unique<AuxSpacePrec>(*H_, std::move(PV_map), local_dofs);
         }
-<<<<<<< HEAD
 
         solver->SetPreconditioner(*prec_);
-=======
-        cg_->SetPreconditioner(*prec_);
->>>>>>> 1eaf5be8
     }
     if (myid_ == 0 && print_level_ > 0)
         std::cout << "  Timing: Preconditioner for hybridized system"
@@ -1223,79 +1188,4 @@
     }
 }
 
-AuxSpacePrec::AuxSpacePrec(mfem::HypreParMatrix& op, mfem::SparseMatrix aux_map,
-                           const std::vector<mfem::Array<int>>& loc_dofs)
-    : mfem::Solver(op.NumRows(), false),
-      local_dofs_(loc_dofs.size()),
-      local_ops_(local_dofs_.size()),
-      local_solvers_(local_dofs_.size()),
-      op_(op),
-      aux_map_(std::move(aux_map))
-{
-    op.GetDiag(op_diag_);
-    for (unsigned int i = 0; i < local_dofs_.size(); ++i)
-    {
-        loc_dofs[i].Copy(local_dofs_[i]);
-        local_ops_[i].SetSize(local_dofs_[i].Size());
-        op_diag_.GetSubMatrix(local_dofs_[i], local_dofs_[i], local_ops_[i]);
-        mfem::DenseMatrixInverse local_solver_i(local_ops_[i]);
-        local_solver_i.GetInverseMatrix(local_solvers_[i]);
-    }
-
-
-    // Set up auxilary space solver
-    mfem::Array<int> adof_starts;
-    GenerateOffsets(op.GetComm(), aux_map_.NumCols(), adof_starts);
-    int num_global_adofs = adof_starts.Last();
-    mfem::HypreParMatrix par_aux_map(op.GetComm(), op.N(), num_global_adofs,
-                                     op.ColPart(), adof_starts, &aux_map_);
-    aux_op_.reset(smoothg::RAP(op, par_aux_map));
-    aux_op_->CopyRowStarts();
-    aux_op_->CopyColStarts();
-
-    aux_solver_ = make_unique<mfem::HypreBoomerAMG>(*aux_op_);
-    aux_solver_->SetPrintLevel(-1);
-}
-
-void AuxSpacePrec::Mult(const mfem::Vector& x, mfem::Vector& y) const
-{
-    y = 0.0;
-
-    mfem::Vector x_aux, y_aux, residual(x), correction(y.Size());
-    correction = 0.0;
-
-    Smoothing(x, y);
-
-    op_.Mult(-1.0, y, 1.0, residual);
-
-    x_aux.SetSize(aux_map_.NumCols());
-    y_aux.SetSize(aux_map_.NumCols());
-    x_aux = 0.0;
-    y_aux = 0.0;
-    aux_map_.MultTranspose(residual, x_aux);
-    aux_solver_->Mult(x_aux, y_aux);
-    aux_map_.Mult(y_aux, correction);
-
-    op_.Mult(-1.0, correction, 1.0, residual);
-    y += correction;
-
-    Smoothing(residual, correction);
-
-    y += correction;
-}
-
-void AuxSpacePrec::Smoothing(const mfem::Vector& x, mfem::Vector& y) const
-{
-    // block Jacobi
-    y = 0.0;
-    mfem::Vector x_local, y_local;
-    for (unsigned int i = 0; i < local_dofs_.size(); ++i)
-    {
-        x.GetSubVector(local_dofs_[i], x_local);
-        y_local.SetSize(x_local.Size());
-        local_solvers_[i].Mult(x_local, y_local);
-        y.AddElementVector(local_dofs_[i], y_local);
-    }
-}
-
 } // namespace smoothg