--- conflicted
+++ resolved
@@ -43,51 +43,27 @@
        @brief Constructor
 
        @param comm MPI communicator
-<<<<<<< HEAD
        @param global_vertex_edge relationship between vertices and edge
-       @param global_partitioning partition of global vertices
-       @param edge_weight edge weights
-       @param coarsen_param parameters for spectral coarsener
-=======
-       @param vertex_edge relationship between vertices and edge
        @param global_partitioning partition of global vertices for the first
               graph coarsening (use upscale.coarse_factor for further coarsening)
        @param weight edge weights. if not provided, set to an empty vector
->>>>>>> 5657a83c
     */
     GraphUpscale(MPI_Comm comm,
                  const mfem::SparseMatrix& global_vertex_edge,
                  const mfem::Array<int>& global_partitioning,
-<<<<<<< HEAD
-                 const SpectralCoarsenerParameters& coarsen_param,
-                 const mfem::Vector& edge_weight = mfem::Vector());
-=======
                  const UpscaleParameters& param = UpscaleParameters(),
                  const mfem::Vector& global_weight = mfem::Vector());
 
->>>>>>> 5657a83c
     /**
        @brief Constructor
 
        @param comm MPI communicator
-<<<<<<< HEAD
        @param global_vertex_edge relationship between vertices and edge
-       @param coarse_factor how coarse to partition the graph
-       @param edge_weight edge weights
-       @param coarsen_param parameters for spectral coarsener
     */
     GraphUpscale(MPI_Comm comm,
                  const mfem::SparseMatrix& global_vertex_edge,
-                 const SpectralCoarsenerParameters& coarsen_param,
-                 const mfem::Vector& edge_weight = mfem::Vector());
-=======
-       @param vertex_edge relationship between vertices and edge
-    */
-    GraphUpscale(MPI_Comm comm,
-                 const mfem::SparseMatrix& vertex_edge,
                  const UpscaleParameters& param = UpscaleParameters(),
-                 const mfem::Vector& weight = mfem::Vector());
->>>>>>> 5657a83c
+                 const mfem::Vector& global_weight = mfem::Vector());
 
     /// Read permuted vertex vector
     mfem::Vector ReadVertexVector(const std::string& filename) const;
@@ -113,12 +89,7 @@
 private:
     void Init(const mfem::SparseMatrix& vertex_edge,
               const mfem::Array<int>& global_partitioning,
-<<<<<<< HEAD
-              const mfem::Vector& weight,
-              const SpectralCoarsenerParameters& coarsen_param);
-=======
               const mfem::Vector& weight);
->>>>>>> 5657a83c
 
     mfem::Vector ReadVector(const std::string& filename, int global_size,
                             const mfem::Array<int>& local_to_global) const;
