/*BHEADER**********************************************************************
 *
 * Copyright (c) 2018, Lawrence Livermore National Security, LLC.
 * Produced at the Lawrence Livermore National Laboratory.
 * LLNL-CODE-745247. All Rights reserved. See file COPYRIGHT for details.
 *
 * This file is part of smoothG. For more information and source code
 * availability, see https://www.github.com/llnl/smoothG.
 *
 * smoothG is free software; you can redistribute it and/or modify it under the
 * terms of the GNU Lesser General Public License (as published by the Free
 * Software Foundation) version 2.1 dated February 1999.
 *
 ***********************************************************************EHEADER*/

/** @file

    @brief Implements Upscale class
*/

#include "Upscale.hpp"
#include <iostream>
#include <fstream>

namespace smoothg
{

Upscale::Upscale(const Graph& graph,
                 const UpscaleParameters& param,
                 const mfem::Array<int>* partitioning,
                 const mfem::Array<int>* ess_attr,
                 const mfem::SparseMatrix& w_block)
    : Operator(graph.NumVertices()), comm_(graph.GetComm()), setup_time_(0.0),
      ess_attr_(ess_attr), param_(param)
{
    mfem::StopWatch chrono;
    chrono.Start();

    mixed_laplacians_.reserve(param_.max_levels);
    mixed_laplacians_.emplace_back(graph, w_block);
    Init(partitioning);

    chrono.Stop();
    setup_time_ += chrono.RealTime();
}

void Upscale::Init(const mfem::Array<int>* partitioning)
{
    MPI_Comm_rank(comm_, &myid_);

    solver_.resize(param_.max_levels);
    rhs_.resize(param_.max_levels);
    sol_.resize(param_.max_levels);

    // coarser levels: matrices
    for (int level = 0; level < param_.max_levels - 1; ++level)
    {
        mixed_laplacians_.back().BuildM();
        coarsener_.emplace_back(make_unique<SpectralAMG_MGL_Coarsener>(param_));
        if (level == 0)
        {
            mixed_laplacians_.push_back(
                coarsener_[level]->Coarsen(GetMatrix(level), partitioning));
        }
        else
        {
            mixed_laplacians_.push_back(coarsener_[level]->Coarsen(GetMatrix(level)));
        }
    }

    // make solver on each level
    for (int level = 0; level < param_.max_levels; ++level)
    {
        MakeSolver(level);
    }
}

void Upscale::MakeSolver(int level)
{
<<<<<<< HEAD
=======
    if (level == 0)
    {
        /// todo: better unification of multilevel MakeSolver()
        MakeFineSolver();
        return;
    }

>>>>>>> 79e3c90f
    mfem::SparseMatrix& Dref = GetMatrix(level).GetD();
    mfem::Array<int> marker(Dref.Width());
    marker = 0;
    if (GetMatrix(level).GetGraph().HasBoundary())
    {
        BooleanMult(GetMatrix(level).EDofToBdrAtt(), *ess_attr_, marker);
        marker.SetSize(Dref.Width());
    }

    if (param_.hybridization) // Hybridization solver
    {
        SAAMGeParam* saamge_param = level > 0 ? param_.saamge_param : nullptr;
        solver_[level] = make_unique<HybridSolver>(
                             comm_, GetMatrix(level), &marker, 0, saamge_param);
    }
    else // L2-H1 block diagonal preconditioner
    {
        GetMatrix(level).BuildM();
        mfem::SparseMatrix& Mref = GetMatrix(level).GetM();
        for (int mm = 0; mm < marker.Size(); ++mm)
        {
            // Assume M diagonal, no ess data
            if (marker[mm])
                Mref.EliminateRowCol(mm, true);
        }
        if (marker.Size())
        {
            Dref.EliminateCols(marker);
        }
        solver_[level] = make_unique<MinresBlockSolverFalse>(comm_, GetMatrix(level));
    }
    MakeVectors(level);
}

void Upscale::Mult(int level, const mfem::Vector& x, mfem::Vector& y) const
{
    // restrict right-hand-side x
    rhs_[0]->GetBlock(1) = x;
    for (int i = 0; i < level; ++i)
    {
        coarsener_[i]->Restrict(rhs_[i]->GetBlock(1), rhs_[i + 1]->GetBlock(1));
    }

    // solve
    if (level > 0)
    {
        rhs_[level]->GetBlock(1) *= -1.0;
    }
    solver_[level]->Solve(rhs_[level]->GetBlock(1), sol_[level]->GetBlock(1));
    if (level == 0)
    {
        sol_[level]->GetBlock(1) *= -1.0;
    }
    // orthogonalize at coarse level, every level, or fine level?

    // interpolate solution
    for (int i = level - 1; i >= 0; --i)
    {
        coarsener_[i]->Interpolate(sol_[i + 1]->GetBlock(1), sol_[i]->GetBlock(1));
    }
    y = sol_[0]->GetBlock(1);
    Orthogonalize(0, y);
}

void Upscale::Mult(const mfem::Vector& x, mfem::Vector& y) const
{
    Mult(1, x, y);
}

void Upscale::Solve(int level, const mfem::Vector& x, mfem::Vector& y) const
{
    Mult(level, x, y);
}

mfem::Vector Upscale::Solve(int level, const mfem::Vector& x) const
{
    mfem::Vector y(x.Size());

    Solve(level, x, y);

    return y;
}

void Upscale::Solve(int level, const mfem::BlockVector& x, mfem::BlockVector& y) const
{
    MFEM_ASSERT(
        rhs_[0], "Multilevel vectors not built, probably because MakeVectors() not called!");

    // restrict right-hand-side x
    *rhs_[0] = x;
    for (int i = 0; i < level; ++i)
    {
        coarsener_[i]->Restrict(*rhs_[i], * rhs_[i + 1]);
    }

    // solve
    rhs_[level]->GetBlock(1) *= -1.0; // for reasons I do not fully understand

    solver_[level]->Solve(*rhs_[level], *sol_[level]);

    // orthogonalize at coarse level, every level, or fine level?
    Orthogonalize(level, sol_[level]->GetBlock(1));

    // interpolate solution
    for (int i = level - 1; i >= 0; --i)
    {
        coarsener_[i]->Interpolate(*sol_[i + 1], *sol_[i]);
    }
    y = *sol_[0];
}

mfem::BlockVector Upscale::Solve(int level, const mfem::BlockVector& x) const
{
    mfem::BlockVector y(GetBlockVector(0));

    Solve(level, x, y);

    return y;
}

void Upscale::SolveAtLevel(int level, const mfem::Vector& x, mfem::Vector& y) const
{
    assert(solver_[level]);

    solver_[level]->Solve(x, y);
    y *= -1.0; // ????
    Orthogonalize(level, y);
}

mfem::Vector Upscale::SolveAtLevel(int level, const mfem::Vector& x) const
{
    mfem::Vector coarse_vect = GetVector(1);
    SolveAtLevel(level, x, coarse_vect);

    return coarse_vect;
}

void Upscale::SolveAtLevel(int level, const mfem::BlockVector& x, mfem::BlockVector& y) const
{
    assert(solver_[level]);

    solver_[level]->Solve(x, y);
    y *= -1.0;
    Orthogonalize(level, y); // TODO: temporary literal 1!
}

mfem::BlockVector Upscale::SolveAtLevel(int level, const mfem::BlockVector& x) const
{
    mfem::BlockVector coarse_vect(GetBlockVector(1));
    SolveAtLevel(level, x, coarse_vect);

    return coarse_vect;
}

void Upscale::Interpolate(int level, const mfem::Vector& x, mfem::Vector& y) const
{
    assert(coarsener_[level - 1]);
    coarsener_[level - 1]->Interpolate(x, y);
}

mfem::Vector Upscale::Interpolate(int level, const mfem::Vector& x) const
{
    mfem::Vector fine_vect = GetVector(level - 1);

    Interpolate(level, x, fine_vect);

    return fine_vect;
}

void Upscale::Interpolate(int level, const mfem::BlockVector& x, mfem::BlockVector& y) const
{
    assert(coarsener_[level - 1]);

    coarsener_[level - 1]->Interpolate(x, y);
}

mfem::BlockVector Upscale::Interpolate(int level, const mfem::BlockVector& x) const
{
    mfem::BlockVector fine_vect(GetBlockVector(level - 1));

    Interpolate(level, x, fine_vect);

    return fine_vect;
}

void Upscale::Restrict(int level, const mfem::Vector& x, mfem::Vector& y) const
{
    assert(coarsener_[level - 1]);

    coarsener_[level - 1]->Restrict(x, y);
}

mfem::Vector Upscale::Restrict(int level, const mfem::Vector& x) const
{
    mfem::Vector coarse_vect = GetVector(level);
    Restrict(level, x, coarse_vect);

    return coarse_vect;
}

void Upscale::Restrict(int level, const mfem::BlockVector& x, mfem::BlockVector& y) const
{
    assert(coarsener_[level - 1]);

    coarsener_[level - 1]->Restrict(x, y);
}

mfem::BlockVector Upscale::Restrict(int level, const mfem::BlockVector& x) const
{
    mfem::BlockVector coarse_vect(GetBlockVector(level));
    Restrict(level, x, coarse_vect);

    return coarse_vect;
}

void Upscale::BlockOffsets(int level, mfem::Array<int>& offsets) const
{
    GetMatrix(level).GetBlockOffsets().Copy(offsets);
}

void Upscale::TrueBlockOffsets(int level, mfem::Array<int>& offsets) const
{
    GetMatrix(level).GetBlockTrueOffsets().Copy(offsets);
}

void Upscale::Orthogonalize(int level, mfem::BlockVector& vect) const
{
    Orthogonalize(level, vect.GetBlock(1));
}

void Upscale::Orthogonalize(int level, mfem::Vector& vect) const
{
    const mfem::Vector& coarse_constant_rep = GetConstantRep(level);
    double local_dot = (vect * coarse_constant_rep);
    double global_dot;
    MPI_Allreduce(&local_dot, &global_dot, 1, MPI_DOUBLE, MPI_SUM, comm_);

    double local_scale = (coarse_constant_rep * coarse_constant_rep);
    double global_scale;
    MPI_Allreduce(&local_scale, &global_scale, 1, MPI_DOUBLE, MPI_SUM, comm_);

    vect.Add(-global_dot / global_scale, coarse_constant_rep);
}

mfem::Vector Upscale::GetVector(int level) const
{
    const auto& offsets = GetMatrix(level).GetBlockOffsets();
    const int vsize = offsets[2] - offsets[1];

    return mfem::Vector(vsize);
}

mfem::BlockVector Upscale::GetBlockVector(int level) const
{
    const auto& offsets = GetMatrix(level).GetBlockOffsets();

    return mfem::BlockVector(offsets);
}

mfem::BlockVector Upscale::GetTrueBlockVector(int level) const
{
    const auto& offsets = GetMatrix(level).GetBlockTrueOffsets();

    return mfem::BlockVector(offsets);
}

MixedMatrix& Upscale::GetMatrix(int level)
{
    assert(level >= 0 && level < static_cast<int>(mixed_laplacians_.size()));
    return mixed_laplacians_[level];
}

const MixedMatrix& Upscale::GetMatrix(int level) const
{
    assert(level >= 0 && level < static_cast<int>(mixed_laplacians_.size()));
    return mixed_laplacians_[level];
}

void Upscale::PrintInfo(std::ostream& out) const
{
    int num_procs;
    MPI_Comm_size(comm_, &num_procs);

    std::stringstream tout;
    {
        tout.precision(3);

        tout << "\n";

        if (num_procs > 1)
        {
            tout << "Processors: " << num_procs << "\n";
            tout << "---------------------\n";
        }

        tout << "\n";

        for (unsigned int i = 0; i < mixed_laplacians_.size(); ++i)
        {
            tout << "Level " << i << " Matrix\n";
            tout << "---------------------\n";
            tout << "M Size\t\t" << GetMatrix(i).GetParallelD().N() << "\n";
            tout << "D Size\t\t" << GetMatrix(i).GetParallelD().M() << "\n";
            // tout << "+ Size\t\t" << GetMatrix(i).GlobalRows() << "\n";
            tout << "NonZeros:\t" << GetMatrix(i).GlobalNNZ() << "\n";
            tout << "\n";

            if (i != 0 && solver_[i] && solver_[0])
            {
                double op_comp = 1.0 + (solver_[i]->GetNNZ() / (double) solver_[0]->GetNNZ());

                tout << "Op Comp:\t" << op_comp << "\n";
                tout << "\n";
            }
        }
    }
    if (myid_ == 0)
    {
        out << tout.str();
    }
}

/// @todo multilevel this implementation (relatively easy)
double Upscale::OperatorComplexity() const
{
    assert(solver_[1]);

    int nnz_coarse = solver_[1]->GetNNZ();
    int nnz_fine;

    if (solver_[0])
    {
        nnz_fine = solver_[0]->GetNNZ();
    }
    else
    {
        nnz_fine = GetMatrix(0).GlobalNNZ();
    }


    double op_comp = 1.0 + (nnz_coarse / (double) nnz_fine);

    return op_comp;
}

void Upscale::SetPrintLevel(int print_level)
{
    for (auto& solver : solver_)
    {
        if (solver)
            solver->SetPrintLevel(print_level);
    }
}

void Upscale::SetMaxIter(int max_num_iter)
{
    for (auto& solver : solver_)
    {
        if (solver)
            solver->SetMaxIter(max_num_iter);
    }
}

void Upscale::SetRelTol(double rtol)
{
    for (auto& solver : solver_)
    {
        if (solver)
            solver->SetRelTol(rtol);
    }
}

void Upscale::SetAbsTol(double atol)
{
    for (auto& solver : solver_)
    {
        if (solver)
            solver->SetAbsTol(atol);
    }
}

std::vector<double> Upscale::ComputeErrors(const mfem::BlockVector& upscaled_sol,
                                           const mfem::BlockVector& fine_sol) const
{
    const mfem::SparseMatrix& M = GetMatrix(0).GetM();
    const mfem::SparseMatrix& D = GetMatrix(0).GetD();

    auto info = smoothg::ComputeErrors(comm_, M, D, upscaled_sol, fine_sol);
    info.push_back(OperatorComplexity());

    return info;
}

void Upscale::ShowErrors(const mfem::BlockVector& upscaled_sol,
                         const mfem::BlockVector& fine_sol) const
{
    auto info = ComputeErrors(upscaled_sol, fine_sol);

    if (myid_ == 0)
    {
        smoothg::ShowErrors(info);
    }
}

void Upscale::ShowSolveInfo(int level, std::ostream& out) const
{
    assert(solver_[level]);
    std::string tag;
    if (level == 0)
        tag = "Fine";
    else if (level == 1)
        tag = "Coarse1";
    else
    {
        std::stringstream out;
        out << "Level" << level;
        tag = out.str();
    }
    if (myid_ == 0)
    {
        out << "\n";
        out << tag << " Solve Time:         " << solver_[level]->GetTiming() << "\n";
        out << tag << " Solve Iterations:   " << solver_[level]->GetNumIterations() << "\n";
    }
}

void Upscale::ShowSetupTime(std::ostream& out) const
{
    if (myid_ == 0)
    {
        out << "\n";
        out << "Upscale Setup Time:      " << setup_time_ << "\n";
    }
}

double Upscale::GetSolveTime(int level) const
{
    assert(solver_[level]);
    return solver_[level]->GetTiming();
}

int Upscale::GetSolveIters(int level) const
{
    assert(solver_[level]);
    return solver_[level]->GetNumIterations();
}

double Upscale::GetSetupTime() const
{
    return setup_time_;
}

void Upscale::DumpDebug(const std::string& prefix) const
{
    int counter = 0;
    for (auto& ml : mixed_laplacians_)
    {
        std::stringstream s;
        s << prefix << "M" << counter << ".sparsematrix";
        std::ofstream outM(s.str().c_str());
        outM << std::scientific << std::setprecision(15);
        ml.GetM().Print(outM, 1);
        s.str("");
        s << prefix << "D" << counter++ << ".sparsematrix";
        std::ofstream outD(s.str().c_str());
        outD << std::scientific << std::setprecision(15);
        ml.GetD().Print(outD, 1);
    }

    counter = 0;
    for (auto& c : coarsener_)
    {
        std::stringstream s;
        s << prefix << "Psigma" << counter << ".sparsematrix";
        std::ofstream outPsigma(s.str().c_str());
        outPsigma << std::scientific << std::setprecision(15);
        c->GetPsigma().Print(outPsigma, 1);
        s.str("");
        s << prefix << "Pu" << counter++ << ".sparsematrix";
        std::ofstream outPu(s.str().c_str());
        outPu << std::scientific << std::setprecision(15);
        c->GetPu().Print(outPu, 1);
    }
}

void Upscale::RescaleCoefficient(int level, const mfem::Vector& coeff)
{
    if (!param_.hybridization)
    {
<<<<<<< HEAD
        MakeSolver(0);
=======
        GetMatrix(level).UpdateM(coeff);
        MakeSolver(level);
>>>>>>> 79e3c90f
    }
    else
    {
        auto hybrid_solver = dynamic_cast<HybridSolver*>(solver_[level].get());
        assert(hybrid_solver);
        hybrid_solver->UpdateAggScaling(coeff);
    }
}

int Upscale::GetNumVertices(int level) const
{
    if (level == 0)
    {
        return rhs_[level]->GetBlock(1).Size();
    }
    else
    {
        return coarsener_[level - 1]->get_num_aggregates();
    }
}

std::vector<int> Upscale::GetVertexSizes() const
{
    std::vector<int> out(GetNumLevels());
    for (int level = 0; level < GetNumLevels(); ++level)
    {
        out[level] = GetNumVertices(level);
    }
    return out;
}

} // namespace smoothg<|MERGE_RESOLUTION|>--- conflicted
+++ resolved
@@ -77,16 +77,6 @@
 
 void Upscale::MakeSolver(int level)
 {
-<<<<<<< HEAD
-=======
-    if (level == 0)
-    {
-        /// todo: better unification of multilevel MakeSolver()
-        MakeFineSolver();
-        return;
-    }
-
->>>>>>> 79e3c90f
     mfem::SparseMatrix& Dref = GetMatrix(level).GetD();
     mfem::Array<int> marker(Dref.Width());
     marker = 0;
@@ -576,12 +566,8 @@
 {
     if (!param_.hybridization)
     {
-<<<<<<< HEAD
-        MakeSolver(0);
-=======
         GetMatrix(level).UpdateM(coeff);
         MakeSolver(level);
->>>>>>> 79e3c90f
     }
     else
     {
@@ -593,14 +579,7 @@
 
 int Upscale::GetNumVertices(int level) const
 {
-    if (level == 0)
-    {
-        return rhs_[level]->GetBlock(1).Size();
-    }
-    else
-    {
-        return coarsener_[level - 1]->get_num_aggregates();
-    }
+    return GetMatrix(level).GetGraph().NumVertices();
 }
 
 std::vector<int> Upscale::GetVertexSizes() const
