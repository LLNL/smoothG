/*BHEADER**********************************************************************
 *
 * Copyright (c) 2018, Lawrence Livermore National Security, LLC.
 * Produced at the Lawrence Livermore National Laboratory.
 * LLNL-CODE-745247. All Rights reserved. See file COPYRIGHT for details.
 *
 * This file is part of smoothG. For more information and source code
 * availability, see https://www.github.com/llnl/smoothG.
 *
 * smoothG is free software; you can redistribute it and/or modify it under the
 * terms of the GNU Lesser General Public License (as published by the Free
 * Software Foundation) version 2.1 dated February 1999.
 *
 ***********************************************************************EHEADER*/

/** @file

    @brief Implements Upscale class
*/

#include "Upscale.hpp"
#include <iostream>
#include <fstream>

namespace smoothg
{

Upscale::Upscale(const Graph& graph,
                 const UpscaleParameters& param,
                 const mfem::Array<int>* partitioning,
                 const mfem::Array<int>* ess_attr,
                 const mfem::SparseMatrix& w_block)
    : Operator(graph.NumVertices()), comm_(graph.GetComm()), setup_time_(0.0),
      ess_attr_(ess_attr), param_(param)
{
    mfem::StopWatch chrono;
    chrono.Start();

    mixed_laplacians_.reserve(param_.max_levels);
    mixed_laplacians_.emplace_back(graph, w_block);
    Init(partitioning);

<<<<<<< HEAD
    if (remove_one_dof_)
    {
        Orthogonalize(y);
    }
=======
    chrono.Stop();
    setup_time_ += chrono.RealTime();
>>>>>>> 3cb56aca
}

void Upscale::Init(const mfem::Array<int>* partitioning)
{
    MPI_Comm_rank(comm_, &myid_);

    solver_.resize(param_.max_levels);
    rhs_.resize(param_.max_levels);
    sol_.resize(param_.max_levels);

    // coarser levels: matrices
    for (int level = 0; level < param_.max_levels - 1; ++level)
    {
        mixed_laplacians_.back().BuildM();
        coarsener_.emplace_back(make_unique<SpectralAMG_MGL_Coarsener>(param_));
        if (level == 0)
        {
            mixed_laplacians_.push_back(
                coarsener_[level]->Coarsen(GetMatrix(level), partitioning));
        }
        else
        {
            mixed_laplacians_.push_back(coarsener_[level]->Coarsen(GetMatrix(level)));
        }
    }

    // make solver on each level
    for (int level = 0; level < param_.max_levels; ++level)
    {
        MakeSolver(level);
    }
}

void Upscale::MakeSolver(int level)
{
<<<<<<< HEAD
    assert(rhs_coarse_);
    assert(sol_coarse_);
    assert(coarsener_);
    assert(coarse_solver_);

    coarsener_->coarsen(x, *rhs_coarse_);
//    rhs_coarse_->GetBlock(1) *= -1.0;

    coarse_solver_->Solve(*rhs_coarse_, *sol_coarse_);

    coarsener_->interpolate(*sol_coarse_, y);

    if (remove_one_dof_)
    {
        Orthogonalize(y);
    }
=======
    mfem::SparseMatrix& Dref = GetMatrix(level).GetD();
    mfem::Array<int> marker(Dref.Width());
    marker = 0;
    if (GetMatrix(level).GetGraph().HasBoundary())
    {
        BooleanMult(GetMatrix(level).EDofToBdrAtt(), *ess_attr_, marker);
        marker.SetSize(Dref.Width());
    }

    if (param_.hybridization) // Hybridization solver
    {
        SAAMGeParam* saamge_param = level > 0 ? param_.saamge_param : nullptr;
        solver_[level] = make_unique<HybridSolver>(
                             comm_, GetMatrix(level), &marker, 0, saamge_param);
    }
    else // L2-H1 block diagonal preconditioner
    {
        GetMatrix(level).BuildM();
        mfem::SparseMatrix& Mref = GetMatrix(level).GetM();
        for (int mm = 0; mm < marker.Size(); ++mm)
        {
            // Assume M diagonal, no ess data
            if (marker[mm])
                Mref.EliminateRowCol(mm, true);
        }
        if (marker.Size())
        {
            Dref.EliminateCols(marker);
        }
        solver_[level] = make_unique<MinresBlockSolverFalse>(comm_, GetMatrix(level));
    }
    MakeVectors(level);
>>>>>>> 3cb56aca
}

void Upscale::Mult(int level, const mfem::Vector& x, mfem::Vector& y) const
{
    // restrict right-hand-side x
    rhs_[0]->GetBlock(1) = x;
    for (int i = 0; i < level; ++i)
    {
        coarsener_[i]->Restrict(rhs_[i]->GetBlock(1), rhs_[i + 1]->GetBlock(1));
    }

    // solve
    if (level > 0)
    {
        rhs_[level]->GetBlock(1) *= -1.0;
    }
    solver_[level]->Solve(rhs_[level]->GetBlock(1), sol_[level]->GetBlock(1));
    if (level == 0)
    {
        sol_[level]->GetBlock(1) *= -1.0;
    }
    // orthogonalize at coarse level, every level, or fine level?

    // interpolate solution
    for (int i = level - 1; i >= 0; --i)
    {
        coarsener_[i]->Interpolate(sol_[i + 1]->GetBlock(1), sol_[i]->GetBlock(1));
    }
    y = sol_[0]->GetBlock(1);
    Orthogonalize(0, y);
}

void Upscale::Mult(const mfem::Vector& x, mfem::Vector& y) const
{
    Mult(1, x, y);
}

void Upscale::Solve(int level, const mfem::Vector& x, mfem::Vector& y) const
{
    Mult(level, x, y);
}

mfem::Vector Upscale::Solve(int level, const mfem::Vector& x) const
{
    mfem::Vector y(x.Size());

<<<<<<< HEAD
    coarse_solver_->Solve(x, y);
//    y *= -1.0;
=======
    Solve(level, x, y);

    return y;
>>>>>>> 3cb56aca
}

void Upscale::Solve(int level, const mfem::BlockVector& x, mfem::BlockVector& y) const
{
    MFEM_ASSERT(
        rhs_[0], "Multilevel vectors not built, probably because MakeVectors() not called!");

    // restrict right-hand-side x
    *rhs_[0] = x;
    for (int i = 0; i < level; ++i)
    {
        coarsener_[i]->Restrict(*rhs_[i], * rhs_[i + 1]);
    }

    // solve
    rhs_[level]->GetBlock(1) *= -1.0; // for reasons I do not fully understand

    solver_[level]->Solve(*rhs_[level], *sol_[level]);

<<<<<<< HEAD
    if (remove_one_dof_)
    {
        Orthogonalize(y);
    }
=======
    // orthogonalize at coarse level, every level, or fine level?
    Orthogonalize(level, sol_[level]->GetBlock(1));

    // interpolate solution
    for (int i = level - 1; i >= 0; --i)
    {
        coarsener_[i]->Interpolate(*sol_[i + 1], *sol_[i]);
    }
    y = *sol_[0];
>>>>>>> 3cb56aca
}

mfem::BlockVector Upscale::Solve(int level, const mfem::BlockVector& x) const
{
    mfem::BlockVector y(GetBlockVector(0));

    Solve(level, x, y);

    return y;
}

void Upscale::SolveAtLevel(int level, const mfem::Vector& x, mfem::Vector& y) const
{
<<<<<<< HEAD
    assert(fine_solver_);

    fine_solver_->Solve(x, y);
//    y *= -1.0;

    if (remove_one_dof_)
    {
        Orthogonalize(y);
    }
=======
    assert(solver_[level]);

    solver_[level]->Solve(x, y);
    y *= -1.0; // ????
    Orthogonalize(level, y);
>>>>>>> 3cb56aca
}

mfem::Vector Upscale::SolveAtLevel(int level, const mfem::Vector& x) const
{
    mfem::Vector coarse_vect = GetVector(1);
    SolveAtLevel(level, x, coarse_vect);

    return coarse_vect;
}

void Upscale::SolveAtLevel(int level, const mfem::BlockVector& x, mfem::BlockVector& y) const
{
    assert(solver_[level]);

    solver_[level]->Solve(x, y);
    y *= -1.0;
    Orthogonalize(level, y); // TODO: temporary literal 1!
}

mfem::BlockVector Upscale::SolveAtLevel(int level, const mfem::BlockVector& x) const
{
    mfem::BlockVector coarse_vect(GetBlockVector(1));
    SolveAtLevel(level, x, coarse_vect);

    return coarse_vect;
}

void Upscale::Interpolate(int level, const mfem::Vector& x, mfem::Vector& y) const
{
    assert(coarsener_[level - 1]);
    coarsener_[level - 1]->Interpolate(x, y);
}

mfem::Vector Upscale::Interpolate(int level, const mfem::Vector& x) const
{
    mfem::Vector fine_vect = GetVector(level - 1);

    Interpolate(level, x, fine_vect);

    return fine_vect;
}

void Upscale::Interpolate(int level, const mfem::BlockVector& x, mfem::BlockVector& y) const
{
    assert(coarsener_[level - 1]);

    coarsener_[level - 1]->Interpolate(x, y);
}

mfem::BlockVector Upscale::Interpolate(int level, const mfem::BlockVector& x) const
{
    mfem::BlockVector fine_vect(GetBlockVector(level - 1));

    Interpolate(level, x, fine_vect);

    return fine_vect;
}

void Upscale::Restrict(int level, const mfem::Vector& x, mfem::Vector& y) const
{
    assert(coarsener_[level - 1]);

    coarsener_[level - 1]->Restrict(x, y);
}

mfem::Vector Upscale::Restrict(int level, const mfem::Vector& x) const
{
    mfem::Vector coarse_vect = GetVector(level);
    Restrict(level, x, coarse_vect);

    return coarse_vect;
}

void Upscale::Restrict(int level, const mfem::BlockVector& x, mfem::BlockVector& y) const
{
    assert(coarsener_[level - 1]);

    coarsener_[level - 1]->Restrict(x, y);
}

mfem::BlockVector Upscale::Restrict(int level, const mfem::BlockVector& x) const
{
    mfem::BlockVector coarse_vect(GetBlockVector(level));
    Restrict(level, x, coarse_vect);

    return coarse_vect;
}

void Upscale::BlockOffsets(int level, mfem::Array<int>& offsets) const
{
    GetMatrix(level).GetBlockOffsets().Copy(offsets);
}

void Upscale::TrueBlockOffsets(int level, mfem::Array<int>& offsets) const
{
    GetMatrix(level).GetBlockTrueOffsets().Copy(offsets);
}

void Upscale::Orthogonalize(int level, mfem::BlockVector& vect) const
{
    Orthogonalize(level, vect.GetBlock(1));
}

void Upscale::Orthogonalize(int level, mfem::Vector& vect) const
{
    const mfem::Vector& coarse_constant_rep = GetConstantRep(level);
    double local_dot = (vect * coarse_constant_rep);
    double global_dot;
    MPI_Allreduce(&local_dot, &global_dot, 1, MPI_DOUBLE, MPI_SUM, comm_);

    double local_scale = (coarse_constant_rep * coarse_constant_rep);
    double global_scale;
    MPI_Allreduce(&local_scale, &global_scale, 1, MPI_DOUBLE, MPI_SUM, comm_);

    vect.Add(-global_dot / global_scale, coarse_constant_rep);
}

mfem::Vector Upscale::GetVector(int level) const
{
    const auto& offsets = GetMatrix(level).GetBlockOffsets();
    const int vsize = offsets[2] - offsets[1];

    return mfem::Vector(vsize);
}

mfem::BlockVector Upscale::GetBlockVector(int level) const
{
    const auto& offsets = GetMatrix(level).GetBlockOffsets();

    return mfem::BlockVector(offsets);
}

mfem::BlockVector Upscale::GetTrueBlockVector(int level) const
{
    const auto& offsets = GetMatrix(level).GetBlockTrueOffsets();

    return mfem::BlockVector(offsets);
}

MixedMatrix& Upscale::GetMatrix(int level)
{
    assert(level >= 0 && level < static_cast<int>(mixed_laplacians_.size()));
    return mixed_laplacians_[level];
}

const MixedMatrix& Upscale::GetMatrix(int level) const
{
    assert(level >= 0 && level < static_cast<int>(mixed_laplacians_.size()));
    return mixed_laplacians_[level];
}

mfem::Vector Upscale::PWConstProject(int level, const mfem::Vector& x) const
{
    mfem::Vector out(GetMatrix(level).GetGraph().NumVertices());
    GetMatrix(level).GetPWConstProj().Mult(x, out);
    return out;
}

mfem::Vector Upscale::PWConstInterpolate(int level, const mfem::Vector& x) const
{
    mfem::Vector out(GetMatrix(level).GetD().NumRows());
    GetMatrix(level).GetPWConstInterp().Mult(x, out);
    return out;
}

void Upscale::PrintInfo(std::ostream& out) const
{
    int num_procs;
    MPI_Comm_size(comm_, &num_procs);

    std::stringstream tout;
    {
        tout.precision(3);

        tout << "\n";

        if (num_procs > 1)
        {
            tout << "Processors: " << num_procs << "\n";
            tout << "---------------------\n";
        }

        tout << "\n";

        for (unsigned int i = 0; i < mixed_laplacians_.size(); ++i)
        {
            tout << "Level " << i << " Matrix\n";
            tout << "---------------------\n";
            tout << "M Size\t\t" << GetMatrix(i).GetParallelD().N() << "\n";
            tout << "D Size\t\t" << GetMatrix(i).GetParallelD().M() << "\n";
            // tout << "+ Size\t\t" << GetMatrix(i).GlobalRows() << "\n";
            tout << "NonZeros:\t" << GetMatrix(i).GlobalNNZ() << "\n";
            tout << "\n";

            if (i != 0 && solver_[i] && solver_[0])
            {
                double op_comp = 1.0 + (solver_[i]->GetNNZ() / (double) solver_[0]->GetNNZ());

                tout << "Op Comp:\t" << op_comp << "\n";
                tout << "\n";
            }
        }
    }
    if (myid_ == 0)
    {
        out << tout.str();
    }
}

/// @todo multilevel this implementation (relatively easy)
double Upscale::OperatorComplexity() const
{
    assert(solver_[1]);

    int nnz_coarse = solver_[1]->GetNNZ();
    int nnz_fine;

    if (solver_[0])
    {
        nnz_fine = solver_[0]->GetNNZ();
    }
    else
    {
        nnz_fine = GetMatrix(0).GlobalNNZ();
    }


    double op_comp = 1.0 + (nnz_coarse / (double) nnz_fine);

    return op_comp;
}

void Upscale::SetPrintLevel(int print_level)
{
    for (auto& solver : solver_)
    {
        if (solver)
            solver->SetPrintLevel(print_level);
    }
}

void Upscale::SetMaxIter(int max_num_iter)
{
    for (auto& solver : solver_)
    {
        if (solver)
            solver->SetMaxIter(max_num_iter);
    }
}

void Upscale::SetRelTol(double rtol)
{
    for (auto& solver : solver_)
    {
        if (solver)
            solver->SetRelTol(rtol);
    }
}

void Upscale::SetAbsTol(double atol)
{
    for (auto& solver : solver_)
    {
        if (solver)
            solver->SetAbsTol(atol);
    }
}

std::vector<double> Upscale::ComputeErrors(const mfem::BlockVector& upscaled_sol,
                                           const mfem::BlockVector& fine_sol) const
{
    const mfem::SparseMatrix& M = GetMatrix(0).GetM();
    const mfem::SparseMatrix& D = GetMatrix(0).GetD();

    auto info = smoothg::ComputeErrors(comm_, M, D, upscaled_sol, fine_sol);
    info.push_back(OperatorComplexity());

    return info;
}

void Upscale::ShowErrors(const mfem::BlockVector& upscaled_sol,
                         const mfem::BlockVector& fine_sol) const
{
    auto info = ComputeErrors(upscaled_sol, fine_sol);

    if (myid_ == 0)
    {
        smoothg::ShowErrors(info);
    }
}

void Upscale::ShowSolveInfo(int level, std::ostream& out) const
{
    assert(solver_[level]);
    std::string tag;
    if (level == 0)
        tag = "Fine";
    else if (level == 1)
        tag = "Coarse1";
    else
    {
        std::stringstream out;
        out << "Level" << level;
        tag = out.str();
    }
    if (myid_ == 0)
    {
        out << "\n";
        out << tag << " Solve Time:         " << solver_[level]->GetTiming() << "\n";
        out << tag << " Solve Iterations:   " << solver_[level]->GetNumIterations() << "\n";
    }
}

void Upscale::ShowSetupTime(std::ostream& out) const
{
    if (myid_ == 0)
    {
        out << "\n";
        out << "Upscale Setup Time:      " << setup_time_ << "\n";
    }
}

double Upscale::GetSolveTime(int level) const
{
    assert(solver_[level]);
    return solver_[level]->GetTiming();
}

int Upscale::GetSolveIters(int level) const
{
    assert(solver_[level]);
    return solver_[level]->GetNumIterations();
}

double Upscale::GetSetupTime() const
{
    return setup_time_;
}

void Upscale::DumpDebug(const std::string& prefix) const
{
    int counter = 0;
    for (auto& ml : mixed_laplacians_)
    {
        std::stringstream s;
        s << prefix << "M" << counter << ".sparsematrix";
        std::ofstream outM(s.str().c_str());
        outM << std::scientific << std::setprecision(15);
        ml.GetM().Print(outM, 1);
        s.str("");
        s << prefix << "D" << counter++ << ".sparsematrix";
        std::ofstream outD(s.str().c_str());
        outD << std::scientific << std::setprecision(15);
        ml.GetD().Print(outD, 1);
    }

    counter = 0;
    for (auto& c : coarsener_)
    {
        std::stringstream s;
        s << prefix << "Psigma" << counter << ".sparsematrix";
        std::ofstream outPsigma(s.str().c_str());
        outPsigma << std::scientific << std::setprecision(15);
        c->GetPsigma().Print(outPsigma, 1);
        s.str("");
        s << prefix << "Pu" << counter++ << ".sparsematrix";
        std::ofstream outPu(s.str().c_str());
        outPu << std::scientific << std::setprecision(15);
        c->GetPu().Print(outPu, 1);
    }
}

void Upscale::RescaleCoefficient(int level, const mfem::Vector& coeff)
{
    if (!param_.hybridization)
    {
        GetMatrix(level).UpdateM(coeff);
        MakeSolver(level);
    }
    else
    {
        auto hybrid_solver = dynamic_cast<HybridSolver*>(solver_[level].get());
        assert(hybrid_solver);
        hybrid_solver->UpdateAggScaling(coeff);
    }
}

int Upscale::GetNumVertices(int level) const
{
    return GetMatrix(level).GetGraph().NumVertices();
}

std::vector<int> Upscale::GetVertexSizes() const
{
    std::vector<int> out(GetNumLevels());
    for (int level = 0; level < GetNumLevels(); ++level)
    {
        out[level] = GetNumVertices(level);
    }
    return out;
}

} // namespace smoothg<|MERGE_RESOLUTION|>--- conflicted
+++ resolved
@@ -40,15 +40,8 @@
     mixed_laplacians_.emplace_back(graph, w_block);
     Init(partitioning);
 
-<<<<<<< HEAD
-    if (remove_one_dof_)
-    {
-        Orthogonalize(y);
-    }
-=======
     chrono.Stop();
     setup_time_ += chrono.RealTime();
->>>>>>> 3cb56aca
 }
 
 void Upscale::Init(const mfem::Array<int>* partitioning)
@@ -84,24 +77,6 @@
 
 void Upscale::MakeSolver(int level)
 {
-<<<<<<< HEAD
-    assert(rhs_coarse_);
-    assert(sol_coarse_);
-    assert(coarsener_);
-    assert(coarse_solver_);
-
-    coarsener_->coarsen(x, *rhs_coarse_);
-//    rhs_coarse_->GetBlock(1) *= -1.0;
-
-    coarse_solver_->Solve(*rhs_coarse_, *sol_coarse_);
-
-    coarsener_->interpolate(*sol_coarse_, y);
-
-    if (remove_one_dof_)
-    {
-        Orthogonalize(y);
-    }
-=======
     mfem::SparseMatrix& Dref = GetMatrix(level).GetD();
     mfem::Array<int> marker(Dref.Width());
     marker = 0;
@@ -134,7 +109,6 @@
         solver_[level] = make_unique<MinresBlockSolverFalse>(comm_, GetMatrix(level));
     }
     MakeVectors(level);
->>>>>>> 3cb56aca
 }
 
 void Upscale::Mult(int level, const mfem::Vector& x, mfem::Vector& y) const
@@ -181,14 +155,9 @@
 {
     mfem::Vector y(x.Size());
 
-<<<<<<< HEAD
-    coarse_solver_->Solve(x, y);
-//    y *= -1.0;
-=======
     Solve(level, x, y);
 
     return y;
->>>>>>> 3cb56aca
 }
 
 void Upscale::Solve(int level, const mfem::BlockVector& x, mfem::BlockVector& y) const
@@ -208,14 +177,11 @@
 
     solver_[level]->Solve(*rhs_[level], *sol_[level]);
 
-<<<<<<< HEAD
+    // orthogonalize at coarse level, every level, or fine level?
     if (remove_one_dof_)
     {
-        Orthogonalize(y);
-    }
-=======
-    // orthogonalize at coarse level, every level, or fine level?
-    Orthogonalize(level, sol_[level]->GetBlock(1));
+        Orthogonalize(level, sol_[level]->GetBlock(1));
+    }
 
     // interpolate solution
     for (int i = level - 1; i >= 0; --i)
@@ -223,7 +189,6 @@
         coarsener_[i]->Interpolate(*sol_[i + 1], *sol_[i]);
     }
     y = *sol_[0];
->>>>>>> 3cb56aca
 }
 
 mfem::BlockVector Upscale::Solve(int level, const mfem::BlockVector& x) const
@@ -237,23 +202,14 @@
 
 void Upscale::SolveAtLevel(int level, const mfem::Vector& x, mfem::Vector& y) const
 {
-<<<<<<< HEAD
-    assert(fine_solver_);
-
-    fine_solver_->Solve(x, y);
-//    y *= -1.0;
-
-    if (remove_one_dof_)
-    {
-        Orthogonalize(y);
-    }
-=======
     assert(solver_[level]);
 
     solver_[level]->Solve(x, y);
     y *= -1.0; // ????
-    Orthogonalize(level, y);
->>>>>>> 3cb56aca
+    if (remove_one_dof_)
+    {
+        Orthogonalize(level, y);
+    }
 }
 
 mfem::Vector Upscale::SolveAtLevel(int level, const mfem::Vector& x) const
