/*BHEADER**********************************************************************
 *
 * Copyright (c) 2018, Lawrence Livermore National Security, LLC.
 * Produced at the Lawrence Livermore National Laboratory.
 * LLNL-CODE-745247. All Rights reserved. See file COPYRIGHT for details.
 *
 * This file is part of smoothG. For more information and source code
 * availability, see https://www.github.com/llnl/smoothG.
 *
 * smoothG is free software; you can redistribute it and/or modify it under the
 * terms of the GNU Lesser General Public License (as published by the Free
 * Software Foundation) version 2.1 dated February 1999.
 *
 ***********************************************************************EHEADER*/

/** @file

    @brief Implements Upscale class
*/

#include "Upscale.hpp"
#include <iostream>
#include <fstream>

namespace smoothg
{

Upscale::Upscale(Hierarchy&& hierarchy)
    : Operator(hierarchy.GetMatrix(0).NumVDofs()),
      comm_(hierarchy.GetComm()), hierarchy_(std::move(hierarchy))
{
    MPI_Comm_rank(comm_, &myid_);

    rhs_.reserve(hierarchy_.NumLevels());
    sol_.reserve(hierarchy_.NumLevels());
    for (int level = 0; level < hierarchy_.NumLevels(); ++level)
    {
        rhs_.emplace_back(BlockOffsets(level));
        sol_.emplace_back(BlockOffsets(level));
        sol_.back() = 0.0;
    }
}

void Upscale::Mult(int level, const mfem::Vector& x, mfem::Vector& y) const
{
    // restrict right-hand-side x
    rhs_[0].GetBlock(1) = x;
    for (int i = 0; i < level; ++i)
    {
        hierarchy_.Restrict(i, rhs_[i].GetBlock(1), rhs_[i + 1].GetBlock(1));
    }

    // solve
    hierarchy_.Solve(level, rhs_[level].GetBlock(1), sol_[level].GetBlock(1));

    // interpolate solution
    for (int i = level; i > 0; --i)
    {
        hierarchy_.Interpolate(i, sol_[i].GetBlock(1), sol_[i - 1].GetBlock(1));
    }
    y = sol_[0].GetBlock(1);
}

void Upscale::Mult(const mfem::Vector& x, mfem::Vector& y) const
{
    Mult(1, x, y);
}

void Upscale::Solve(int level, const mfem::Vector& x, mfem::Vector& y) const
{
    Mult(level, x, y);
}

mfem::Vector Upscale::Solve(int level, const mfem::Vector& x) const
{
    mfem::Vector y(x.Size());

    Solve(level, x, y);

    return y;
}

void Upscale::Solve(int level, const mfem::BlockVector& x, mfem::BlockVector& y) const
{
    // restrict right-hand-side x
    rhs_[0] = x;
    for (int i = 0; i < level; ++i)
    {
        hierarchy_.Restrict(i, rhs_[i], rhs_[i + 1]);
    }

<<<<<<< HEAD
    // solve
=======
>>>>>>> 83aa35a3
    hierarchy_.Solve(level, rhs_[level], sol_[level]);

    // interpolate solution
    for (int i = level; i > 0; --i)
    {
        hierarchy_.Interpolate(i, sol_[i], sol_[i - 1]);
    }
    y = sol_[0];
}

mfem::BlockVector Upscale::Solve(int level, const mfem::BlockVector& x) const
{
    mfem::BlockVector y(BlockOffsets(0));

    Solve(level, x, y);

    return y;
}

const mfem::Array<int>& Upscale::BlockOffsets(int level) const
{
    return hierarchy_.BlockOffsets(level);
}

std::vector<double> Upscale::ComputeErrors(const mfem::BlockVector& upscaled_sol,
                                           const mfem::BlockVector& fine_sol,
                                           int level) const
{
    const mfem::SparseMatrix& M = hierarchy_.GetMatrix(0).GetM();
    const mfem::SparseMatrix& D = hierarchy_.GetMatrix(0).GetD();

    auto info = smoothg::ComputeErrors(comm_, M, D, upscaled_sol, fine_sol);
    info.push_back(hierarchy_.OperatorComplexity(level));

    return info;
}

void Upscale::ShowErrors(const mfem::BlockVector& upscaled_sol,
                         const mfem::BlockVector& fine_sol,
                         int level) const
{
    auto info = ComputeErrors(upscaled_sol, fine_sol, level);

    if (myid_ == 0)
    {
        smoothg::ShowErrors(info);
    }
}

void Upscale::PrintInfo(std::ostream& out) const
{
    hierarchy_.PrintInfo(out);
}

void Upscale::ShowSolveInfo(int level, std::ostream& out) const
{
    std::string tag = "Level " + std::to_string(level);
    if (myid_ == 0)
    {
        out << "\n";
        out << tag << " Solve Time:         " << hierarchy_.GetSolveTime(level) << "\n";
        out << tag << " Solve Iterations:   " << hierarchy_.GetSolveIters(level) << "\n";
    }
}

void Upscale::RescaleCoefficient(int level, const mfem::Vector& coeff)
{
    hierarchy_.RescaleCoefficient(level, coeff);
}

} // namespace smoothg<|MERGE_RESOLUTION|>--- conflicted
+++ resolved
@@ -89,10 +89,6 @@
         hierarchy_.Restrict(i, rhs_[i], rhs_[i + 1]);
     }
 
-<<<<<<< HEAD
-    // solve
-=======
->>>>>>> 83aa35a3
     hierarchy_.Solve(level, rhs_[level], sol_[level]);
 
     // interpolate solution
