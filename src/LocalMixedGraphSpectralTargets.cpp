--- conflicted
+++ resolved
@@ -85,12 +85,8 @@
     D_local_(D_local),
     W_local_(W_local),
     graph_topology_(graph_topology),
-<<<<<<< HEAD
-    zero_eigenvalue_threshold_(1.e-8) // note we also use this for singular values
-=======
     zero_eigenvalue_threshold_(1.e-8), // note we also use this for singular values
     colMapper_(0)
->>>>>>> 5657a83c
 {
     // Assemble the parallel global M and D
     // TODO: D and M starts should in terms of dofs
@@ -118,7 +114,6 @@
     }
 }
 
-<<<<<<< HEAD
 LocalMixedGraphSpectralTargets::LocalMixedGraphSpectralTargets(
     const MixedMatrix& mgL,
     const GraphTopology& graph_topology,
@@ -127,7 +122,7 @@
     LocalMixedGraphSpectralTargets(
         coarsen_param.spectral_tol, coarsen_param.max_evects,
         coarsen_param.dual_target, coarsen_param.scaled_dual, coarsen_param.energy_dual,
-        mgL.getWeight(), mgL.getD(), mgL.getW(), graph_topology)
+        mgL.GetM(), mgL.GetD(), mgL.GetW(), graph_topology)
 {
 }
 
@@ -197,24 +192,6 @@
     return dof_permute;
 }
 
-void LocalMixedGraphSpectralTargets::GetExtAggDofs(
-    DofType dof_type, int iAgg, mfem::Array<int>& dofs)
-{
-    auto& ExtAgg_dof_diag = (dof_type == vdof) ? ExtAgg_vdof_diag_ : ExtAgg_edof_diag_;
-    auto& ExtAgg_dof_offd = (dof_type == vdof) ? ExtAgg_vdof_offd_ : ExtAgg_edof_offd_;
-
-    int num_ext_dofs_diag = ExtAgg_dof_diag.Width();
-
-    mfem::Array<int> dofs_diag, dofs_offd;
-    GetTableRow(ExtAgg_dof_diag, iAgg, dofs_diag);
-    GetTableRow(ExtAgg_dof_offd, iAgg, dofs_offd);
-
-    int num_ext_loc_dofs_diag = dofs_diag.Size();
-    dofs.SetSize(num_ext_loc_dofs_diag + dofs_offd.Size());
-    std::copy_n(dofs_diag.GetData(), num_ext_loc_dofs_diag, dofs.GetData());
-    for (int i = 0; i < dofs_offd.Size(); i++)
-        dofs[i + num_ext_loc_dofs_diag] = dofs_offd[i] + num_ext_dofs_diag;
-=======
 /// just extracting / modularizing some code from ComputeVertexTargets()
 /// @todo way too many arguments, lots of refactoring possible here
 class MixedBlockEigensystem
@@ -364,7 +341,6 @@
 {
     evects = evects_;
     return eval_min_;
->>>>>>> 5657a83c
 }
 
 std::vector<mfem::SparseMatrix>
@@ -461,6 +437,26 @@
 }
 
 
+
+void LocalMixedGraphSpectralTargets::GetExtAggDofs(
+    DofType dof_type, int iAgg, mfem::Array<int>& dofs)
+{
+    auto& ExtAgg_dof_diag = (dof_type == vdof) ? ExtAgg_vdof_diag_ : ExtAgg_edof_diag_;
+    auto& ExtAgg_dof_offd = (dof_type == vdof) ? ExtAgg_vdof_offd_ : ExtAgg_edof_offd_;
+
+    int num_ext_dofs_diag = ExtAgg_dof_diag.Width();
+
+    mfem::Array<int> dofs_diag, dofs_offd;
+    GetTableRow(ExtAgg_dof_diag, iAgg, dofs_diag);
+    GetTableRow(ExtAgg_dof_offd, iAgg, dofs_offd);
+
+    int num_ext_loc_dofs_diag = dofs_diag.Size();
+    dofs.SetSize(num_ext_loc_dofs_diag + dofs_offd.Size());
+    std::copy_n(dofs_diag.GetData(), num_ext_loc_dofs_diag, dofs.GetData());
+    for (int i = 0; i < dofs_offd.Size(); i++)
+        dofs[i + num_ext_loc_dofs_diag] = dofs_offd[i] + num_ext_dofs_diag;
+}
+
 void LocalMixedGraphSpectralTargets::ComputeVertexTargets(
     std::vector<mfem::DenseMatrix>& ExtAgg_sigmaT,
     std::vector<mfem::DenseMatrix>& local_vertex_targets)
@@ -511,26 +507,11 @@
     face_perm_edof_.reset(ParMult(face_trueedge.get(), permute_eT.get()));
 
     // Column map for submatrix extraction
-<<<<<<< HEAD
-    col_mapper_.SetSize(std::max(permute_e->Height(), permute_v->Height()), -1);
+    colMapper_.SetSize(std::max(permute_e->Height(), permute_v->Height()), -1);
 
     mfem::Array<int> ext_loc_edofs, ext_loc_vdofs, loc_vdofs;
-    mfem::Vector first_evect, Mloc_diag_inv;
-=======
-    colMapper_.SetSize(std::max(nedges_ext, nvertices_ext));
-    colMapper_ = -1;
-
-    // The following is used to extract the correct indices when restricting
-    // from an extended aggregate to the original aggregate (which is in diag)
-    int nvertex_local_dof_diag;
-    mfem::Array<int> vertex_dof_marker(nvertices_diag);
-    vertex_dof_marker = -1;
-
-    mfem::Array<int> vertex_local_dof;
-    mfem::Array<int> diag_loc_dof, offd_loc_dof;
     mfem::Vector first_evect;
->>>>>>> 5657a83c
-    mfem::DenseMatrix evects, evects_tmp, evects_restricted;
+    mfem::DenseMatrix evects, evects_restricted;
     mfem::DenseMatrix evects_T, evects_restricted_T;
 
     // SET W in eigenvalues
@@ -555,47 +536,11 @@
             continue;
         }
 
-<<<<<<< HEAD
-        // extract local D correpsonding to iAgg-th extended aggregate
-        auto Dloc = ExtractRowAndColumns(D_ext, ext_loc_vdofs,
-                                         ext_loc_edofs, col_mapper_);
-
-        // build local (weighted) graph Laplacian
-        mfem::SparseMatrix DlocT = smoothg::Transpose(Dloc);
-        Mloc_diag_inv.SetSize(ext_loc_edofs.Size());
-        for (int i = 0; i < DlocT.Height(); i++)
-        {
-            Mloc_diag_inv(i) = 1.0 / M_diag_data[ext_loc_edofs[i]];
-        }
-        DlocT.ScaleRows(Mloc_diag_inv);
-        mfem::SparseMatrix DMinvDt = smoothg::Mult(Dloc, DlocT);
-
-        // Wloc assumed to be diagonal
-        if (use_w)
-        {
-            auto Wloc = ExtractRowAndColumns(W_ext, ext_loc_vdofs,
-                                             ext_loc_vdofs, col_mapper_);
-            assert(Wloc.NumNonZeroElems() == Wloc.Height());
-            assert(Wloc.Height() == Wloc.Width());
-
-            DMinvDt.Add(-1.0, Wloc);
-        }
-
-        // actually solve (3.1)
-        double eval_min = eigs.Compute(DMinvDt, evects);
-        if (!use_w)
-        {
-            CheckMinimalEigenvalue(eval_min, iAgg, "vertex");
-        }
-
-=======
-        MixedBlockEigensystem mbe(vertex_local_dof_ext, edge_local_dof_ext,
+        MixedBlockEigensystem mbe(ext_loc_vdofs, ext_loc_edofs,
                                   eigs, colMapper_, D_ext, M_ext, W_ext,
                                   scaled_dual_, energy_dual_);
         mbe.ComputeEigenvectors(evects);
 
-        int nevects = evects.Width();
->>>>>>> 5657a83c
         if (use_w)
         {
             // Explicitly add constant vector
@@ -606,10 +551,7 @@
 
             Concatenate(constant, evects, out);
             evects = out;
-<<<<<<< HEAD
-=======
-            nevects++;
->>>>>>> 5657a83c
+
         }
 
         int nevects = evects.Width();
@@ -619,7 +561,7 @@
 
         evects_T.Transpose(evects);
         evects_restricted_T.SetSize(nevects, loc_vdofs.Size());
-        ExtractColumns(evects_T, ext_loc_vdofs, loc_vdofs, col_mapper_, evects_restricted_T);
+        ExtractColumns(evects_T, ext_loc_vdofs, loc_vdofs, colMapper_, evects_restricted_T);
         evects_restricted.Transpose(evects_restricted_T);
 
         // Apply SVD to the restricted vectors (first vector is always kept)
@@ -628,7 +570,7 @@
 
         // Compute edge trace samples (before restriction and SVD)
         bool no_edge_eigensystem = (!dual_target_ || use_w || max_evects_ == 1);
-        mbe.ComputeEdgeTraces(evects, !no_edge_eigensystem, AggExt_sigmaT[iAgg]);
+        mbe.ComputeEdgeTraces(evects, !no_edge_eigensystem, ExtAgg_sigmaT[iAgg]);
     }
 }
 
@@ -674,7 +616,7 @@
     const mfem::Vector& constant_vect)
 {
     // Gelever uses face_trueface rather than facedof_truedof (?) (I think one of us is just labeling it wrong)
-    SharedEntityCommunication<mfem::Vector> sec_constant(comm_, *graph_topology_.face_d_td_.get());
+    SharedEntityCommunication<mfem::Vector> sec_constant(comm_, *graph_topology_.face_trueface_);
     sec_constant.ReducePrepare();
 
     unsigned int num_faces = graph_topology_.get_num_faces();
@@ -686,13 +628,6 @@
 
         for (int k = 0; k < graph_topology_.face_Agg_.RowSize(face); ++k) //  agg : neighbors)
         {
-<<<<<<< HEAD
-            // Collect trace samples from M^{-1}Dloc^T times vertex eigenvectors
-            // Do not consider the first vertex eigenvector, which is constant
-            evects_tmp.UseExternalData(evects.Data() + evects.Height(),
-                                       evects.Height(), nevects - 1);
-            MultSparseDenseTranspose(DlocT, evects_tmp, ExtAgg_sigmaT[iAgg]);
-=======
             int agg = neighbors[k];
             // std::vector<int> agg_vertices = agg_vertexdof_.GetIndices(agg);
             mfem::Array<int> agg_vertices;
@@ -706,7 +641,6 @@
             //  std::end(sub_vect));
             for (int l = 0; l < sub_vect.Size(); ++l)
                 constant_data.push_back(sub_vect(l));
->>>>>>> 5657a83c
         }
 
         mfem::Vector sendbuffer(&constant_data[0], constant_data.size());
@@ -751,14 +685,6 @@
     {
         for (int j = M0_i[i]; j < M0_i[i + 1]; ++j)
         {
-<<<<<<< HEAD
-            // Collect trace samples from eigenvectors of dual graph Laplacian
-            auto EES = BuildEdgeEigenSystem(DMinvDt, Dloc, Mloc_diag_inv);
-            eval_min = eigs.Compute(EES, evects);
-            CheckMinimalEigenvalue(eval_min, iAgg, "edge");
-
-            ExtAgg_sigmaT[iAgg].Transpose(evects);
-=======
             M_combine.Set(i, M0_j[j], M0_data[j]);
         }
     }
@@ -775,7 +701,6 @@
             int combine_row = i < num_face_edges ? i : i + offset;
             int combine_col = col < num_face_edges ? col : col + offset;
             M_combine.Add(combine_row, combine_col, M1_data[j]);
->>>>>>> 5657a83c
         }
     }
     M_combine.Finalize();
@@ -784,14 +709,9 @@
 }
 
 void LocalMixedGraphSpectralTargets::ComputeEdgeTargets(
-<<<<<<< HEAD
     const std::vector<mfem::DenseMatrix>& ExtAgg_sigmaT,
-    std::vector<mfem::DenseMatrix>& local_edge_trace_targets)
-=======
-    const std::vector<mfem::DenseMatrix>& AggExt_sigmaT,
     std::vector<mfem::DenseMatrix>& local_edge_trace_targets,
     const mfem::Vector& constant_rep)
->>>>>>> 5657a83c
 {
     const mfem::SparseMatrix& face_Agg(graph_topology_.face_Agg_);
     const mfem::SparseMatrix& face_edge(graph_topology_.face_edge_);
@@ -829,19 +749,13 @@
 
         mfem::DenseMatrix face_sigma_tmp;
 
-<<<<<<< HEAD
-        // restrict local sigmas in AggExt_sigma to the coarse face.
-        // shared faces or interior faces
-        if ((face_IsShared.RowSize(iface) || num_neighbor_aggs == 2) && num_iface_edofs > 1)
-=======
-        // restrict local sigmas in AggExt_sigma to the coarse face
+        // restrict local sigmas in ExtAgg_sigma to the coarse face
         if (face_IsShared.RowSize(iface) == 0 && num_neighbor_aggs == 1)
         {
             // Nothing for boundary face because AggExt_sigma is not in boundary
-            face_sigma_tmp.SetSize(num_iface_edge_dof, 0);
-        }
-        else if (num_iface_edge_dof > 1)
->>>>>>> 5657a83c
+            face_sigma_tmp.SetSize(num_iface_edofs, 0);
+        }
+        else if (num_iface_edofs > 1)
         {
             int total_vects = 0;
             for (int i = 0; i < num_neighbor_aggs; ++i)
@@ -856,16 +770,9 @@
                 const int iAgg = neighbor_aggs[i];
                 GetExtAggDofs(DofType::edof, iAgg, ext_loc_edofs);
 
-<<<<<<< HEAD
                 const mfem::DenseMatrix& sigmaT(ExtAgg_sigmaT[iAgg]);
                 ExtractColumns(sigmaT, ext_loc_edofs, iface_edofs,
-                               col_mapper_, face_sigma_tmp, start);
-=======
-                const mfem::DenseMatrix& sigmaT(AggExt_sigmaT[iAgg]);
-                // this sigmaT has size 0 sometimes? ??
-                ExtractColumns(sigmaT, edge_dof_marker, face_edge_dof,
-                               face_sigma_tmp, start);
->>>>>>> 5657a83c
+                               colMapper_, face_sigma_tmp, start);
                 start += sigmaT.Height();
             }
 
@@ -874,12 +781,7 @@
         }
         else // only 1 dof on face
         {
-<<<<<<< HEAD
-            // TODO: build more meaningful basis on boundary faces
             face_sigma_tmp.SetSize(num_iface_edofs, 1);
-=======
-            face_sigma_tmp.SetSize(num_iface_edge_dof, 1);
->>>>>>> 5657a83c
             face_sigma_tmp = 1.;
         }
         sec_trace.ReduceSend(iface, face_sigma_tmp);
@@ -900,12 +802,7 @@
         const int num_neighbor_aggs = face_Agg.RowSize(iface);
         const int* neighbor_aggs = face_Agg.GetRowColumns(iface);
 
-<<<<<<< HEAD
-        // shared faces or interior faces
-        if ((face_IsShared.RowSize(iface) || num_neighbor_aggs == 2) && num_iface_edofs > 1)
-=======
-        if (num_iface_edge_dof > 1)
->>>>>>> 5657a83c
+        if (num_iface_edofs > 1)
         {
             dof_counter = num_iface_edofs;
             for (int i = 0; i < num_neighbor_aggs; ++i)
@@ -938,11 +835,7 @@
             }
 
             auto Dloc = ExtractRowAndColumns(D_local_, vertex_local_dof,
-<<<<<<< HEAD
-                                             face_nbh_dofs, col_mapper_);
-=======
                                              face_nbh_dofs, colMapper_);
->>>>>>> 5657a83c
             sec_D.ReduceSend(iface, Dloc);
         }
         else // only 1 dof on face
@@ -953,14 +846,8 @@
     }
     mfem::SparseMatrix** shared_Dloc = sec_D.Collect();
 
-<<<<<<< HEAD
-    // Send and receive Mloc (only the diagonal values)
-    double* M_diag_data = M_local_.GetData();
-    SharedEntityCommunication<mfem::Vector> sec_M(comm_, face_trueface);
-=======
     // Send and receive Mloc
-    SharedEntityCommunication<mfem::SparseMatrix> sec_M(comm_, face_d_td);
->>>>>>> 5657a83c
+    SharedEntityCommunication<mfem::SparseMatrix> sec_M(comm_, face_trueface);
     sec_M.ReducePrepare();
     for (int iface = 0; iface < nfaces; ++iface)
     {
@@ -971,12 +858,7 @@
         const int num_neighbor_aggs = face_Agg.RowSize(iface);
         const int* neighbor_aggs = face_Agg.GetRowColumns(iface);
 
-<<<<<<< HEAD
-        // shared faces or interior faces
-        if ((face_IsShared.RowSize(iface) || num_neighbor_aggs == 2) && num_iface_edofs > 1)
-=======
-        if (num_iface_edge_dof > 1)
->>>>>>> 5657a83c
+        if (num_iface_edofs > 1)
         {
             dof_counter = num_iface_edofs;
             for (int i = 0; i < num_neighbor_aggs; ++i)
@@ -1164,25 +1046,13 @@
 }
 
 void LocalMixedGraphSpectralTargets::Compute(
-<<<<<<< HEAD
     std::vector<mfem::DenseMatrix>& local_edge_trace_targets,
-    std::vector<mfem::DenseMatrix>& local_vertex_targets)
-{
-    // ExtAgg_sigma^T is used to store edge traces as row vectors.
-    // This storage format is more efficient for extracting dofs
+    std::vector<mfem::DenseMatrix>& local_vertex_targets,
+    const mfem::Vector& constant_rep)
+{
     std::vector<mfem::DenseMatrix> ExtAgg_sigmaT;
     ComputeVertexTargets(ExtAgg_sigmaT, local_vertex_targets);
-    ComputeEdgeTargets(ExtAgg_sigmaT, local_edge_trace_targets);
-=======
-    std::vector<mfem::DenseMatrix>&
-    local_edge_trace_targets,
-    std::vector<mfem::DenseMatrix>& local_vertex_targets,
-    const mfem::Vector& constant_rep)
-{
-    std::vector<mfem::DenseMatrix> AggExt_sigmaT;
-    ComputeVertexTargets(AggExt_sigmaT, local_vertex_targets);
-    ComputeEdgeTargets(AggExt_sigmaT, local_edge_trace_targets, constant_rep);
->>>>>>> 5657a83c
+    ComputeEdgeTargets(ExtAgg_sigmaT, local_edge_trace_targets, constant_rep);
 }
 
 } // namespace smoothg