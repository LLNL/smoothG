--- conflicted
+++ resolved
@@ -471,15 +471,10 @@
         double M_min = M_max;
         for (int mm = 0; mm < Mloc.NumNonZeroElems(); ++mm)
         {
-            M_min = std::min(M_min, Mloc.GetData()[mm]);
-        }
-<<<<<<< HEAD
-        double rescale_const = std::exp((std::log(M_max) + std::log(M_min)) / 2.0);
+            M_min = std::min(M_min, std::fabs(Mloc.GetData()[mm]));
+        }
+        double rescale_const = std::sqrt(M_max) * std::sqrt(M_min);
         Mloc *= 1.0 / rescale_const; // TODO: is this a good way?
-=======
-//        double rescale_const = std::exp((std::log(M_max) + std::log(M_min)) / 2.0);
-        Mloc *= 1.0 / M_min; // TODO: is this a good way?
->>>>>>> da86ba73
 
         auto Dloc = ExtractRowAndColumns(D_ext, ext_loc_vdofs,
                                          ext_loc_edofs, col_map_);
