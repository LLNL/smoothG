--- conflicted
+++ resolved
@@ -99,11 +99,6 @@
     // Note that edofs on an extended aggregate boundary have value 1, while
     // interior edofs have value 2, and the goal is to keep only interior edofs
     // See also documentation in GraphSpace::BuildVertexToEDof
-<<<<<<< HEAD
-    //    ExtAgg_edof_->Threshold(1.5);
-    //    hypre_ParCSRMatrixDropSmallEntries(*ExtAgg_edof_, 1.5, 0);
-=======
->>>>>>> 87cca71e
     DropSmallEntries(*ExtAgg_edof_, 1.5);
 }
 
