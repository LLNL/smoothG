--- conflicted
+++ resolved
@@ -54,15 +54,7 @@
             }
     }
 
-<<<<<<< HEAD
-    int max_num = offset == 1 ? max_evects_ : (max_evects_+1)/2 ;//ceil(single_vec.Size() * (double)max_evects_ * 1. / 100.0);// (max_evects_+1)/2; //
-//    int max_num = max_evects_;
-
-    sz = std::min(std::min(max_num - 1, single_vec.Size() - 1), sz);
-
-=======
     sz = std::min((offset == 1 ? max_loc_vdofs_ : max_loc_edofs_) - 1, sz);
->>>>>>> c9887dd7
     out.SetSize(single_vec.Size(), sz + 1);
     Concatenate(single_vec, vectors, out);
 }
@@ -336,12 +328,7 @@
 
         // Collect trace samples from eigenvectors of dual graph Laplacian
         auto EES = BuildEdgeEigenSystem(DMinvDt_, Dloc_ref_, Mloc_diag_inv_);
-<<<<<<< HEAD
-        eval_min_ = eigs_.Compute(EES, edge_evects);
-=======
-        eval_min_ = edge_eigs_.Compute(EES, evects);
->>>>>>> c9887dd7
-
+        eval_min_ = edge_eigs_.Compute(EES, edge_evects);
         CheckMinimalEigenvalue(eval_min_, "edge");
 
         // Transpose all edge eigenvectors for extraction later
@@ -513,16 +500,10 @@
 
         // Apply SVD to the restricted vectors (first vector is always kept)
         evects_restricted.GetColumn(0, first_evect);
-//        evects_restricted.SetSize(evects_restricted.NumRows(), 0);
         Orthogonalize(evects_restricted, first_evect, 1, out[agg]);
 
         // Compute edge trace samples (before restriction and SVD)
-<<<<<<< HEAD
-        bool no_edge_eigensystem = (!dual_target_ || use_w || max_evects_ == 1);
-        ExtAgg_sigmaT_[agg] = mbe.ComputeEdgeTraces(evects, !no_edge_eigensystem);
-=======
-        mbe.ComputeEdgeTraces(evects, edge_eigensystem, ExtAgg_sigmaT[agg]);
->>>>>>> c9887dd7
+        ExtAgg_sigmaT_[agg] = mbe.ComputeEdgeTraces(evects, edge_eigensystem);
     }
 
     return out;
@@ -842,7 +823,6 @@
     int capacity;
     mfem::Vector PV_sigma;
     mfem::Vector** shared_constant = CollectConstant(constant_rep_, agg_vdof);
-    LocalEigenSolver eig(max_evects_, 1.0);
     for (int iface = 0; iface < nfaces; ++iface)
     {
         int num_iface_edofs = face_edof.RowSize(iface);
@@ -960,7 +940,6 @@
             }
             else // boundary face
             {
-
                 const int* neighbor_aggs = face_Agg.GetRowColumns(iface);
                 auto& vert_targets = local_vertex_targets[neighbor_aggs[0]];
 
@@ -979,7 +958,6 @@
                 }
 
                 PV_sigma_on_face.SetSize(num_iface_edofs);
-//                PV_sigma_on_face = 1.;
             }
 
             // add PV vector to other vectors and orthogonalize
