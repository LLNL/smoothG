--- conflicted
+++ resolved
@@ -31,16 +31,8 @@
                                          const mfem::HypreParMatrix& edge_d_td,
                                          const mfem::SparseMatrix& edge_boundary_att,
                                          const mfem::Array<int>& ess_attr,
-<<<<<<< HEAD
-                                         double spect_tol, int max_evects,
-                                         bool dual_target, bool scaled_dual,
-                                         bool energy_dual, bool hybridization,
-                                         const SAAMGeParameters* saamge_param)
-    : Upscale(comm, vertex_edge.Height(), hybridization),
-=======
                                          const UpscaleParameters& param)
-    : Upscale(comm, vertex_edge.Height()),
->>>>>>> 5657a83c
+    : Upscale(comm, vertex_edge.Height(), param.hybridization),
       edge_d_td_(edge_d_td),
       edge_boundary_att_(edge_boundary_att),
       ess_attr_(ess_attr),
@@ -60,14 +52,6 @@
     mixed_laplacians_.emplace_back(vertex_edge, weight, edge_d_td_,
                                    MixedMatrix::DistributeWeight::False);
 
-<<<<<<< HEAD
-    GraphTopology graph_topology(ve_copy, edge_d_td_, global_partitioning, &edge_boundary_att_);
-
-    coarsener_ = make_unique<SpectralAMG_MGL_Coarsener>(
-                     mixed_laplacians_[0], graph_topology, spect_tol,
-                     max_evects, dual_target, scaled_dual, energy_dual, hybridization);
-    coarsener_->construct_coarse_subspace();
-=======
     gts.emplace_back(ve_copy, edge_d_td_, partitioning, &edge_boundary_att_);
 
     // coarser levels: topology
@@ -75,7 +59,6 @@
     {
         gts.emplace_back(gts.back(), param_.coarse_factor);
     }
->>>>>>> 5657a83c
 
     // coarser levels: matrices
     for (int level = 1; level < param_.max_levels; ++level)
@@ -145,16 +128,8 @@
                                          const mfem::HypreParMatrix& edge_d_td,
                                          const mfem::SparseMatrix& edge_boundary_att,
                                          const mfem::Array<int>& ess_attr,
-<<<<<<< HEAD
-                                         double spect_tol, int max_evects,
-                                         bool dual_target, bool scaled_dual,
-                                         bool energy_dual, bool hybridization,
-                                         const SAAMGeParameters* saamge_param)
-    : Upscale(comm, vertex_edge.Height(), hybridization),
-=======
                                          const UpscaleParameters& param)
-    : Upscale(comm, vertex_edge.Height()),
->>>>>>> 5657a83c
+    : Upscale(comm, vertex_edge.Height(), param.hybridization),
       edge_d_td_(edge_d_td),
       edge_boundary_att_(edge_boundary_att),
       ess_attr_(ess_attr),
@@ -174,16 +149,6 @@
     mixed_laplacians_.emplace_back(vertex_edge, weight, w_block, edge_d_td_,
                                    MixedMatrix::DistributeWeight::False);
 
-<<<<<<< HEAD
-    GraphTopology graph_topology(ve_copy, edge_d_td_, global_partitioning, &edge_boundary_att_);
-
-    coarsener_ = make_unique<SpectralAMG_MGL_Coarsener>(
-                     mixed_laplacians_[0], graph_topology, spect_tol,
-                     max_evects, dual_target, scaled_dual, energy_dual, hybridization);
-    coarsener_->construct_coarse_subspace();
-
-    mixed_laplacians_.push_back(coarsener_->GetCoarse());
-=======
     gts.emplace_back(ve_copy, edge_d_td_, partitioning, &edge_boundary_att_);
 
     // coarser levels: topology
@@ -191,7 +156,6 @@
     {
         gts.emplace_back(gts.back(), param_.coarse_factor);
     }
->>>>>>> 5657a83c
 
     // coarser levels: matrices
     for (int level = 1; level < param_.max_levels; ++level)
@@ -259,11 +223,7 @@
 
     if (!solver_[0])
     {
-<<<<<<< HEAD
-        if (use_hybridization_) // Hybridization solver
-=======
         if (param_.hybridization) // Hybridization solver
->>>>>>> 5657a83c
         {
             solver_[0] = make_unique<HybridSolver>(comm_, GetMatrix(0),
                                                    &edge_boundary_att_, &marker);
