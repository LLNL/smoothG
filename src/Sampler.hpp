--- conflicted
+++ resolved
@@ -66,12 +66,8 @@
 class SimpleSampler : public MultilevelSampler
 {
 public:
-<<<<<<< HEAD
     SimpleSampler(int fine_size, int coarse_size, int starting_sample = -1);
-=======
-    SimpleSampler(int fine_size, int coarse_size);
     SimpleSampler(std::vector<int>& size);
->>>>>>> 137ab130
 
     void NewSample();
 
